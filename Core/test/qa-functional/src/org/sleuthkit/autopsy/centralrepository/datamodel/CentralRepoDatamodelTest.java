/*
 * Central Repository
 *
 * Copyright 2018 Basis Technology Corp.
 * Contact: carrier <at> sleuthkit <dot> org
 *
 * Licensed under the Apache License, Version 2.0 (the "License");
 * you may not use this file except in compliance with the License.
 * You may obtain a copy of the License at
 *
 *     http://www.apache.org/licenses/LICENSE-2.0
 *
 * Unless required by applicable law or agreed to in writing, software
 * distributed under the License is distributed on an "AS IS" BASIS,
 * WITHOUT WARRANTIES OR CONDITIONS OF ANY KIND, either express or implied.
 * See the License for the specific language governing permissions and
 * limitations under the License.
 */
package org.sleuthkit.autopsy.centralrepository.datamodel;

import java.io.IOException;
import java.util.Map;
import java.util.List;
import java.util.ArrayList;
import java.util.Arrays;
import java.util.Set;
import java.util.HashSet;
import java.nio.file.Path;
import java.nio.file.Paths;
import java.sql.ResultSet;
import java.sql.SQLException;
import java.util.stream.Collectors;
import junit.framework.Test;
import junit.framework.TestCase;
import org.apache.commons.io.FileUtils;
import org.netbeans.junit.NbModuleSuite;
import org.openide.util.Exceptions;
import org.python.icu.impl.Assert;
import org.sleuthkit.autopsy.casemodule.Case;
import org.sleuthkit.autopsy.casemodule.CaseActionException;
import org.sleuthkit.autopsy.casemodule.CaseDetails;
import org.sleuthkit.autopsy.coreutils.ModuleSettings;
import org.sleuthkit.datamodel.TskData;
import static junit.framework.Assert.assertFalse;
import static junit.framework.Assert.assertTrue;
import org.sleuthkit.autopsy.casemodule.NoCurrentCaseException;

/**
 * Functional tests for the Central Repository data model.
 */
public class CentralRepoDatamodelTest extends TestCase {

    private static final String PROPERTIES_FILE = "CentralRepository";
    private static final String CR_DB_NAME = "testcentralrepo.db";
    private static final Path testDirectory = Paths.get(System.getProperty("java.io.tmpdir"), "CentralRepoDatamodelTest");
    private static final int DEFAULT_BULK_THRESHOLD = 1000; // hard coded from EamDb
    
    SqliteEamDbSettings dbSettingsSqlite;

    private CorrelationCase case1;
    private CorrelationCase case2;
    private CorrelationDataSource dataSource1fromCase1;
    private CorrelationDataSource dataSource2fromCase1;
    private CorrelationDataSource dataSource1fromCase2;
    private EamOrganization org1;
    private EamOrganization org2;
    CorrelationAttribute.Type fileType;
    CorrelationAttribute.Type usbDeviceType;

    private Map<String, String> propertiesMap = null;

    public static Test suite() {
        NbModuleSuite.Configuration conf = NbModuleSuite.createConfiguration(CentralRepoDatamodelTest.class).
                clusters(".*").
                enableModules(".*");
        return conf.suite();
    }

    @Override
    public void setUp() {
        dbSettingsSqlite = new SqliteEamDbSettings();

        // Delete the test directory, if it exists
        if (testDirectory.toFile().exists()) {
            try {
                FileUtils.deleteDirectory(testDirectory.toFile());
            } catch (IOException ex) {
                Assert.fail(ex);
            }
        }
        assertFalse("Unable to delete existing test directory", testDirectory.toFile().exists());

        // Create the test directory
        testDirectory.toFile().mkdirs();
        assertTrue("Unable to create test directory", testDirectory.toFile().exists());

        // Save the current central repo settings
        propertiesMap = ModuleSettings.getConfigSettings(PROPERTIES_FILE);

        try {
            dbSettingsSqlite.setDbName(CR_DB_NAME);
            dbSettingsSqlite.setDbDirectory(testDirectory.toString());
            if (!dbSettingsSqlite.dbDirectoryExists()) {
                dbSettingsSqlite.createDbDirectory();
            }

            assertTrue("Failed to created central repo directory " + dbSettingsSqlite.getDbDirectory(), dbSettingsSqlite.dbDirectoryExists());

            boolean result = dbSettingsSqlite.initializeDatabaseSchema()
                    && dbSettingsSqlite.insertDefaultDatabaseContent();

            assertTrue("Failed to initialize central repo database", result);

            dbSettingsSqlite.saveSettings();
            EamDbUtil.setUseCentralRepo(true);
            EamDbPlatformEnum.setSelectedPlatform(EamDbPlatformEnum.SQLITE.name());
            EamDbPlatformEnum.saveSelectedPlatform();
        } catch (EamDbException ex) {
            Exceptions.printStackTrace(ex);
            Assert.fail(ex);
        }

        Path crDbFilePath = Paths.get(testDirectory.toString(), CR_DB_NAME);
        assertTrue("Failed to create central repo database at " + crDbFilePath, crDbFilePath.toFile().exists());

        // Set up some default objects to be used by the tests
        try {
            case1 = new CorrelationCase("case1_uuid", "case1");
            case1 = EamDb.getInstance().newCase(case1);
            assertTrue("Failed to create test object case1", case1 != null);

            case2 = new CorrelationCase("case2_uuid", "case2");
            case2 = EamDb.getInstance().newCase(case2);
            assertTrue("Failed to create test object case2", case2 != null);

            dataSource1fromCase1 = new CorrelationDataSource(case1, "dataSource1_deviceID", "dataSource1");
            EamDb.getInstance().newDataSource(dataSource1fromCase1);
            dataSource1fromCase1 = EamDb.getInstance().getDataSource(case1, dataSource1fromCase1.getDeviceID());
            assertTrue("Failed to create test object dataSource1fromCase1", dataSource1fromCase1 != null);

            dataSource2fromCase1 = new CorrelationDataSource(case1, "dataSource2_deviceID", "dataSource2");
            EamDb.getInstance().newDataSource(dataSource2fromCase1);
            dataSource2fromCase1 = EamDb.getInstance().getDataSource(case1, dataSource2fromCase1.getDeviceID());
            assertTrue("Failed to create test object dataSource2fromCase1", dataSource2fromCase1 != null);

            dataSource1fromCase2 = new CorrelationDataSource(case2, "dataSource3_deviceID", "dataSource3");
            EamDb.getInstance().newDataSource(dataSource1fromCase2);
            dataSource1fromCase2 = EamDb.getInstance().getDataSource(case2, dataSource1fromCase2.getDeviceID());
            assertTrue("Failed to create test object dataSource1fromCase2", dataSource1fromCase2 != null);

            org1 = new EamOrganization("org1");
            org1 = EamDb.getInstance().newOrganization(org1);

            org2 = new EamOrganization("org2");
            org2 = EamDb.getInstance().newOrganization(org2);

            // Store the file type object for later use
            fileType = EamDb.getInstance().getCorrelationTypeById(CorrelationAttribute.FILES_TYPE_ID);
            assertTrue("getCorrelationTypeById(FILES_TYPE_ID) returned null", fileType != null);
            usbDeviceType = EamDb.getInstance().getCorrelationTypeById(CorrelationAttribute.USBID_TYPE_ID);
            assertTrue("getCorrelationTypeById(USBID_TYPE_ID) returned null", usbDeviceType != null);

        } catch (EamDbException ex) {
            Exceptions.printStackTrace(ex);
            Assert.fail(ex);
        }

    }

    @Override
    public void tearDown() {

        // Restore the original properties
        ModuleSettings.setConfigSettings(PROPERTIES_FILE, propertiesMap);

        // Close and delete the test case and central repo db
        try {
            EamDb.getInstance().shutdownConnections();
            FileUtils.deleteDirectory(testDirectory.toFile());
        } catch (EamDbException | IOException ex) {
            Exceptions.printStackTrace(ex);
            Assert.fail(ex);
        }
        assertFalse("Error deleting test directory " + testDirectory.toString(), testDirectory.toFile().exists());
    }

    /**
     * Test the notable status of artifacts
     * addArtifact(CorrelationAttribute eamArtifact) tests:
     * - Test that two artifacts created with BAD status still have it when fetched from the database
     * - Test that two artifacts created with BAD and KNOWN status still have the correct status when fetched from the database
     * setArtifactInstanceKnownStatus(CorrelationAttribute eamArtifact, TskData.FileKnown knownStatus) tests:
     * - Test updating status
     * - Test updating artifact with two instances
     * - Test updating null artifact	
     * - Test updating artifact with null known status	 
     * - Test updating artifact with null case
     * - Test updating artifact with null data source
     * getArtifactInstancesKnownBad(CorrelationAttribute.Type aType, String value) tests:
     * - Test getting two notable instances
     * - Test getting notable instances where one instance is notable and the other is known
     * - Test getting notable instances with null type
     * - Test getting notable instances with null value
     * getCountArtifactInstancesKnownBad(CorrelationAttribute.Type aType, String value) tests:
     * - Test getting count of two notable instances
     * - Test getting notable instance count where one instance is notable and the other is known
     * - Test getting notable instance count with null type
     * - Test getting notable instance count with null value
     * getListCasesHavingArtifactInstancesKnownBad(CorrelationAttribute.Type aType, String value) tests:
     * - Test getting cases with notable instances (all instances are notable)
     * - Test getting cases with notable instances (only one instance is notable)
     * - Test getting cases with null type
     * - Test getting cases with null value
     */
    public void testNotableArtifactStatus() {

        String notableHashInBothCases = "e34a8899ef6468b74f8a1048419ccc8b";
        String notableHashInOneCaseKnownOther = "d293f2f5cebcb427cde3bb95db5e1797";
        String hashToChangeToNotable = "23bd4ea37ec6304e75ac723527472a0f";

        // Add two instances with notable status
        try {
            CorrelationAttribute attr = new CorrelationAttribute(fileType, notableHashInBothCases);
            attr.addInstance(new CorrelationAttributeInstance(case1, dataSource1fromCase1, "path1",
                    "", TskData.FileKnown.BAD));
            attr.addInstance(new CorrelationAttributeInstance(case2, dataSource1fromCase2, "path2",
                    "", TskData.FileKnown.BAD));
            EamDb.getInstance().addArtifact(attr);

            List<CorrelationAttributeInstance> attrs = EamDb.getInstance().getArtifactInstancesByTypeValue(fileType, notableHashInBothCases);
            assertTrue("getArtifactInstancesByTypeValue returned " + attrs.size() + " values - expected 2", attrs.size() == 2);
            for (CorrelationAttributeInstance a : attrs) {
                assertTrue("Artifact did not have expected BAD status", a.getKnownStatus().equals(TskData.FileKnown.BAD));
            }
        } catch (EamDbException ex) {
            Exceptions.printStackTrace(ex);
            Assert.fail(ex);
        }

        // Add two instances with one notable, one known
        try {
            CorrelationAttribute attr = new CorrelationAttribute(fileType, notableHashInOneCaseKnownOther);
            attr.addInstance(new CorrelationAttributeInstance(case1, dataSource1fromCase1, "path3",
                    "", TskData.FileKnown.BAD));
            attr.addInstance(new CorrelationAttributeInstance(case2, dataSource1fromCase2, "path4",
                    "", TskData.FileKnown.KNOWN));
            EamDb.getInstance().addArtifact(attr);

            List<CorrelationAttributeInstance> attrs = EamDb.getInstance().getArtifactInstancesByTypeValue(fileType, notableHashInOneCaseKnownOther);
            assertTrue("getArtifactInstancesByTypeValue returned " + attrs.size() + " values - expected 2", attrs.size() == 2);
            for (CorrelationAttributeInstance a : attrs) {
                if (case1.getCaseUUID().equals(a.getCorrelationCase().getCaseUUID())) {
                    assertTrue("Artifact did not have expected BAD status", a.getKnownStatus().equals(TskData.FileKnown.BAD));
                } else if (case2.getCaseUUID().equals(a.getCorrelationCase().getCaseUUID())) {
                    assertTrue("Artifact did not have expected KNOWN status", a.getKnownStatus().equals(TskData.FileKnown.KNOWN));
                } else {
                    Assert.fail("getArtifactInstancesByTypeValue returned unexpected case");
                }
            }
        } catch (EamDbException ex) {
            Exceptions.printStackTrace(ex);
            Assert.fail(ex);
        }

        // Add an artifact and then update its status
        try {
            CorrelationAttribute attr = new CorrelationAttribute(fileType, hashToChangeToNotable);
            attr.addInstance(new CorrelationAttributeInstance(case1, dataSource1fromCase2, "path5",
                    "", TskData.FileKnown.KNOWN));
            EamDb.getInstance().addArtifact(attr);

            EamDb.getInstance().setArtifactInstanceKnownStatus(attr, TskData.FileKnown.BAD);

            List<CorrelationAttributeInstance> attrs = EamDb.getInstance().getArtifactInstancesByTypeValue(fileType, hashToChangeToNotable);
            assertTrue("getArtifactInstancesByTypeValue returned " + attrs.size() + " values - expected 1", attrs.size() == 1);
            assertTrue("Artifact status did not change to BAD", attrs.get(0).getKnownStatus().equals(TskData.FileKnown.BAD));
        } catch (EamDbException ex) {
            Exceptions.printStackTrace(ex);
            Assert.fail(ex);
        }

        // Try to update artifact with two CorrelationAttributeInstance instances
        try {
            CorrelationAttribute attr = new CorrelationAttribute(fileType, "badHash");
            attr.addInstance(new CorrelationAttributeInstance(case1, dataSource1fromCase1, "badPath",
                    "", TskData.FileKnown.KNOWN));
            attr.addInstance(new CorrelationAttributeInstance(case1, dataSource1fromCase2, "badPath",
                    "", TskData.FileKnown.KNOWN));

            EamDb.getInstance().setArtifactInstanceKnownStatus(attr, TskData.FileKnown.BAD);
            Assert.fail("setArtifactInstanceKnownStatus failed to throw exception for multiple Correlation Attribute Instances");
        } catch (EamDbException ex) {
            // This is the expected behavior
        }

        // Try to update null artifact
        try {
            EamDb.getInstance().setArtifactInstanceKnownStatus(null, TskData.FileKnown.BAD);
            Assert.fail("setArtifactInstanceKnownStatus failed to throw exception for null correlation attribute");
        } catch (EamDbException ex) {
            // This is the expected behavior
        }

        // Try to update artifact with null known status
        try {
            CorrelationAttribute attr = new CorrelationAttribute(fileType, "badHash");
            attr.addInstance(new CorrelationAttributeInstance(case1, dataSource1fromCase1, "badPath",
                    "", TskData.FileKnown.KNOWN));

            EamDb.getInstance().setArtifactInstanceKnownStatus(attr, null);
            Assert.fail("setArtifactInstanceKnownStatus failed to throw exception for null known status");
        } catch (EamDbException ex) {
            // This is the expected behavior
        }

        // Try to update artifact with null case
        try {
            CorrelationAttribute attr = new CorrelationAttribute(fileType, "badHash");
            attr.addInstance(new CorrelationAttributeInstance(null, dataSource1fromCase1, "badPath",
                    "", TskData.FileKnown.KNOWN));

            EamDb.getInstance().setArtifactInstanceKnownStatus(attr, TskData.FileKnown.BAD);
            Assert.fail("setArtifactInstanceKnownStatus failed to throw exception for null case");
        } catch (EamDbException ex) {
            // This is the expected behavior
        }

        // Try to update artifact with null data source
        try {
            CorrelationAttribute attr = new CorrelationAttribute(fileType, "badHash");
            attr.addInstance(new CorrelationAttributeInstance(case1, null, "badPath",
                    "", TskData.FileKnown.KNOWN));

            EamDb.getInstance().setArtifactInstanceKnownStatus(attr, TskData.FileKnown.BAD);
            Assert.fail("setArtifactInstanceKnownStatus failed to throw exception for null case");
        } catch (EamDbException ex) {
            // This is the expected behavior
        }

        // Test getting two notable instances
        try {
            List<CorrelationAttributeInstance> attrs = EamDb.getInstance().getArtifactInstancesKnownBad(fileType, notableHashInBothCases);
            assertTrue("getArtifactInstancesKnownBad returned " + attrs.size() + " values - expected 2", attrs.size() == 2);
        } catch (EamDbException ex) {
            Exceptions.printStackTrace(ex);
            Assert.fail(ex);
        }

        // Test getting notable instances where one instance is notable and the other is known
        try {
            List<CorrelationAttributeInstance> attrs = EamDb.getInstance().getArtifactInstancesKnownBad(fileType, notableHashInOneCaseKnownOther);
            assertTrue("getArtifactInstancesKnownBad returned " + attrs.size() + " values - expected 1", attrs.size() == 1);
        } catch (EamDbException ex) {
            Exceptions.printStackTrace(ex);
            Assert.fail(ex);
        }

        // Test getting notable instances with null type
        try {
            EamDb.getInstance().getArtifactInstancesKnownBad(null, notableHashInOneCaseKnownOther);
            Assert.fail("getArtifactInstancesKnownBad failed to throw exception for null type");
        } catch (EamDbException ex) {
            // This is the expected behavior
        }

        // Test getting notable instances with null value (should work fine)
        try {
            List<CorrelationAttributeInstance> attrs = EamDb.getInstance().getArtifactInstancesKnownBad(fileType, null);
            assertTrue("getArtifactInstancesKnownBad returned " + attrs.size() + " values - expected ", attrs.isEmpty());
        } catch (EamDbException ex) {
            Exceptions.printStackTrace(ex);
            Assert.fail(ex);
        }

        // Test getting count of two notable instances
        try {
            long count = EamDb.getInstance().getCountArtifactInstancesKnownBad(fileType, notableHashInBothCases);
            assertTrue("getCountArtifactInstancesKnownBad returned " + count + " values - expected 2", count == 2);
        } catch (EamDbException ex) {
            Exceptions.printStackTrace(ex);
            Assert.fail(ex);
        }

        // Test getting notable instance count where one instance is notable and the other is known
        try {
            long count = EamDb.getInstance().getCountArtifactInstancesKnownBad(fileType, notableHashInOneCaseKnownOther);
            assertTrue("getCountArtifactInstancesKnownBad returned " + count + " values - expected 1", count == 1);
        } catch (EamDbException ex) {
            Exceptions.printStackTrace(ex);
            Assert.fail(ex);
        }

        // Test getting notable instance count with null type
        try {
            EamDb.getInstance().getCountArtifactInstancesKnownBad(null, notableHashInOneCaseKnownOther);
            Assert.fail("getCountArtifactInstancesKnownBad failed to throw exception for null type");
        } catch (EamDbException ex) {
            // This is the expected behavior
        }

        // Test getting notable instance count with null value (should work fine)
        try {
            long count = EamDb.getInstance().getCountArtifactInstancesKnownBad(fileType, null);
            assertTrue("getCountArtifactInstancesKnownBad returned " + count + " values - expected ", count == 0);
        } catch (EamDbException ex) {
            Exceptions.printStackTrace(ex);
            Assert.fail(ex);
        }

        // Test getting cases with notable instances (all instances are notable)
        try {
            List<String> cases = EamDb.getInstance().getListCasesHavingArtifactInstancesKnownBad(fileType, notableHashInBothCases);
            assertTrue("getListCasesHavingArtifactInstancesKnownBad returned " + cases.size() + " values - expected 2", cases.size() == 2);
        } catch (EamDbException ex) {
            Exceptions.printStackTrace(ex);
            Assert.fail(ex);
        }

        // Test getting cases with notable instances (only one instance is notable)
        try {
            List<String> cases = EamDb.getInstance().getListCasesHavingArtifactInstancesKnownBad(fileType, notableHashInOneCaseKnownOther);
            assertTrue("getListCasesHavingArtifactInstancesKnownBad returned " + cases.size() + " values - expected 1", cases.size() == 1);
            assertTrue("getListCasesHavingArtifactInstancesKnownBad returned unexpected case " + cases.get(0), case1.getDisplayName().equals(cases.get(0)));
        } catch (EamDbException ex) {
            Exceptions.printStackTrace(ex);
            Assert.fail(ex);
        }

        // Test getting cases with null type
        try {
            EamDb.getInstance().getListCasesHavingArtifactInstancesKnownBad(null, notableHashInOneCaseKnownOther);
            Assert.fail("getListCasesHavingArtifactInstancesKnownBad failed to throw exception for null type");
        } catch (EamDbException ex) {
            // This is the expected behavior
        }

        // Test getting cases with null value (should work fine)
        try {
            List<String> cases = EamDb.getInstance().getListCasesHavingArtifactInstancesKnownBad(fileType, null);
            assertTrue("getListCasesHavingArtifactInstancesKnownBad returned " + cases.size() + " values - expected ", cases.isEmpty());
        } catch (EamDbException ex) {
            Exceptions.printStackTrace(ex);
            Assert.fail(ex);
        }
    }

    /**
     * Test the methods associated with bulk artifacts (prepareBulkArtifact and
     * bulkInsertArtifacts).
     * First test the normal use case of a large number of valid artifacts getting added.
     * Next test the error conditions:
     * - Test preparing artifact with null type
     * - Test preparing artifact with null case
     * - Test preparing artifact with null data source
     * - Test preparing artifact with null path
     * - Test preparing artifact with null known status
     */
    public void testBulkArtifacts() {

        // Test normal addition of bulk artifacts
        // Steps:
        // - Make a list of artifacts roughly half the threshold size
        // - Call prepareBulkArtifact on all of them
        // - Verify that nothing has been written to the database
        // - Make a list of artifacts equal to the threshold size
        // - Call prepareBulkArtifact on all of them
        // - Verify that the bulk threshold number of them were written to the database
        // - Call bulkInsertArtifacts to insert the remainder
        // - Verify that the database now has all the artifacts
        try {
            // Make sure there are no artifacts in the database to start
            long originalArtifactCount = EamDb.getInstance().getCountArtifactInstancesByCaseDataSource(case1.getCaseUUID(), dataSource1fromCase1.getDeviceID());
            assertTrue("getCountArtifactInstancesByCaseDataSource returned non-zero count", originalArtifactCount == 0);

            // Create the first list, which will have (bulkThreshold / 2) entries
            List<CorrelationAttribute> list1 = new ArrayList<>();
            for (int i = 0; i < DEFAULT_BULK_THRESHOLD / 2; i++) {
                String value = "bulkInsertValue1_" + String.valueOf(i);
                String path = "C:\\bulkInsertPath1\\file" + String.valueOf(i);

                CorrelationAttribute attr = new CorrelationAttribute(fileType, value);
                attr.addInstance(new CorrelationAttributeInstance(case1, dataSource1fromCase1, path));
                list1.add(attr);
            }

            // Queue up the current list. There should not be enough to trigger the insert
            for (CorrelationAttribute attr : list1) {
                EamDb.getInstance().prepareBulkArtifact(attr);
            }

            // Check that nothing has been written yet
            assertTrue("Artifacts written to database before threshold was reached",
                    originalArtifactCount == EamDb.getInstance().getCountArtifactInstancesByCaseDataSource(case1.getCaseUUID(), dataSource1fromCase1.getDeviceID()));

            // Make a second list with length equal to bulkThreshold
            List<CorrelationAttribute> list2 = new ArrayList<>();
            for (int i = 0; i < DEFAULT_BULK_THRESHOLD; i++) {
                String value = "bulkInsertValue2_" + String.valueOf(i);
                String path = "C:\\bulkInsertPath2\\file" + String.valueOf(i);

                CorrelationAttribute attr = new CorrelationAttribute(fileType, value);
                attr.addInstance(new CorrelationAttributeInstance(case1, dataSource1fromCase1, path));
                list2.add(attr);
            }

            // Queue up the current list. This will trigger an insert partway through
            for (CorrelationAttribute attr : list2) {
                EamDb.getInstance().prepareBulkArtifact(attr);
            }

            // There should now be bulkThreshold artifacts in the database
            long count = EamDb.getInstance().getCountArtifactInstancesByCaseDataSource(case1.getCaseUUID(), dataSource1fromCase1.getDeviceID());
            assertTrue("Artifact count " + count + " does not match bulkThreshold " + DEFAULT_BULK_THRESHOLD, count == DEFAULT_BULK_THRESHOLD);

            // Now call bulkInsertArtifacts() to insert the rest of queue
            EamDb.getInstance().bulkInsertArtifacts();
            count = EamDb.getInstance().getCountArtifactInstancesByCaseDataSource(case1.getCaseUUID(), dataSource1fromCase1.getDeviceID());
            int expectedCount = list1.size() + list2.size();
            assertTrue("Artifact count " + count + " does not match expected count " + expectedCount, count == expectedCount);

        } catch (EamDbException ex) {
            Exceptions.printStackTrace(ex);
            Assert.fail(ex);
        }

        // Test preparing artifact with null type
        try {
            CorrelationAttribute attr = new CorrelationAttribute(null, "value");
            EamDb.getInstance().prepareBulkArtifact(attr);
            Assert.fail("prepareBulkArtifact failed to throw exception for null type");
        } catch (EamDbException ex) {
            // This is the expected behavior
        }

        // Test preparing artifact with null case
        try {
            CorrelationAttribute attr = new CorrelationAttribute(fileType, "value");
            attr.addInstance(new CorrelationAttributeInstance(null, dataSource1fromCase1, "path"));
            EamDb.getInstance().prepareBulkArtifact(attr);
            EamDb.getInstance().bulkInsertArtifacts();
            Assert.fail("bulkInsertArtifacts failed to throw exception for null case");
        } catch (EamDbException ex) {
            // This is the expected behavior
        }

        // Test preparing artifact with null data source
        try {
            CorrelationAttribute attr = new CorrelationAttribute(fileType, "value");
            attr.addInstance(new CorrelationAttributeInstance(case1, null, "path"));
            EamDb.getInstance().prepareBulkArtifact(attr);
            EamDb.getInstance().bulkInsertArtifacts();
            Assert.fail("prepareBulkArtifact failed to throw exception for null data source");
        } catch (EamDbException ex) {
            // This is the expected behavior
        }

        // Test preparing artifact with null path
        // CorrelationAttributeInstance will throw an exception
        try {
            CorrelationAttribute attr = new CorrelationAttribute(fileType, "value");
            attr.addInstance(new CorrelationAttributeInstance(case1, dataSource1fromCase1, null));
            Assert.fail("CorrelationAttributeInstance failed to throw exception for null path");
        } catch (EamDbException ex) {
            // This is the expected behavior
        }

        // Test preparing artifact with null known status
        try {
            CorrelationAttribute attr = new CorrelationAttribute(fileType, "value");
            attr.addInstance(new CorrelationAttributeInstance(case1, dataSource1fromCase1, "path", "comment", null));
            EamDb.getInstance().prepareBulkArtifact(attr);
            EamDb.getInstance().bulkInsertArtifacts();
            Assert.fail("prepareBulkArtifact failed to throw exception for null known status");
        } catch (EamDbException ex) {
            // This is the expected behavior
        }
    }

    /**
     * Test most methods related to artifacts
     * addArtifact(CorrelationAttribute eamArtifact) tests:
     * - Test adding artifact with one instance
     * - Test adding artifact with one instance in each data source
     * - Test adding artifact with two instances in the same data source
     * - Test adding email artifact
     * - Test adding phone artifact
     * - Test adding domain artifact
     * - Test adding device artifact
     * - Test adding artifact with null case
     * - Test adding artifact with invalid case ID
     * - Test adding artifact with null data source
     * - Test adding artifact with invalid data source ID
     * - Test adding artifact with null path
     * - Test adding artifact with null known status
     * - Test adding artifact with null correlation type
     * - Test adding artifact with null value
     * getArtifactInstancesByTypeValue(CorrelationAttribute.Type aType, String value) tests:
     * - Test getting three expected instances
     * - Test getting no expected instances
     * - Test with null type
     * - Test with null value
     * getArtifactInstancesByPath(CorrelationAttribute.Type aType, String filePath) tests:
     * - Test with existing path
     * - Test with non-existent path
     * - Test with null type
     * - Test with null path
     * getCountArtifactInstancesByTypeValue(CorrelationAttribute.Type aType, String value) tests:
     * - Test getting three expected instances
     * - Test getting no expected instances
     * - Test with null type
     * - Test with null value
     * getFrequencyPercentage(CorrelationAttribute corAttr) tests:
     * - Test value in every data source
     * - Test value in one data source twice
     * - Test email
     * - Test value in no data sources
     * - Test with null type
     * - Test with null attribute
     * getCountArtifactInstancesByCaseDataSource(String caseUUID, String dataSourceID) tests:
     * - Test data source with seven instances
     * - Test with null case UUID
     * - Test with null device ID
     * getCountUniqueCaseDataSourceTuplesHavingTypeValue(CorrelationAttribute.Type aType, String value) tests:
     * - Test value in every data source
     * - Test value in one data source twice
     * - Test value in no data sources
     * - Test with null type
     * - Test with null value
     */
    public void testArtifacts() {

        String inAllDataSourcesHash = "6cddb0e31787b79cfdcc0676b98a71ce";
        String inAllDataSourcesPath = "C:\\files\\path0.txt";
        String inDataSource1twiceHash = "b2f5ff47436671b6e533d8dc3614845d";
        String inDataSource1twicePath1 = "C:\\files\\path1.txt";
        String inDataSource1twicePath2 = "C:\\files\\path2.txt";
        String onlyInDataSource3Hash = "2af54305f183778d87de0c70c591fae4";
        String onlyInDataSource3Path = "C:\\files\\path3.txt";
        String callbackTestFilePath1 = "C:\\files\\processinstancecallback\\path1.txt";
        String callbackTestFilePath2 = "C:\\files\\processinstancecallback\\path2.txt";
        String callbackTestFileHash = "fb9dd8f04dacd3e82f4917f1a002223c";

        // These will all go in dataSource1fromCase1
        String emailValue = "test@gmail.com";
        String emailPath = "C:\\files\\emailPath.txt";
        String phoneValue = "202-555-1234";
        String phonePath = "C:\\files\\phonePath.txt";
        String domainValue = "www.mozilla.com";
        String domainPath = "C:\\files\\domainPath.txt";
        String devIdValue = "94B21234";
        String devIdPath = "C:\\files\\devIdPath.txt";

        // Store the email type
        CorrelationAttribute.Type emailType;
        try {
            emailType = EamDb.getInstance().getCorrelationTypeById(CorrelationAttribute.EMAIL_TYPE_ID);
        } catch (EamDbException ex) {
            Exceptions.printStackTrace(ex);
            Assert.fail(ex);
            return;
        }

        // Test adding attribute with one instance
        try {
            CorrelationAttribute attr = new CorrelationAttribute(fileType, onlyInDataSource3Hash);
            CorrelationAttributeInstance inst = new CorrelationAttributeInstance(case2, dataSource1fromCase2, onlyInDataSource3Path);
            attr.addInstance(inst);
            EamDb.getInstance().addArtifact(attr);
        } catch (EamDbException ex) {
            Exceptions.printStackTrace(ex);
            Assert.fail(ex);
        }

        // Test adding attribute with an instance in each data source
        try {
            CorrelationAttribute attr = new CorrelationAttribute(fileType, inAllDataSourcesHash);
            CorrelationAttributeInstance inst1 = new CorrelationAttributeInstance(case1, dataSource1fromCase1, inAllDataSourcesPath);
            attr.addInstance(inst1);
            CorrelationAttributeInstance inst2 = new CorrelationAttributeInstance(case1, dataSource2fromCase1, inAllDataSourcesPath);
            attr.addInstance(inst2);
            CorrelationAttributeInstance inst3 = new CorrelationAttributeInstance(case2, dataSource1fromCase2, inAllDataSourcesPath);
            attr.addInstance(inst3);
            EamDb.getInstance().addArtifact(attr);
        } catch (EamDbException ex) {
            Exceptions.printStackTrace(ex);
            Assert.fail(ex);
        }

        // Test adding attribute with two instances in one data source
        try {
            CorrelationAttribute attr = new CorrelationAttribute(fileType, inDataSource1twiceHash);
            CorrelationAttributeInstance inst1 = new CorrelationAttributeInstance(case1, dataSource1fromCase1, inDataSource1twicePath1);
            attr.addInstance(inst1);
            CorrelationAttributeInstance inst2 = new CorrelationAttributeInstance(case1, dataSource1fromCase1, inDataSource1twicePath2);
            attr.addInstance(inst2);
            EamDb.getInstance().addArtifact(attr);
        } catch (EamDbException ex) {
            Exceptions.printStackTrace(ex);
            Assert.fail(ex);
        }

        // Test adding the other types
        // Test adding an email artifact
        try {
            CorrelationAttribute attr = new CorrelationAttribute(emailType, emailValue);
            CorrelationAttributeInstance inst = new CorrelationAttributeInstance(case1, dataSource1fromCase1, emailPath);
            attr.addInstance(inst);
            EamDb.getInstance().addArtifact(attr);
        } catch (EamDbException ex) {
            Exceptions.printStackTrace(ex);
            Assert.fail(ex);
        }

        // Test adding a phone artifact
        try {
            CorrelationAttribute attr = new CorrelationAttribute(EamDb.getInstance().getCorrelationTypeById(CorrelationAttribute.PHONE_TYPE_ID),
                    phoneValue);
            CorrelationAttributeInstance inst = new CorrelationAttributeInstance(case1, dataSource1fromCase1, phonePath);
            attr.addInstance(inst);
            EamDb.getInstance().addArtifact(attr);
        } catch (EamDbException ex) {
            Exceptions.printStackTrace(ex);
            Assert.fail(ex);
        }

        // Test adding a domain artifact
        try {
            CorrelationAttribute attr = new CorrelationAttribute(EamDb.getInstance().getCorrelationTypeById(CorrelationAttribute.DOMAIN_TYPE_ID),
                    domainValue);
            CorrelationAttributeInstance inst = new CorrelationAttributeInstance(case1, dataSource1fromCase1, domainPath);
            attr.addInstance(inst);
            EamDb.getInstance().addArtifact(attr);
        } catch (EamDbException ex) {
            Exceptions.printStackTrace(ex);
            Assert.fail(ex);
        }

        // Test adding a device ID artifact
        try {
            CorrelationAttribute attr = new CorrelationAttribute(EamDb.getInstance().getCorrelationTypeById(CorrelationAttribute.USBID_TYPE_ID),
                    devIdValue);
            CorrelationAttributeInstance inst = new CorrelationAttributeInstance(case1, dataSource1fromCase1, devIdPath);
            attr.addInstance(inst);
            EamDb.getInstance().addArtifact(attr);
        } catch (EamDbException ex) {
            Exceptions.printStackTrace(ex);
            Assert.fail(ex);
        }

        // Test CorrelationAttributeInstance failure cases
        // Create an attribute to use in the next few tests
        CorrelationAttribute failAttr;
        try {
            failAttr = new CorrelationAttribute(fileType, "badInstances");
        } catch (EamDbException ex) {
            Exceptions.printStackTrace(ex);
            Assert.fail(ex);
            return;
        }

        // Test adding instance with null case
        try {
            CorrelationAttributeInstance inst = new CorrelationAttributeInstance(null, dataSource1fromCase2, "badPath");
            failAttr.addInstance(inst);
            EamDb.getInstance().addArtifact(failAttr);
            Assert.fail("addArtifact failed to throw exception for null case");
        } catch (EamDbException ex) {
            // This is the expected behavior
        }

        // Test adding instance with invalid case ID
        try {
            CorrelationCase badCase = new CorrelationCase("badCaseUuid", "badCaseName");
            CorrelationAttributeInstance inst = new CorrelationAttributeInstance(badCase, dataSource1fromCase2, "badPath");
            failAttr.addInstance(inst);
            EamDb.getInstance().addArtifact(failAttr);
            Assert.fail("addArtifact failed to throw exception for invalid case");
        } catch (EamDbException ex) {
            // This is the expected behavior
        }

        // Test adding instance with null data source
        try {
            CorrelationAttributeInstance inst = new CorrelationAttributeInstance(case1, null, "badPath");
            failAttr.addInstance(inst);
            EamDb.getInstance().addArtifact(failAttr);
            Assert.fail("addArtifact failed to throw exception for null data source");
        } catch (EamDbException ex) {
            // This is the expected behavior
        }

        // Test adding instance with invalid data source ID
        try {
            CorrelationDataSource badDS = new CorrelationDataSource(case1, "badDSUuid", "badDSName");
            CorrelationAttributeInstance inst = new CorrelationAttributeInstance(case1, badDS, "badPath");
            failAttr.addInstance(inst);
            EamDb.getInstance().addArtifact(failAttr);
            Assert.fail("addArtifact failed to throw exception for invalid data source");
        } catch (EamDbException ex) {
            // This is the expected behavior
        }

        // Test adding instance with null path
        // This will fail in the CorrelationAttributeInstance constructor
        try {
            new CorrelationAttributeInstance(case1, dataSource1fromCase1, null);
            Assert.fail("CorrelationAttributeInstance failed to throw exception for null path");
        } catch (EamDbException ex) {
            // This is the expected behavior
        }

        // Test adding instance with null known status
        try {
            CorrelationAttributeInstance inst = new CorrelationAttributeInstance(case1, dataSource1fromCase1, null, "comment", null);
            failAttr.addInstance(inst);
            EamDb.getInstance().addArtifact(failAttr);
            Assert.fail("addArtifact failed to throw exception for null known status");
        } catch (EamDbException ex) {
            // This is the expected behavior
        }

        // Test CorrelationAttribute failure cases
        // Test null type
        try {
            CorrelationAttribute attr = new CorrelationAttribute(null, "badInstances");
            EamDb.getInstance().addArtifact(attr);
            Assert.fail("addArtifact failed to throw exception for null type");
        } catch (EamDbException ex) {
            // This is the expected behavior
        }

        // Test null value
        // This will fail in the CorrelationAttribute constructor
        try {
            new CorrelationAttribute(fileType, null);
            Assert.fail("addArtifact failed to throw exception for null value");
        } catch (EamDbException ex) {
            // This is the expected behavior
        }

        // Test getting instances with expected results
        try {
            List<CorrelationAttributeInstance> instances = EamDb.getInstance().getArtifactInstancesByTypeValue(fileType, inAllDataSourcesHash);
            assertTrue("getArtifactInstancesByTypeValue returned " + instances.size() + " results - expected 3", instances.size() == 3);

            // This test works because all the instances of this hash were set to the same path
            for (CorrelationAttributeInstance inst : instances) {
                assertTrue("getArtifactInstancesByTypeValue returned instance with unexpected path " + inst.getFilePath(),
                        inAllDataSourcesPath.equalsIgnoreCase(inst.getFilePath()));
            }
        } catch (EamDbException ex) {
            Exceptions.printStackTrace(ex);
            Assert.fail(ex);
        }

        // Test getting instances expecting no results
        try {
            List<CorrelationAttributeInstance> instances = EamDb.getInstance().getArtifactInstancesByTypeValue(
                    emailType, inAllDataSourcesHash);
            assertTrue("getArtifactInstancesByTypeValue returned " + instances.size() + " results - expected 0", instances.isEmpty());
        } catch (EamDbException ex) {
            Exceptions.printStackTrace(ex);
            Assert.fail(ex);
        }

        // Test getting instances with null type
        try {
            EamDb.getInstance().getArtifactInstancesByTypeValue(null, inAllDataSourcesHash);
            Assert.fail("getArtifactInstancesByTypeValue failed to throw exception for null type");
        } catch (EamDbException ex) {
            // This is the expected behavior
        }

        // Test getting instances with null value
        // Should just return nothing
        try {
            List<CorrelationAttributeInstance> instances = EamDb.getInstance().getArtifactInstancesByTypeValue(fileType, null);
            assertTrue("getArtifactInstancesByTypeValue returned non-empty list for null value", instances.isEmpty());
        } catch (EamDbException ex) {
            Exceptions.printStackTrace(ex);
            Assert.fail(ex);
        }
<<<<<<< HEAD
=======
       
>>>>>>> 137aae13

        // Test getting instances with path that should produce results
        try {
            List<CorrelationAttributeInstance> instances = EamDb.getInstance().getArtifactInstancesByPath(fileType, inAllDataSourcesPath);
            assertTrue("getArtifactInstancesByPath returned " + instances.size() + " objects - expected 3", instances.size() == 3);
        } catch (EamDbException ex) {
            Exceptions.printStackTrace(ex);
            Assert.fail(ex);
        }

        // Test getting instances with path that should not produce results
        try {
            List<CorrelationAttributeInstance> instances = EamDb.getInstance().getArtifactInstancesByPath(fileType, "xyz");
            assertTrue("getArtifactInstancesByPath returned " + instances.size() + " objects - expected 0", instances.isEmpty());
        } catch (EamDbException ex) {
            Exceptions.printStackTrace(ex);
            Assert.fail(ex);
        }

        // Test getting instances with null type
        try {
            EamDb.getInstance().getArtifactInstancesByPath(null, inAllDataSourcesPath);
            Assert.fail("getArtifactInstancesByPath failed to throw exception for null type");
        } catch (EamDbException ex) {
            // This is the expected behavior
        }

        // Test getting instances with null path
        try {
            EamDb.getInstance().getArtifactInstancesByPath(fileType, null);
            Assert.fail("getArtifactInstancesByPath failed to throw exception for null path");
        } catch (EamDbException ex) {
            // This is the expected behavior
        }

        // Test getting instance count with path that should produce results
        try {
            long count = EamDb.getInstance().getCountArtifactInstancesByTypeValue(fileType, inAllDataSourcesHash);
            assertTrue("getCountArtifactInstancesByTypeValue returned " + count + " - expected 3", count == 3);
        } catch (EamDbException ex) {
            Exceptions.printStackTrace(ex);
            Assert.fail(ex);
        }

        // Test getting instance count with path that should not produce results
        try {
            long count = EamDb.getInstance().getCountArtifactInstancesByTypeValue(fileType, "xyz");
            assertTrue("getCountArtifactInstancesByTypeValue returned " + count + " - expected 0", count == 0);
        } catch (EamDbException ex) {
            Exceptions.printStackTrace(ex);
            Assert.fail(ex);
        }

        // Test getting instance count with null type
        try {
            EamDb.getInstance().getCountArtifactInstancesByTypeValue(null, inAllDataSourcesHash);
            Assert.fail("getCountArtifactInstancesByTypeValue failed to throw exception for null type");
        } catch (EamDbException ex) {
            // This is the expected behavior
        }

        // Test getting instance count with null value
        try {
            EamDb.getInstance().getCountArtifactInstancesByTypeValue(fileType, null);
            Assert.fail("getCountArtifactInstancesByTypeValue failed to throw exception for null value");
        } catch (EamDbException ex) {
            // This is the expected behavior
        }

        // Test getting frequency of value that is in all three data sources
        try {
            CorrelationAttribute attr = new CorrelationAttribute(fileType, inAllDataSourcesHash);
            int freq = EamDb.getInstance().getFrequencyPercentage(attr);
            assertTrue("getFrequencyPercentage returned " + freq + " - expected 100", freq == 100);
        } catch (EamDbException ex) {
            Exceptions.printStackTrace(ex);
            Assert.fail(ex);
        }

        // Test getting frequency of value that appears twice in a single data source
        try {
            CorrelationAttribute attr = new CorrelationAttribute(fileType, inDataSource1twiceHash);
            int freq = EamDb.getInstance().getFrequencyPercentage(attr);
            assertTrue("getFrequencyPercentage returned " + freq + " - expected 33", freq == 33);
        } catch (EamDbException ex) {
            Exceptions.printStackTrace(ex);
            Assert.fail(ex);
        }

        // Test getting frequency of non-file type
        try {
            CorrelationAttribute attr = new CorrelationAttribute(emailType, emailValue);
            int freq = EamDb.getInstance().getFrequencyPercentage(attr);
            assertTrue("getFrequencyPercentage returned " + freq + " - expected 33", freq == 33);
        } catch (EamDbException ex) {
            Exceptions.printStackTrace(ex);
            Assert.fail(ex);
        }

        // Test getting frequency of non-existent value
        try {
            CorrelationAttribute attr = new CorrelationAttribute(fileType, "randomValue");
            int freq = EamDb.getInstance().getFrequencyPercentage(attr);
            assertTrue("getFrequencyPercentage returned " + freq + " - expected 0", freq == 0);
        } catch (EamDbException ex) {
            Exceptions.printStackTrace(ex);
            Assert.fail(ex);
        }

        // Test getting frequency with null type
        try {
            CorrelationAttribute attr = new CorrelationAttribute(null, "randomValue");
            EamDb.getInstance().getFrequencyPercentage(attr);
            Assert.fail("getFrequencyPercentage failed to throw exception for null type");
        } catch (EamDbException ex) {
            // This is the expected behavior
        }

        // Test getting frequency with null attribute
        try {
            EamDb.getInstance().getFrequencyPercentage(null);
            Assert.fail("getFrequencyPercentage failed to throw exception for null attribute");
        } catch (EamDbException ex) {
            // This is the expected behavior
        }
        
        // Test updating a correlation attribute instance comment
        try {
            CorrelationAttribute correlationAttribute = EamDb.getInstance().getCorrelationAttribute(
                    usbDeviceType, case1, dataSource1fromCase1, devIdValue, devIdPath);
            assertNotNull("getCorrelationAttribute returned null", correlationAttribute);
            
            correlationAttribute.getInstances().get(0).setComment("new comment");
            EamDb.getInstance().updateAttributeInstanceComment(correlationAttribute);
            
            // Get a fresh copy to verify the update.
            correlationAttribute = EamDb.getInstance().getCorrelationAttribute(
                    usbDeviceType, case1, dataSource1fromCase1, devIdValue, devIdPath);
            assertEquals("updateAttributeInstanceComment did not set comment to \"new comment\".",
                    "new comment", correlationAttribute.getInstances().get(0).getComment());
        } catch (EamDbException ex) {
            Exceptions.printStackTrace(ex);
            Assert.fail(ex);
        }

        // Test getting count for dataSource1fromCase1 (includes all types)
        try {
            long count = EamDb.getInstance().getCountArtifactInstancesByCaseDataSource(case1.getCaseUUID(), dataSource1fromCase1.getDeviceID());
            assertTrue("getCountArtifactInstancesByCaseDataSource returned " + count + " - expected 7", count == 7);
        } catch (EamDbException ex) {
            Exceptions.printStackTrace(ex);
            Assert.fail(ex);
        }

        // Test getting count with null case UUID
        try {
            long count = EamDb.getInstance().getCountArtifactInstancesByCaseDataSource(null, dataSource1fromCase1.getDeviceID());
            assertTrue("getCountArtifactInstancesByCaseDataSource returned " + count + " - expected 0", count == 0);
        } catch (EamDbException ex) {
            Exceptions.printStackTrace(ex);
            Assert.fail(ex);
        }

        // Test getting count with null device ID
        try {
            long count = EamDb.getInstance().getCountArtifactInstancesByCaseDataSource(case1.getCaseUUID(), null);
            assertTrue("getCountArtifactInstancesByCaseDataSource returned " + count + " - expected 0", count == 0);
        } catch (EamDbException ex) {
            Exceptions.printStackTrace(ex);
            Assert.fail(ex);
        }

        // Test getting data source count for entry that is in all three
        try {
            long count = EamDb.getInstance().getCountUniqueCaseDataSourceTuplesHavingTypeValue(fileType, inAllDataSourcesHash);
            assertTrue("getCountUniqueCaseDataSourceTuplesHavingTypeValue returned " + count + " - expected 3", count == 3);
        } catch (EamDbException ex) {
            Exceptions.printStackTrace(ex);
            Assert.fail(ex);
        }

        // Test getting data source count for entry that is in one data source twice
        try {
            long count = EamDb.getInstance().getCountUniqueCaseDataSourceTuplesHavingTypeValue(fileType, inDataSource1twiceHash);
            assertTrue("getCountUniqueCaseDataSourceTuplesHavingTypeValue returned " + count + " - expected 1", count == 1);
        } catch (EamDbException ex) {
            Exceptions.printStackTrace(ex);
            Assert.fail(ex);
        }

        // Test getting data source count for entry that is not in any data sources
        try {
            long count = EamDb.getInstance().getCountUniqueCaseDataSourceTuplesHavingTypeValue(fileType, "abcdef");
            assertTrue("getCountUniqueCaseDataSourceTuplesHavingTypeValue returned " + count + " - expected 0", count == 0);
        } catch (EamDbException ex) {
            Exceptions.printStackTrace(ex);
            Assert.fail(ex);
        }

        // Test getting data source count for null type
        try {
            EamDb.getInstance().getCountUniqueCaseDataSourceTuplesHavingTypeValue(null, "abcdef");
            Assert.fail("getCountUniqueCaseDataSourceTuplesHavingTypeValue failed to throw exception for null type");
        } catch (EamDbException ex) {
            // This is the expected behavior
        }

        // Test getting data source count for null value
        try {
            long count = EamDb.getInstance().getCountUniqueCaseDataSourceTuplesHavingTypeValue(fileType, null);
            assertTrue("getCountUniqueCaseDataSourceTuplesHavingTypeValue returned " + count + " - expected 0", count == 0);
        } catch (EamDbException ex) {
            Exceptions.printStackTrace(ex);
            Assert.fail(ex);
        }
        
        // Test running processinstance which queries all rows from instances table
        try {
            // Add two instances to the central repository and use the callback query to verify we can see them
            CorrelationAttribute attr = new CorrelationAttribute(fileType, callbackTestFileHash);
            CorrelationAttributeInstance inst1 = new CorrelationAttributeInstance(case1, dataSource1fromCase1, callbackTestFilePath1);
            CorrelationAttributeInstance inst2 = new CorrelationAttributeInstance(case1, dataSource1fromCase1, callbackTestFilePath2);
            attr.addInstance(inst1);
            attr.addInstance(inst2);
            EamDb DbManager = EamDb.getInstance();
            DbManager.addArtifact(attr);
            AttributeInstanceTableCallback instancetableCallback = new AttributeInstanceTableCallback();
            DbManager.processInstanceTable(fileType, instancetableCallback);
            int count1 = instancetableCallback.getCounter();
            int count2 = instancetableCallback.getCounterNamingConvention();
            assertTrue("Process Instance count with filepath naming convention: " + count2 + "-expected 2", count2 == 2);
            assertTrue("Process Instance count with filepath without naming convention: " + count1 + "-expected greater than 0", count1 > 0);
        } catch (EamDbException ex) {
            Exceptions.printStackTrace(ex);
        }

        try {
            //test null inputs
            EamDb.getInstance().processInstanceTable(null, null);
            Assert.fail("processinstance method failed to throw exception for null type value");
        } catch (EamDbException ex) {
            // This is the expected 
        }
        
         // Test running processinstance which queries all rows from instances table
        try {
            // Add two instances to the central repository and use the callback query to verify we can see them
            CorrelationAttribute attr = new CorrelationAttribute(fileType, callbackTestFileHash);
            CorrelationAttributeInstance inst1 = new CorrelationAttributeInstance(case1, dataSource1fromCase1, callbackTestFilePath1);
            CorrelationAttributeInstance inst2 = new CorrelationAttributeInstance(case1, dataSource1fromCase1, callbackTestFilePath2);
            attr.addInstance(inst1);
            attr.addInstance(inst2);
            EamDb DbManager = EamDb.getInstance();
            DbManager.addArtifact(attr);
            AttributeInstanceTableCallback instancetableCallback = new AttributeInstanceTableCallback();
            DbManager.processInstanceTableWhere(fileType, String.format("id = %s", attr.getID()), instancetableCallback);
            int count1 = instancetableCallback.getCounter();
            int count2 = instancetableCallback.getCounterNamingConvention();
            assertTrue("Process Instance count with filepath naming convention: " + count2 + "-expected 2", count2 == 2);
            assertTrue("Process Instance count with filepath without naming convention: " + count1 + "-expected greater than 0", count1 > 0);
        } catch (EamDbException ex) {
            Exceptions.printStackTrace(ex);
        }

        try {
            //test null inputs
            EamDb.getInstance().processInstanceTableWhere(null, null, null);
            Assert.fail("processinstance method failed to throw exception for null type value");
        } catch (EamDbException ex) {
            // This is the expected 
        }
    }

    /**
     * Test methods related to correlation types
     * newCorrelationType(CorrelationAttribute.Type newType) tests: 
     * - Test with valid data 
     * - Test with duplicate data 
     * - Test with null name 
     * - Test with null db name 
     * - Test with null type 
     * getDefinedCorrelationTypes() tests: 
     * - Test that the expected number are returned 
     * getEnabledCorrelationTypes() tests: 
     * - Test that the expected number are returned
     * getSupportedCorrelationTypes() tests: 
     * - Test that the expected number are returned 
     * getCorrelationTypeById(int typeId) tests: 
     * - Test with valid ID 
     * - Test with invalid ID 
     * updateCorrelationType(CorrelationAttribute.Type aType) tests: 
     * - Test with existing type 
     * - Test with non-existent type 
     * - Test updating to null name 
     * - Test with null type
     */
    public void testCorrelationTypes() {

        CorrelationAttribute.Type customType;
        String customTypeName = "customType";
        String customTypeDb = "custom_type";

        // Test new type with valid data
        try {
            customType = new CorrelationAttribute.Type(customTypeName, customTypeDb, false, false);
            customType.setId(EamDb.getInstance().newCorrelationType(customType));
        } catch (EamDbException ex) {
            Exceptions.printStackTrace(ex);
            Assert.fail(ex);
            return;
        }

        // Test new type with duplicate data
        try {
            CorrelationAttribute.Type temp = new CorrelationAttribute.Type(customTypeName, customTypeDb, false, false);
            EamDb.getInstance().newCorrelationType(temp);
            Assert.fail("newCorrelationType failed to throw exception for duplicate name/db table");
        } catch (EamDbException ex) {
            // This is the expected behavior
        }

        // Test new type with null name
        try {
            CorrelationAttribute.Type temp = new CorrelationAttribute.Type(null, "temp_type", false, false);
            EamDb.getInstance().newCorrelationType(temp);
            Assert.fail("newCorrelationType failed to throw exception for null name table");
        } catch (EamDbException ex) {
            // This is the expected behavior
        }

        // Test new type with null db name
        // The constructor should fail in this case
        try {
            new CorrelationAttribute.Type("temp", null, false, false);
            Assert.fail("CorrelationAttribute.Type failed to throw exception for null db table name");
        } catch (EamDbException ex) {
            // This is the expected behavior
        }

        // Test new type with null type
        try {
            EamDb.getInstance().newCorrelationType(null);
            Assert.fail("newCorrelationType failed to throw exception for null type");
        } catch (EamDbException ex) {
            // This is the expected behavior
        }

        // Test getting all correlation types
        try {
            List<CorrelationAttribute.Type> types = EamDb.getInstance().getDefinedCorrelationTypes();

            // We expect 6 total - 5 default and the custom one made earlier
            assertTrue("getDefinedCorrelationTypes returned " + types.size() + " entries - expected 6", types.size() == 6);
        } catch (EamDbException ex) {
            Exceptions.printStackTrace(ex);
            Assert.fail(ex);
        }

        // Test getting enabled correlation types
        try {
            List<CorrelationAttribute.Type> types = EamDb.getInstance().getEnabledCorrelationTypes();

            // We expect 5 - the custom type is disabled
            assertTrue("getDefinedCorrelationTypes returned " + types.size() + " enabled entries - expected 5", types.size() == 5);
        } catch (EamDbException ex) {
            Exceptions.printStackTrace(ex);
            Assert.fail(ex);
        }

        // Test getting supported correlation types
        try {
            List<CorrelationAttribute.Type> types = EamDb.getInstance().getSupportedCorrelationTypes();

            // We expect 5 - the custom type is not supported
            assertTrue("getDefinedCorrelationTypes returned " + types.size() + " supported entries - expected 5", types.size() == 5);
        } catch (EamDbException ex) {
            Exceptions.printStackTrace(ex);
            Assert.fail(ex);
        }

        // Test getting the type with a valid ID
        try {
            CorrelationAttribute.Type temp = EamDb.getInstance().getCorrelationTypeById(customType.getId());
            assertTrue("getCorrelationTypeById returned type with unexpected name " + temp.getDisplayName(), customTypeName.equals(temp.getDisplayName()));
            assertTrue("getCorrelationTypeById returned type with unexpected db table name " + temp.getDbTableName(), customTypeDb.equals(temp.getDbTableName()));
        } catch (EamDbException ex) {
            Exceptions.printStackTrace(ex);
            Assert.fail(ex);
        }

        // Test getting the type with a invalid ID
        try {
            EamDb.getInstance().getCorrelationTypeById(5555);
            Assert.fail("getCorrelationTypeById failed to throw exception for invalid ID");
        } catch (EamDbException ex) {
            // This is the expected behavior
        }

        // Test updating a valid type
        try {
            String newName = "newName";
            String newDbTable = "new_db_table";
            customType.setDisplayName(newName);
            customType.setDbTableName(newDbTable);
            customType.setEnabled(true); // These were originally false
            customType.setSupported(true);

            EamDb.getInstance().updateCorrelationType(customType);

            // Get a fresh copy from the database
            CorrelationAttribute.Type temp = EamDb.getInstance().getCorrelationTypeById(customType.getId());

            assertTrue("updateCorrelationType failed to update name", newName.equals(temp.getDisplayName()));
            assertTrue("updateCorrelationType failed to update db table name", newDbTable.equals(temp.getDbTableName()));
            assertTrue("updateCorrelationType failed to update enabled status", temp.isEnabled());
            assertTrue("updateCorrelationType failed to update supported status", temp.isSupported());
        } catch (EamDbException ex) {
            Exceptions.printStackTrace(ex);
            Assert.fail(ex);
        }

        // Test updating a type with an invalid ID
        // Nothing should happen
        try {
            CorrelationAttribute.Type temp = new CorrelationAttribute.Type(customTypeName, customTypeDb, false, false);
            temp.setId(12345);
            EamDb.getInstance().updateCorrelationType(temp);
        } catch (EamDbException ex) {
            Exceptions.printStackTrace(ex);
            Assert.fail(ex);
        }

        // Test updating a type to a null name
        try {
            customType.setDisplayName(null);
            EamDb.getInstance().updateCorrelationType(customType);
            Assert.fail("updateCorrelationType failed to throw exception for null name");
        } catch (EamDbException ex) {
            // This is the expected behavior
        }

        // Test updating a null type
        try {
            customType.setDisplayName(null);
            EamDb.getInstance().updateCorrelationType(customType);
            Assert.fail("updateCorrelationType failed to throw exception for null type");
        } catch (EamDbException ex) {
            // This is the expected behavior
        }
    }

    /**
     * Test the methods related to organizations 
     * newOrganization(EamOrganization eamOrg) tests:
     * - Test with just org name
     * - Test with org name and poc info 
     * - Test adding duplicate org 
     * - Test adding null org 
     * - Test adding org with null name 
     * getOrganizations() tests: 
     * - Test getting the list of orgs
     * getOrganizationByID(int orgID) tests: 
     * - Test with valid ID 
     * - Test with invalid ID 
     * updateOrganization(EamOrganization updatedOrganization) tests:
     * - Test updating valid org 
     * - Test updating invalid org 
     * - Test updating null org 
     * - Test updating org to null name
     * deleteOrganization(EamOrganization organizationToDelete) tests: 
     * - Test deleting org that isn't in use 
     * - Test deleting org that is in use 
     * - Test deleting invalid org 
     * - Test deleting null org
     */
    public void testOrganizations() {

        EamOrganization orgA;
        String orgAname = "orgA";
        EamOrganization orgB;
        String orgBname = "orgB";
        String orgBpocName = "pocName";
        String orgBpocEmail = "pocEmail";
        String orgBpocPhone = "pocPhone";

        // Test adding a basic organization
        try {
            orgA = new EamOrganization(orgAname);
            orgA = EamDb.getInstance().newOrganization(orgA);
            assertTrue("Organization ID is still -1 after adding to db", orgA.getOrgID() != -1);
        } catch (EamDbException ex) {
            Exceptions.printStackTrace(ex);
            Assert.fail(ex);
            return;
        }

        // Test adding an organization with additional fields
        try {
            orgB = new EamOrganization(orgBname, orgBpocName, orgBpocEmail, orgBpocPhone);
            orgB = EamDb.getInstance().newOrganization(orgB);
            assertTrue("Organization ID is still -1 after adding to db", orgB.getOrgID() != -1);
        } catch (EamDbException ex) {
            Exceptions.printStackTrace(ex);
            Assert.fail(ex);
            return;
        }

        // Test adding a duplicate organization
        try {
            EamOrganization temp = new EamOrganization(orgAname);
            EamDb.getInstance().newOrganization(temp);
            Assert.fail("newOrganization failed to throw exception for duplicate org name");
        } catch (EamDbException ex) {
            // This is the expected behavior
        }

        // Test adding null organization
        try {
            EamDb.getInstance().newOrganization(null);
            Assert.fail("newOrganization failed to throw exception for null org");
        } catch (EamDbException ex) {
            // This is the expected behavior
        }

        // Test adding organization with null name
        try {
            EamOrganization temp = new EamOrganization(null);
            EamDb.getInstance().newOrganization(temp);
            Assert.fail("newOrganization failed to throw exception for null name");
        } catch (EamDbException ex) {
            // This is the expected behavior
        }

        // Test getting organizations
        // We expect five - the default org, two from setUp, and two from this method
        try {
            List<EamOrganization> orgs = EamDb.getInstance().getOrganizations();
            assertTrue("getOrganizations returned null list", orgs != null);
            assertTrue("getOrganizations returned " + orgs.size() + " orgs - expected 5", orgs.size() == 5);
        } catch (EamDbException ex) {
            Exceptions.printStackTrace(ex);
            Assert.fail(ex);
        }

        // Test getting org with valid ID
        try {
            EamOrganization temp = EamDb.getInstance().getOrganizationByID(orgB.getOrgID());
            assertTrue("getOrganizationByID returned null for valid ID", temp != null);
            assertTrue("getOrganizationByID returned unexpected name for organization", orgBname.equals(temp.getName()));
            assertTrue("getOrganizationByID returned unexpected poc name for organization", orgBpocName.equals(temp.getPocName()));
            assertTrue("getOrganizationByID returned unexpected poc email for organization", orgBpocEmail.equals(temp.getPocEmail()));
            assertTrue("getOrganizationByID returned unexpected poc phone for organization", orgBpocPhone.equals(temp.getPocPhone()));
        } catch (EamDbException ex) {
            Exceptions.printStackTrace(ex);
            Assert.fail(ex);
        }

        // Test getting org with invalid ID
        try {
            EamDb.getInstance().getOrganizationByID(12345);
            Assert.fail("getOrganizationByID failed to throw exception for invalid ID");
        } catch (EamDbException ex) {
            // This is the expected behavior
        }

        // Test updating valid org
        try {
            String newName = "newOrgName";
            String newPocName = "newPocName";
            String newPocEmail = "newPocEmail";
            String newPocPhone = "newPocPhone";
            orgA.setName(newName);
            orgA.setPocName(newPocName);
            orgA.setPocEmail(newPocEmail);
            orgA.setPocPhone(newPocPhone);

            EamDb.getInstance().updateOrganization(orgA);

            EamOrganization copyOfA = EamDb.getInstance().getOrganizationByID(orgA.getOrgID());

            assertTrue("getOrganizationByID returned null for valid ID", copyOfA != null);
            assertTrue("updateOrganization failed to update org name", newName.equals(copyOfA.getName()));
            assertTrue("updateOrganization failed to update poc name", newPocName.equals(copyOfA.getPocName()));
            assertTrue("updateOrganization failed to update poc email", newPocEmail.equals(copyOfA.getPocEmail()));
            assertTrue("updateOrganization failed to update poc phone", newPocPhone.equals(copyOfA.getPocPhone()));
        } catch (EamDbException ex) {
            Exceptions.printStackTrace(ex);
            Assert.fail(ex);
        }

        // Test updating invalid org
        
        try {
            EamOrganization temp = new EamOrganization("invalidOrg");
            EamDb.getInstance().updateOrganization(temp);
            Assert.fail("updateOrganization worked for invalid ID");
        } catch (EamDbException ex) {
            // this is the expected behavior  
        }

        // Test updating null org
        try {
            EamDb.getInstance().updateOrganization(null);
            Assert.fail("updateOrganization failed to throw exception for null org");
        } catch (EamDbException ex) {
            // This is the expected behavior
        }

        // Test updating org to null name
        try {
            EamOrganization copyOfA = EamDb.getInstance().getOrganizationByID(orgA.getOrgID());
            copyOfA.setName(null);
            EamDb.getInstance().updateOrganization(copyOfA);
            Assert.fail("updateOrganization failed to throw exception for null name");
        } catch (EamDbException ex) {
            // This is the expected behavior
        }

        // Test deleting existing org that isn't in use
        try {
            EamOrganization orgToDelete = new EamOrganization("deleteThis");
            orgToDelete = EamDb.getInstance().newOrganization(orgToDelete);
            int orgCount = EamDb.getInstance().getOrganizations().size();

            EamDb.getInstance().deleteOrganization(orgToDelete);
            assertTrue("getOrganizations returned unexpected count after deletion", orgCount - 1 == EamDb.getInstance().getOrganizations().size());
        } catch (EamDbException ex) {
            Exceptions.printStackTrace(ex);
            Assert.fail(ex);
        }

        // Test deleting existing org that is in use
        try {
            // Make a new org
            EamOrganization inUseOrg = new EamOrganization("inUseOrg");
            inUseOrg = EamDb.getInstance().newOrganization(inUseOrg);

            // Make a reference set that uses it
            EamGlobalSet tempSet = new EamGlobalSet(inUseOrg.getOrgID(), "inUseOrgTest", "1.0", TskData.FileKnown.BAD, false, fileType);
            EamDb.getInstance().newReferenceSet(tempSet);

            // It should now throw an exception if we try to delete it
            EamDb.getInstance().deleteOrganization(inUseOrg);
            Assert.fail("deleteOrganization failed to throw exception for in use organization");
        } catch (EamDbException ex) {
            // This is the expected behavior
        }

        // Test deleting non-existent org
        try {
            EamOrganization temp = new EamOrganization("temp");
            EamDb.getInstance().deleteOrganization(temp);
            Assert.fail("deleteOrganization failed to throw exception for non-existent organization");
        } catch (EamDbException ex) {
            // This is the expected behavior
        }

        // Test deleting null org
        try {
            EamDb.getInstance().deleteOrganization(null);
            Assert.fail("deleteOrganization failed to throw exception for null organization");
        } catch (EamDbException ex) {
            // This is the expected behavior
        }
    }

    /**
     * Tests for adding / retrieving reference instances 
     * Only the files type is currently implemented 
     * addReferenceInstance(EamGlobalFileInstance eamGlobalFileInstance, CorrelationAttribute.Type correlationType) tests:
     * - Test adding multiple valid entries 
     * - Test invalid reference set ID 
     * - Test null hash (EamGlobalFileInstance constructor) 
     * - Test null known status (EamGlobalFileInstance constructor) 
     * - Test null correlation type
     * bulkInsertReferenceTypeEntries(Set<EamGlobalFileInstance> globalInstances, CorrelationAttribute.Type contentType) tests: 
     * - Test with large valid list 
     * - Test with null list 
     * - Test with invalid reference set ID 
     * - Test with null correlation type
     * getReferenceInstancesByTypeValue(CorrelationAttribute.Type aType, String aValue) tests: 
     * - Test with valid entries 
     * - Test with non-existent value 
     * - Test with invalid type 
     * - Test with null type 
     * - Test with null value
     * isFileHashInReferenceSet(String hash, int referenceSetID)tests: 
     * - Test existing hash/ID 
     * - Test non-existent (but valid) hash/ID 
     * - Test invalid ID 
     * - Test null hash 
     * isValueInReferenceSet(String value, int referenceSetID, int correlationTypeID) tests: 
     * - Test existing value/ID 
     * - Test non-existent (but valid) value/ID 
     * - Test invalid ID 
     * - Test null value 
     * - Test invalid type ID
     * isArtifactKnownBadByReference(CorrelationAttribute.Type aType, String value) tests: 
     * - Test notable value 
     * - Test known value 
     * - Test non-existent value 
     * - Test null value 
     * - Test null type 
     * - Test invalid type
     */
    public void testReferenceSetInstances() {

        // After the two initial testing blocks, the reference sets should contain:
        // notableSet1 - notableHash1, inAllSetsHash
        // notableSet2 - inAllSetsHash
        // knownSet1 - knownHash1, inAllSetsHash
        EamGlobalSet notableSet1;
        int notableSet1id;
        EamGlobalSet notableSet2;
        int notableSet2id;
        EamGlobalSet knownSet1;
        int knownSet1id;

        String notableHash1 = "d46feecd663c41648dbf690d9343cf4b";
        String knownHash1 = "39c844daee70485143da4ff926601b5b";
        String inAllSetsHash = "6449b39bb23c42879fa0c243726e27f7";

        CorrelationAttribute.Type emailType;

        // Store the email type object for later use
        try {
            emailType = EamDb.getInstance().getCorrelationTypeById(CorrelationAttribute.EMAIL_TYPE_ID);
            assertTrue("getCorrelationTypeById(EMAIL_TYPE_ID) returned null", emailType != null);
        } catch (EamDbException ex) {
            Exceptions.printStackTrace(ex);
            Assert.fail(ex);
            return;
        }

        // Set up a few reference sets
        try {
            notableSet1 = new EamGlobalSet(org1.getOrgID(), "notable set 1", "1.0", TskData.FileKnown.BAD, false, fileType);
            notableSet1id = EamDb.getInstance().newReferenceSet(notableSet1);
            notableSet2 = new EamGlobalSet(org1.getOrgID(), "notable set 2", "2.4", TskData.FileKnown.BAD, false, fileType);
            notableSet2id = EamDb.getInstance().newReferenceSet(notableSet2);
            knownSet1 = new EamGlobalSet(org1.getOrgID(), "known set 1", "5.5.4", TskData.FileKnown.KNOWN, false, fileType);
            knownSet1id = EamDb.getInstance().newReferenceSet(knownSet1);
        } catch (EamDbException ex) {
            Exceptions.printStackTrace(ex);
            Assert.fail(ex);
            return;
        }

        // Test adding file instances with valid data
        try {
            EamGlobalFileInstance temp = new EamGlobalFileInstance(notableSet1id, inAllSetsHash, TskData.FileKnown.BAD, "comment1");
            EamDb.getInstance().addReferenceInstance(temp, fileType);

            temp = new EamGlobalFileInstance(notableSet2id, inAllSetsHash, TskData.FileKnown.BAD, "comment2");
            EamDb.getInstance().addReferenceInstance(temp, fileType);

            temp = new EamGlobalFileInstance(knownSet1id, inAllSetsHash, TskData.FileKnown.KNOWN, "comment3");
            EamDb.getInstance().addReferenceInstance(temp, fileType);

            temp = new EamGlobalFileInstance(notableSet1id, notableHash1, TskData.FileKnown.BAD, "comment4");
            EamDb.getInstance().addReferenceInstance(temp, fileType);

            temp = new EamGlobalFileInstance(knownSet1id, knownHash1, TskData.FileKnown.KNOWN, "comment5");
            EamDb.getInstance().addReferenceInstance(temp, fileType);
        } catch (EamDbException ex) {
            Exceptions.printStackTrace(ex);
            Assert.fail(ex);
        }

        // Test adding file instance with invalid reference set ID
        try {
            EamGlobalFileInstance temp = new EamGlobalFileInstance(2345, inAllSetsHash, TskData.FileKnown.BAD, "comment");
            EamDb.getInstance().addReferenceInstance(temp, fileType);
            Assert.fail("addReferenceInstance failed to throw exception for invalid ID");
        } catch (EamDbException ex) {
            // This is the expected behavior
        }

        // Test creating file instance with null hash
        // Since it isn't possible to get a null hash into the EamGlobalFileInstance, skip trying to
        // call addReferenceInstance and just test the EamGlobalFileInstance constructor
        try {
            new EamGlobalFileInstance(notableSet1id, null, TskData.FileKnown.BAD, "comment");
            Assert.fail("EamGlobalFileInstance failed to throw exception for null hash");
        } catch (EamDbException ex) {
            // This is the expected behavior
        }

        // Test adding file instance with null known status
        // Since it isn't possible to get a null known status into the EamGlobalFileInstance, skip trying to
        // call addReferenceInstance and just test the EamGlobalFileInstance constructor
        try {
            new EamGlobalFileInstance(notableSet1id, inAllSetsHash, null, "comment");
            Assert.fail("EamGlobalFileInstance failed to throw exception for null type");
        } catch (EamDbException ex) {
            // This is the expected behavior
        }

        // Test adding file instance with null correlation type
        try {
            EamGlobalFileInstance temp = new EamGlobalFileInstance(notableSet1id, inAllSetsHash, TskData.FileKnown.BAD, "comment");
            EamDb.getInstance().addReferenceInstance(temp, null);
            Assert.fail("addReferenceInstance failed to throw exception for null type");
        } catch (EamDbException ex) {
            // This is the expected behavior
        }

        // Test bulk insert with large valid set
        try {
            // Create a list of global file instances. Make enough that the bulk threshold should be hit once.
            Set<EamGlobalFileInstance> instances = new HashSet<>();
            String bulkTestHash = "bulktesthash_";
            for (int i = 0; i < DEFAULT_BULK_THRESHOLD * 1.5; i++) {
                String hash = bulkTestHash + String.valueOf(i);
                instances.add(new EamGlobalFileInstance(notableSet2id, hash, TskData.FileKnown.BAD, null));
            }

            // Insert the list
            EamDb.getInstance().bulkInsertReferenceTypeEntries(instances, fileType);

            // There's no way to get a count of the number of entries in the database, so just do a spot check
            if (DEFAULT_BULK_THRESHOLD > 10) {
                String hash = bulkTestHash + "10";
                assertTrue("Sample bulk insert instance not found", EamDb.getInstance().isFileHashInReferenceSet(hash, notableSet2id));
            }
        } catch (EamDbException ex) {
            Exceptions.printStackTrace(ex);
            Assert.fail(ex);
        }

        // Test bulk add file instance with null list
        try {
            EamDb.getInstance().bulkInsertReferenceTypeEntries(null, fileType);
            Assert.fail("bulkInsertReferenceTypeEntries failed to throw exception for null list");
        } catch (EamDbException ex) {
            // This is the expected behavior
        }

        // Test bulk add file instance with invalid reference set ID
        try {
            Set<EamGlobalFileInstance> tempSet = new HashSet<>(Arrays.asList(new EamGlobalFileInstance(2345, inAllSetsHash, TskData.FileKnown.BAD, "comment")));
            EamDb.getInstance().bulkInsertReferenceTypeEntries(tempSet, fileType);
            Assert.fail("bulkInsertReferenceTypeEntries failed to throw exception for invalid ID");
        } catch (EamDbException ex) {
            // This is the expected behavior
        }

        // Test bulk add file instance with null correlation type
        try {
            Set<EamGlobalFileInstance> tempSet = new HashSet<>(Arrays.asList(new EamGlobalFileInstance(notableSet1id, inAllSetsHash, TskData.FileKnown.BAD, "comment")));
            EamDb.getInstance().bulkInsertReferenceTypeEntries(tempSet, null);
            Assert.fail("bulkInsertReferenceTypeEntries failed to throw exception for null type");
        } catch (EamDbException ex) {
            // This is the expected behavior
        }

        // Test getting reference instances with valid data
        try {
            List<EamGlobalFileInstance> temp = EamDb.getInstance().getReferenceInstancesByTypeValue(fileType, inAllSetsHash);
            assertTrue("getReferenceInstancesByTypeValue returned " + temp.size() + " instances - expected 3", temp.size() == 3);
        } catch (EamDbException ex) {
            Exceptions.printStackTrace(ex);
            Assert.fail(ex);
        }

        // Test getting reference instances with non-existent data
        try {
            List<EamGlobalFileInstance> temp = EamDb.getInstance().getReferenceInstancesByTypeValue(fileType, "testHash");
            assertTrue("getReferenceInstancesByTypeValue returned " + temp.size() + " instances for non-existent value - expected 0", temp.isEmpty());
        } catch (EamDbException ex) {
            Exceptions.printStackTrace(ex);
            Assert.fail(ex);
        }

        // Test getting reference instances an invalid type (the email table is not yet implemented)
        try {
            EamDb.getInstance().getReferenceInstancesByTypeValue(emailType, inAllSetsHash);
            Assert.fail("getReferenceInstancesByTypeValue failed to throw exception for invalid table");
        } catch (EamDbException ex) {
            // This is the expected behavior
        }

        // Test getting reference instances with null type
        try {
            EamDb.getInstance().getReferenceInstancesByTypeValue(null, inAllSetsHash);
            Assert.fail("getReferenceInstancesByTypeValue failed to throw exception for null type");
        } catch (EamDbException ex) {
            // This is the expected behavior
        }

        // Test getting reference instances with null value
        try {
            List<EamGlobalFileInstance> temp = EamDb.getInstance().getReferenceInstancesByTypeValue(fileType, null);
            assertTrue("getReferenceInstancesByTypeValue returned non-empty list given null value", temp.isEmpty());
        } catch (EamDbException ex) {
            Exceptions.printStackTrace(ex);
            Assert.fail(ex);
        }

        // Test checking existing hash/ID
        try {
            assertTrue("isFileHashInReferenceSet returned false for valid data", EamDb.getInstance().isFileHashInReferenceSet(knownHash1, knownSet1id));
        } catch (EamDbException ex) {
            Exceptions.printStackTrace(ex);
            Assert.fail(ex);
        }

        // Test checking non-existent (but valid) hash/ID
        try {
            assertFalse("isFileHashInReferenceSet returned true for non-existent data", EamDb.getInstance().isFileHashInReferenceSet(knownHash1, notableSet1id));
        } catch (EamDbException ex) {
            Exceptions.printStackTrace(ex);
            Assert.fail(ex);
        }

        // Test checking invalid reference set ID
        try {
            assertFalse("isFileHashInReferenceSet returned true for invalid data", EamDb.getInstance().isFileHashInReferenceSet(knownHash1, 5678));
        } catch (EamDbException ex) {
            Exceptions.printStackTrace(ex);
            Assert.fail(ex);
        }

        // Test checking null hash
        try {
            assertFalse("isFileHashInReferenceSet returned true for null hash", EamDb.getInstance().isFileHashInReferenceSet(null, knownSet1id));
        } catch (EamDbException ex) {
            Exceptions.printStackTrace(ex);
            Assert.fail(ex);
        }

        // Test checking existing hash/ID
        try {
            assertTrue("isValueInReferenceSet returned false for valid data",
                    EamDb.getInstance().isValueInReferenceSet(knownHash1, knownSet1id, fileType.getId()));
        } catch (EamDbException ex) {
            Exceptions.printStackTrace(ex);
            Assert.fail(ex);
        }

        // Test checking non-existent (but valid) hash/ID
        try {
            assertFalse("isValueInReferenceSet returned true for non-existent data",
                    EamDb.getInstance().isValueInReferenceSet(knownHash1, notableSet1id, fileType.getId()));
        } catch (EamDbException ex) {
            Exceptions.printStackTrace(ex);
            Assert.fail(ex);
        }

        // Test checking invalid reference set ID
        try {
            assertFalse("isValueInReferenceSet returned true for invalid data",
                    EamDb.getInstance().isValueInReferenceSet(knownHash1, 5678, fileType.getId()));
        } catch (EamDbException ex) {
            Exceptions.printStackTrace(ex);
            Assert.fail(ex);
        }

        // Test checking null hash
        try {
            assertFalse("isValueInReferenceSet returned true for null value",
                    EamDb.getInstance().isValueInReferenceSet(null, knownSet1id, fileType.getId()));
        } catch (EamDbException ex) {
            Exceptions.printStackTrace(ex);
            Assert.fail(ex);
        }

        // Test checking invalid type
        try {
            EamDb.getInstance().isValueInReferenceSet(knownHash1, knownSet1id, emailType.getId());
            Assert.fail("isValueInReferenceSet failed to throw exception for invalid type");
        } catch (EamDbException ex) {
            // This is the expected behavior
        }

        // Test known bad with notable data
        try {
            assertTrue("isArtifactKnownBadByReference returned false for notable value",
                    EamDb.getInstance().isArtifactKnownBadByReference(fileType, notableHash1));
        } catch (EamDbException ex) {
            Exceptions.printStackTrace(ex);
            Assert.fail(ex);
        }

        // Test known bad with known data
        try {
            assertFalse("isArtifactKnownBadByReference returned true for known value",
                    EamDb.getInstance().isArtifactKnownBadByReference(fileType, knownHash1));
        } catch (EamDbException ex) {
            Exceptions.printStackTrace(ex);
            Assert.fail(ex);
        }

        // Test known bad with non-existent data
        try {
            assertFalse("isArtifactKnownBadByReference returned true for non-existent value",
                    EamDb.getInstance().isArtifactKnownBadByReference(fileType, "abcdef"));
        } catch (EamDbException ex) {
            Exceptions.printStackTrace(ex);
            Assert.fail(ex);
        }

        // Test known bad with null hash
        try {
            assertFalse("isArtifactKnownBadByReference returned true for null value",
                    EamDb.getInstance().isArtifactKnownBadByReference(fileType, null));
        } catch (EamDbException ex) {
            Exceptions.printStackTrace(ex);
            Assert.fail(ex);
        }

        // Test known bad with null type
        try {
            EamDb.getInstance().isArtifactKnownBadByReference(null, knownHash1);
            Assert.fail("isArtifactKnownBadByReference failed to throw exception from null type");
        } catch (EamDbException ex) {
            // This is the expected behavior
        }

        // Test known bad with invalid type
        try {
            assertFalse("isArtifactKnownBadByReference returned true for invalid type", EamDb.getInstance().isArtifactKnownBadByReference(emailType, null));
        } catch (EamDbException ex) {
            Exceptions.printStackTrace(ex);
            Assert.fail(ex);
        }
    }

    /**
     * Test method for the methods related to reference sets (does not include
     * instance testing) Only the files type is currently implemented
     * newReferenceSet(EamGlobalSet eamGlobalSet) tests: 
     * - Test creating notable reference set 
     * - Test creating known reference set 
     * - Test creating duplicate reference set 
     * - Test creating almost duplicate reference set 
     * - Test with invalid org ID 
     * - Test with null name 
     * - Test with null version 
     * - Test with null known status 
     * - Test with null file type
     * referenceSetIsValid(int referenceSetID, String referenceSetName, String version) tests: 
     * - Test on existing reference set 
     * - Test on invalid reference set 
     * - Test with null name 
     * - Test with null version
     * referenceSetExists(String referenceSetName, String version) tests: 
     * - Test on existing reference set 
     * - Test on invalid reference set 
     * - Test with null name 
     * - Test with null version 
     * getReferenceSetByID(int globalSetID) tests: 
     * - Test with valid ID 
     * - Test with invalid ID
     * getAllReferenceSets(CorrelationAttribute.Type correlationType) tests: 
     * - Test getting all file sets 
     * - Test getting all email sets 
     * - Test with null type parameter 
     * deleteReferenceSet(int referenceSetID) tests: 
     * - Test on valid reference set ID 
     * - Test on invalid reference set ID
     * getReferenceSetOrganization(int referenceSetID) tests: 
     * - Test on valid reference set ID 
     * - Test on invalid reference set ID
     */
    public void testReferenceSets() {
        String set1name = "referenceSet1";
        String set1version = "1.0";
        EamGlobalSet set1;
        int set1id;
        String set2name = "referenceSet2";
        EamGlobalSet set2;
        EamGlobalSet set3;

        // Test creating a notable reference set
        try {
            set1 = new EamGlobalSet(org1.getOrgID(), set1name, set1version, TskData.FileKnown.BAD, false, fileType);
            set1id = EamDb.getInstance().newReferenceSet(set1);
        } catch (EamDbException ex) {
            Exceptions.printStackTrace(ex);
            Assert.fail(ex);
            return;
        }

        // Test creating a known reference set
        try {
            set2 = new EamGlobalSet(org2.getOrgID(), set2name, "", TskData.FileKnown.KNOWN, false, fileType);
            EamDb.getInstance().newReferenceSet(set2);
        } catch (EamDbException ex) {
            Exceptions.printStackTrace(ex);
            Assert.fail(ex);
            return;
        }

        // Test creating a reference set with the same name and version
        try {
            EamGlobalSet temp = new EamGlobalSet(org1.getOrgID(), set1name, "1.0", TskData.FileKnown.BAD, false, fileType);
            EamDb.getInstance().newReferenceSet(temp);
            Assert.fail("newReferenceSet failed to throw exception from duplicate name/version pair");
        } catch (EamDbException ex) {
            // This is the expected behavior
        }

        // Test creating a reference set with the same name but different version
        try {
            set3 = new EamGlobalSet(org1.getOrgID(), set1name, "2.0", TskData.FileKnown.BAD, false, fileType);
            EamDb.getInstance().newReferenceSet(set3);
        } catch (EamDbException ex) {
            Exceptions.printStackTrace(ex);
            Assert.fail(ex);
            return;
        }

        // Test creating a reference set with invalid org ID
        try {
            EamGlobalSet temp = new EamGlobalSet(5000, "tempName", "", TskData.FileKnown.BAD, false, fileType);
            EamDb.getInstance().newReferenceSet(temp);
            Assert.fail("newReferenceSet failed to throw exception from invalid org ID");
        } catch (EamDbException ex) {
            // This is the expected behavior
        }

        // Test creating a reference set with null name
        try {
            EamGlobalSet temp = new EamGlobalSet(org2.getOrgID(), null, "", TskData.FileKnown.BAD, false, fileType);
            EamDb.getInstance().newReferenceSet(temp);
            Assert.fail("newReferenceSet failed to throw exception from null name");
        } catch (EamDbException ex) {
            // This is the expected behavior
        }

        // Test creating a reference set with null version
        try {
            EamGlobalSet temp = new EamGlobalSet(org2.getOrgID(), "tempName", null, TskData.FileKnown.BAD, false, fileType);
            EamDb.getInstance().newReferenceSet(temp);
            Assert.fail("newReferenceSet failed to throw exception from null version");
        } catch (EamDbException ex) {
            // This is the expected behavior
        }

        // Test creating a reference set with null file known status
        try {
            EamGlobalSet temp = new EamGlobalSet(org2.getOrgID(), "tempName", "", null, false, fileType);
            EamDb.getInstance().newReferenceSet(temp);
            Assert.fail("newReferenceSet failed to throw exception from null file known status");
        } catch (EamDbException ex) {
            // This is the expected behavior
        }

        // Test creating a reference set with null file type
        try {
            EamGlobalSet temp = new EamGlobalSet(org2.getOrgID(), "tempName", "", TskData.FileKnown.BAD, false, null);
            EamDb.getInstance().newReferenceSet(temp);
            Assert.fail("newReferenceSet failed to throw exception from null file type");
        } catch (EamDbException ex) {
            // This is the expected behavior
        }

        // Test validation with a valid reference set
        try {
            assertTrue("referenceSetIsValid returned false for valid reference set", EamDb.getInstance().referenceSetIsValid(set1id, set1name, set1version));
        } catch (EamDbException ex) {
            Exceptions.printStackTrace(ex);
            Assert.fail(ex);
        }

        // Test validation with an invalid reference set
        try {
            assertFalse("referenceSetIsValid returned true for invalid reference set", EamDb.getInstance().referenceSetIsValid(5000, set1name, set1version));
        } catch (EamDbException ex) {
            Exceptions.printStackTrace(ex);
            Assert.fail(ex);
        }

        // Test validation with a null name
        try {
            assertFalse("referenceSetIsValid returned true with null name", EamDb.getInstance().referenceSetIsValid(set1id, null, set1version));
        } catch (EamDbException ex) {
            Exceptions.printStackTrace(ex);
            Assert.fail(ex);
        }

        // Test validation with a null version
        try {
            assertFalse("referenceSetIsValid returned true with null version", EamDb.getInstance().referenceSetIsValid(set1id, set1name, null));
        } catch (EamDbException ex) {
            Exceptions.printStackTrace(ex);
            Assert.fail(ex);
        }

        // Test existence with a valid reference set
        try {
            assertTrue("referenceSetExists returned false for valid reference set", EamDb.getInstance().referenceSetExists(set1name, set1version));
        } catch (EamDbException ex) {
            Exceptions.printStackTrace(ex);
            Assert.fail(ex);
        }

        // Test existence with an invalid reference set
        try {
            assertFalse("referenceSetExists returned true for invalid reference set", EamDb.getInstance().referenceSetExists(set1name, "5.5"));
        } catch (EamDbException ex) {
            Exceptions.printStackTrace(ex);
            Assert.fail(ex);
        }

        // Test existence with null name
        try {
            assertFalse("referenceSetExists returned true for null name", EamDb.getInstance().referenceSetExists(null, "1.0"));
        } catch (EamDbException ex) {
            Exceptions.printStackTrace(ex);
            Assert.fail(ex);
        }

        // Test existence with null version
        try {
            assertFalse("referenceSetExists returned true for null version", EamDb.getInstance().referenceSetExists(set1name, null));
        } catch (EamDbException ex) {
            Exceptions.printStackTrace(ex);
            Assert.fail(ex);
        }

        // Test getting global set with valid ID
        try {
            EamGlobalSet temp = EamDb.getInstance().getReferenceSetByID(set1id);
            assertTrue("getReferenceSetByID returned null for valid ID", temp != null);
            assertTrue("getReferenceSetByID returned set with incorrect name and/or version",
                    set1name.equals(temp.getSetName()) && set1version.equals(temp.getVersion()));
        } catch (EamDbException ex) {
            Exceptions.printStackTrace(ex);
            Assert.fail(ex);
        }

        // Test getting global set with invalid ID
        try {
            EamGlobalSet temp = EamDb.getInstance().getReferenceSetByID(1234);
            assertTrue("getReferenceSetByID returned non-null result for invalid ID", temp == null);
        } catch (EamDbException ex) {
            Exceptions.printStackTrace(ex);
            Assert.fail(ex);
        }

        // Test getting all file reference sets
        try {
            List<EamGlobalSet> referenceSets = EamDb.getInstance().getAllReferenceSets(fileType);
            assertTrue("getAllReferenceSets(FILES) returned unexpected number", referenceSets.size() == 3);
        } catch (EamDbException ex) {
            Exceptions.printStackTrace(ex);
            Assert.fail(ex);
        }

        // Test getting all email reference sets
        try {
            List<EamGlobalSet> referenceSets = EamDb.getInstance().getAllReferenceSets(EamDb.getInstance().getCorrelationTypeById(CorrelationAttribute.EMAIL_TYPE_ID));
            assertTrue("getAllReferenceSets(EMAIL) returned unexpected number", referenceSets.isEmpty());
        } catch (EamDbException ex) {
            Exceptions.printStackTrace(ex);
            Assert.fail(ex);
        }

        // Test null argument to getAllReferenceSets
        try {
            EamDb.getInstance().getAllReferenceSets(null);
            Assert.fail("getAllReferenceSets failed to throw exception from null type argument");
        } catch (EamDbException ex) {
            // This is the expected behavior
        }

        // Test deleting an existing reference set
        // First: create a new reference set, check that it's in the database, and get the number of reference sets
        // Second: delete the reference set, check that it is no longer in the database, and the total number of sets decreased by one
        try {
            EamGlobalSet setToDelete = new EamGlobalSet(org1.getOrgID(), "deleteThis", "deleteThisVersion", TskData.FileKnown.BAD, false, fileType);
            int setToDeleteID = EamDb.getInstance().newReferenceSet(setToDelete);
            assertTrue("setToDelete wasn't found in database", EamDb.getInstance().referenceSetIsValid(setToDeleteID, setToDelete.getSetName(), setToDelete.getVersion()));
            int currentCount = EamDb.getInstance().getAllReferenceSets(fileType).size();

            EamDb.getInstance().deleteReferenceSet(setToDeleteID);
            assertFalse("Deleted reference set was found in database", EamDb.getInstance().referenceSetIsValid(setToDeleteID, setToDelete.getSetName(), setToDelete.getVersion()));
            assertTrue("Unexpected number of reference sets in database after deletion", currentCount - 1 == EamDb.getInstance().getAllReferenceSets(fileType).size());

        } catch (EamDbException ex) {
            Exceptions.printStackTrace(ex);
            Assert.fail(ex);
        }

        // Test deleting a non-existent reference set
        // The expectation is that nothing will happen
        try {
            int currentCount = EamDb.getInstance().getAllReferenceSets(fileType).size();
            EamDb.getInstance().deleteReferenceSet(1234);
            assertTrue("Number of reference sets changed after deleting non-existent set", currentCount == EamDb.getInstance().getAllReferenceSets(fileType).size());
        } catch (EamDbException ex) {
            Exceptions.printStackTrace(ex);
            Assert.fail(ex);
        }

        // Test getting reference set organization for valid ID with org set
        try {
            EamOrganization org = EamDb.getInstance().getReferenceSetOrganization(set1id);
            assertTrue("getReferenceSetOrganization returned null for valid set", org != null);
            assertTrue("getReferenceSetOrganization returned the incorrect organization", org.getOrgID() == org1.getOrgID());
        } catch (EamDbException ex) {
            Exceptions.printStackTrace(ex);
            Assert.fail(ex);
        }

        // Test getting reference set organization for non-existent reference set
        try {
            EamDb.getInstance().getReferenceSetOrganization(4567);
            Assert.fail("getReferenceSetOrganization failed to throw exception for invalid reference set ID");
        } catch (EamDbException ex) {
            // This is the expected behavior
        }
    }

    /**
     * Test method for the methods related to the data sources table
     * newDataSource(CorrelationDataSource eamDataSource) tests: 
     * - Test with valid data 
     * - Test with duplicate data 
     * - Test with duplicate device ID and name but different case 
     * - Test with invalid case ID 
     * - Test with null device ID 
     * - Test with null name 
     * getDataSource(CorrelationCase correlationCase, String dataSourceDeviceId) tests: 
     * - Test with valid data
     * - Test with non-existent data 
     * - Test with null correlationCase 
     * - Test with null device ID
     * getDataSources()tests: 
     * - Test that the count and device IDs are as expected
     * getCountUniqueDataSources() tests: 
     * - Test that the result is as expected
     */
    public void testDataSources() {
        final String dataSourceAname = "dataSourceA";
        final String dataSourceAid = "dataSourceA_deviceID";
        CorrelationDataSource dataSourceA;
        CorrelationDataSource dataSourceB;

        // Test creating a data source with valid case, name, and ID
        try {
            dataSourceA = new CorrelationDataSource(case2, dataSourceAid, dataSourceAname);
            EamDb.getInstance().newDataSource(dataSourceA);
        } catch (EamDbException ex) {
            Exceptions.printStackTrace(ex);
            Assert.fail(ex);
            return;
        }

        // Test creating a data source with the same case, name, and ID
        try {
            CorrelationDataSource temp = new CorrelationDataSource(case2, dataSourceAid, dataSourceAname);
            EamDb.getInstance().newDataSource(temp);
            Assert.fail("newDataSource did not throw exception from duplicate data source");
        } catch (EamDbException ex) {
            // This is the expected behavior
        }

        // Test creating a data source with the same name and ID but different case
        try {
            dataSourceB = new CorrelationDataSource(case1, dataSourceAid, dataSourceAname);
            EamDb.getInstance().newDataSource(dataSourceB);
        } catch (EamDbException ex) {
            Exceptions.printStackTrace(ex);
            Assert.fail(ex);
            return;
        }

        // Test creating a data source with an invalid case ID
        try {
            CorrelationCase correlationCase = new CorrelationCase("1", "test");
            CorrelationDataSource temp = new CorrelationDataSource(correlationCase, "tempID", "tempName");
            EamDb.getInstance().newDataSource(temp);
            Assert.fail("newDataSource did not throw exception from invalid case ID");
        } catch (EamDbException ex) {
            // This is the expected behavior
        }

        // Test creating a data source with null device ID
        try {
            CorrelationDataSource temp = new CorrelationDataSource(case2, null, "tempName");
            EamDb.getInstance().newDataSource(temp);
            Assert.fail("newDataSource did not throw exception from null device ID");
        } catch (EamDbException ex) {
            // This is the expected behavior
        }

        // Test creating a data source with null name
        try {
            CorrelationDataSource temp = new CorrelationDataSource(case2, "tempID", null);
            EamDb.getInstance().newDataSource(temp);
            Assert.fail("newDataSource did not throw exception from null name");
        } catch (EamDbException ex) {
            // This is the expected behavior
        }

        // Test getting a data source with valid case and ID
        try {
            CorrelationDataSource temp = EamDb.getInstance().getDataSource(case2, dataSourceAid);
            assertTrue("Failed to get data source", temp != null);
        } catch (EamDbException ex) {
            Exceptions.printStackTrace(ex);
            Assert.fail(ex);
        }

        // Test getting a data source with non-existent ID
        try {
            CorrelationDataSource temp = EamDb.getInstance().getDataSource(case2, "badID");
            assertTrue("getDataSource returned non-null value for non-existent data source", temp == null);
        } catch (EamDbException ex) {
            Exceptions.printStackTrace(ex);
            Assert.fail(ex);
        }

        // Test getting a data source with a null case
        try {
            EamDb.getInstance().getDataSource(null, dataSourceAid);
            Assert.fail("getDataSource did not throw exception from null case");
        } catch (EamDbException ex) {
            // This is the expected behavior
        }

        // Test getting a data source with null ID
        try {
            CorrelationDataSource temp = EamDb.getInstance().getDataSource(case2, null);
            assertTrue("getDataSource returned non-null value for null data source", temp == null);
        } catch (EamDbException ex) {
            Exceptions.printStackTrace(ex);
            Assert.fail(ex);
        }

        // Test getting the list of data sources
        // There should be five data sources, and we'll check for the expected device IDs
        try {
            List<CorrelationDataSource> dataSources = EamDb.getInstance().getDataSources();
            List<String> devIdList
                    = dataSources.stream().map(c -> c.getDeviceID()).collect(Collectors.toList());
            assertTrue("getDataSources returned unexpected number of data sources", dataSources.size() == 5);
            assertTrue("getDataSources is missing expected data sources",
                    devIdList.contains(dataSourceAid)
                    && devIdList.contains(dataSource1fromCase1.getDeviceID())
                    && devIdList.contains(dataSource2fromCase1.getDeviceID())
                    && devIdList.contains(dataSource1fromCase2.getDeviceID()));
        } catch (EamDbException ex) {
            Exceptions.printStackTrace(ex);
            Assert.fail(ex);
        }

        // Test the data source count
        try {
            assertTrue("getCountUniqueDataSources returned unexpected number of data sources",
                    EamDb.getInstance().getCountUniqueDataSources() == 5);
        } catch (EamDbException ex) {
            Exceptions.printStackTrace(ex);
            Assert.fail(ex);
        }
    }

    /**
     * Test method for the methods related to the cases table
     * newCase(CorrelationCase eamCase) tests: 
     * - Test valid data 
     * - Test null UUID 
     * - Test null case name 
     * - Test repeated UUID 
     * newCase(Case autopsyCase) tests: 
     * - Test valid data 
     * - Test null autopsyCase
     * updateCase(CorrelationCase eamCase) tests: 
     * - Test with valid data, checking all fields 
     * - Test null eamCase 
     * getCase(Case autopsyCase) tests:
     * - Test with current Autopsy case 
     * getCaseByUUID(String caseUUID)
     * - Test with UUID that is in the database 
     * - Test with UUID that is not in the database 
     * - Test with null UUID
     * getCases() tests:
     * - Test getting all cases, checking the count and fields
     * bulkInsertCases(List<CorrelationCase> cases) 
     * - Test on a list of cases larger than the bulk insert threshold. 
     * - Test on a null list
     */
    public void testCases() {
        final String caseAname = "caseA";
        final String caseAuuid = "caseA_uuid";
        CorrelationCase caseA;
        CorrelationCase caseB;

        try {
            // Set up an Autopsy case for testing
            try {
                Case.createAsCurrentCase(Case.CaseType.SINGLE_USER_CASE, testDirectory.toString(), new CaseDetails("CentralRepoDatamodelTestCase"));
            } catch (CaseActionException ex) {
                Exceptions.printStackTrace(ex);
                Assert.fail(ex);
            }
            assertTrue("Failed to create test case", testDirectory.toFile().exists());

            // Test creating a case with valid name and uuid
            try {
                caseA = new CorrelationCase(caseAuuid, caseAname);
                caseA = EamDb.getInstance().newCase(caseA);
                assertTrue("Failed to create case", caseA != null);
            } catch (EamDbException ex) {
                Exceptions.printStackTrace(ex);
                Assert.fail(ex);
                return;
            }

            // Test null uuid
            try {
                CorrelationCase tempCase = new CorrelationCase(null, "nullUuidCase");
                EamDb.getInstance().newCase(tempCase);
                Assert.fail("newCase did not throw expected exception from null uuid");
            } catch (EamDbException ex) {
                // This is the expected behavior
            }

            // Test null name
            try {
                CorrelationCase tempCase = new CorrelationCase("nullCaseUuid", null);
                EamDb.getInstance().newCase(tempCase);
                Assert.fail("newCase did not throw expected exception from null name");
            } catch (EamDbException ex) {
                // This is the expected behavior
            }

            // Test creating a case with an already used UUID
            // This should just return the existing case object. Check that the total 
            // number of cases does not increase.
            try {
                int nCases = EamDb.getInstance().getCases().size();
                CorrelationCase tempCase = new CorrelationCase(caseAuuid, "newCaseWithSameUUID");
                tempCase = EamDb.getInstance().newCase(tempCase);
                assertTrue("newCase returned null for existing UUID", tempCase != null);
                assertTrue("newCase created a new case for an already existing UUID", nCases == EamDb.getInstance().getCases().size());
            } catch (EamDbException ex) {
                Exceptions.printStackTrace(ex);
                Assert.fail(ex);
            }

            // Test creating a case from an Autopsy case
            // The case may already be in the database - the result is the same either way
            try {
                caseB = EamDb.getInstance().newCase(Case.getCurrentCaseThrows());
                assertTrue("Failed to create correlation case from Autopsy case", caseB != null);
            } catch (EamDbException | NoCurrentCaseException ex) {
                Exceptions.printStackTrace(ex);
                Assert.fail(ex);
                return;
            }

            // Test null Autopsy case
            try {
                Case nullCase = null;
                EamDb.getInstance().newCase(nullCase);
                Assert.fail("newCase did not throw expected exception from null case");
            } catch (EamDbException ex) {
                // This is the expected behavior
            }

            // Test update case
            // Will update the fields of an existing case object, save it, and then
            // pull a new copy out of the database
            try {
                assertTrue(caseA != null);
                String caseNumber = "12-34-56";
                String creationDate = "01/12/2018";
                String displayName = "Test Case";
                String examinerEmail = "john@sample.com";
                String examinerName = "John Doe";
                String examinerPhone = "123-555-4567";
                String notes = "Notes";

                caseA.setCaseNumber(caseNumber);
                caseA.setCreationDate(creationDate);
                caseA.setDisplayName(displayName);
                caseA.setExaminerEmail(examinerEmail);
                caseA.setExaminerName(examinerName);
                caseA.setExaminerPhone(examinerPhone);
                caseA.setNotes(notes);
                caseA.setOrg(org1);

                EamDb.getInstance().updateCase(caseA);

                // Retrievex a new copy of the case from the database to check that the 
                // fields were properly updated
                CorrelationCase updatedCase = EamDb.getInstance().getCaseByUUID(caseA.getCaseUUID());

                assertTrue("updateCase failed to update case number", caseNumber.equals(updatedCase.getCaseNumber()));
                assertTrue("updateCase failed to update creation date", creationDate.equals(updatedCase.getCreationDate()));
                assertTrue("updateCase failed to update display name", displayName.equals(updatedCase.getDisplayName()));
                assertTrue("updateCase failed to update examiner email", examinerEmail.equals(updatedCase.getExaminerEmail()));
                assertTrue("updateCase failed to update examiner name", examinerName.equals(updatedCase.getExaminerName()));
                assertTrue("updateCase failed to update examiner phone number", examinerPhone.equals(updatedCase.getExaminerPhone()));
                assertTrue("updateCase failed to update notes", notes.equals(updatedCase.getNotes()));
                assertTrue("updateCase failed to update org (org is null)", updatedCase.getOrg() != null);
                assertTrue("updateCase failed to update org (org ID is wrong)", org1.getOrgID() == updatedCase.getOrg().getOrgID());
            } catch (EamDbException ex) {
                Exceptions.printStackTrace(ex);
                Assert.fail(ex);
            }

            // Test update case with null case
            try {
                EamDb.getInstance().updateCase(null);
                Assert.fail("updateCase did not throw expected exception from null case");
            } catch (EamDbException ex) {
                // This is the expected behavior
            }

            // Test getting a case from an Autopsy case
            try {
                CorrelationCase tempCase = EamDb.getInstance().getCase(Case.getCurrentCaseThrows());
                assertTrue("getCase returned null for current Autopsy case", tempCase != null);
            } catch (EamDbException | NoCurrentCaseException ex) {
                Exceptions.printStackTrace(ex);
                Assert.fail(ex);
            }

            // Test getting a case by UUID
            try {
                CorrelationCase tempCase = EamDb.getInstance().getCaseByUUID(caseAuuid);
                assertTrue("Failed to get case by UUID", tempCase != null);
            } catch (EamDbException ex) {
                Exceptions.printStackTrace(ex);
                Assert.fail(ex);
            }

            // Test getting a case with a non-existent UUID
            try {
                CorrelationCase tempCase = EamDb.getInstance().getCaseByUUID("badUUID");
                assertTrue("getCaseByUUID returned non-null case for non-existent UUID", tempCase == null);
            } catch (EamDbException ex) {
                Exceptions.printStackTrace(ex);
                Assert.fail(ex);
            }

            // Test getting a case with null UUID
            try {
                CorrelationCase tempCase = EamDb.getInstance().getCaseByUUID(null);
                assertTrue("getCaseByUUID returned non-null case for null UUID", tempCase == null);
            } catch (EamDbException ex) {
                Exceptions.printStackTrace(ex);
                Assert.fail(ex);
            }

            // Test getting the list of cases
            // The test is to make sure the three cases we know are in the database are in the list
            try {
                List<CorrelationCase> caseList = EamDb.getInstance().getCases();
                List<String> uuidList
                        = caseList.stream().map(c -> c.getCaseUUID()).collect(Collectors.toList());
                assertTrue("getCases is missing data for existing cases", uuidList.contains(case1.getCaseUUID())
                        && uuidList.contains(case2.getCaseUUID()) && (uuidList.contains(caseA.getCaseUUID()))
                        && uuidList.contains(caseB.getCaseUUID()));
            } catch (EamDbException ex) {
                Exceptions.printStackTrace(ex);
                Assert.fail(ex);
            }

            // Test bulk case insert
            try {
                // Create a list of correlation cases. Make enough that the bulk threshold should be hit once.
                List<CorrelationCase> cases = new ArrayList<>();
                String bulkTestUuid = "bulkTestUUID_";
                String bulkTestName = "bulkTestName_";
                for (int i = 0; i < DEFAULT_BULK_THRESHOLD * 1.5; i++) {
                    String name = bulkTestUuid + String.valueOf(i);
                    String uuid = bulkTestName + String.valueOf(i);
                    cases.add(new CorrelationCase(uuid, name));
                }

                // Get the current case count
                int nCases = EamDb.getInstance().getCases().size();

                // Insert the big list of cases
                EamDb.getInstance().bulkInsertCases(cases);

                // Check that the case count is what is expected
                assertTrue("bulkInsertCases did not insert the expected number of cases", nCases + cases.size() == EamDb.getInstance().getCases().size());
            } catch (EamDbException ex) {
                Exceptions.printStackTrace(ex);
                Assert.fail(ex);
            }

            // Test bulk case insert with null list
            try {
                EamDb.getInstance().bulkInsertCases(null);
                Assert.fail("bulkInsertCases did not throw expected exception from null list");
            } catch (EamDbException ex) {
                // This is the expected behavior
            }
        } finally {
            try {
                Case.closeCurrentCase();
                // This seems to help in allowing the Autopsy case to be deleted
                try {
                    Thread.sleep(2000);
                } catch (InterruptedException ex) {

                }
            } catch (CaseActionException ex) {
                Exceptions.printStackTrace(ex);
                Assert.fail(ex);
            }
        }
    }

    /**
     * Test method for the three methods related to the db_info table
     * newDbInfo(String name, String value) tests: 
     * - Test valid data 
     * - Test null name 
     * - Test null value 
     * getDbInfo(String name) 
     * - Test getting value for existing name 
     * - Test getting value for non-existing name 
     * - Test getting value for null name 
     * updateDbInfo(String name, String value) 
     * - Test updating existing name to valid new value 
     * - Test updating existing name to null value 
     * - Test updating null name 
     * - Test updating non-existing name to new value
     */
    public void testDbInfo() {
        final String name1 = "testName1";
        final String name2 = "testName2";
        final String name3 = "testName3";
        final String value1 = "testValue1";
        final String value2 = "testValue2";

        // Test setting a valid value in DbInfo
        try {
            EamDb.getInstance().newDbInfo(name1, value1);
        } catch (EamDbException ex) {
            Exceptions.printStackTrace(ex);
            Assert.fail(ex);
        }

        // Test null name
        try {
            EamDb.getInstance().newDbInfo(null, value1);
            Assert.fail("newDbInfo did not throw expected exception from null name");
        } catch (EamDbException ex) {
            // This is the expected behavior
        }

        // Test null value
        try {
            EamDb.getInstance().newDbInfo(name2, null);
            Assert.fail("newDbInfo did not throw expected exception from null value");
        } catch (EamDbException ex) {
            // This is the expected behavior
        }

        // Try getting the dbInfo entry that should exist
        try {
            String tempVal = EamDb.getInstance().getDbInfo(name1);
            assertTrue("dbInfo value for name1 does not match", value1.equals(tempVal));
        } catch (EamDbException ex) {
            Exceptions.printStackTrace(ex);
            Assert.fail(ex);
        }

        // Try getting the dbInfo entry that should not exist
        try {
            String tempVal = EamDb.getInstance().getDbInfo(name3);
            assertTrue("dbInfo value is unexpectedly non-null given non-existent name", tempVal == null);
        } catch (EamDbException ex) {
            Exceptions.printStackTrace(ex);
            Assert.fail(ex);
        }

        // Try getting dbInfo for a null value
        try {
            String tempVal = EamDb.getInstance().getDbInfo(null);
            assertTrue("dbInfo value is unexpectedly non-null given null name", tempVal == null);
        } catch (EamDbException ex) {
            Exceptions.printStackTrace(ex);
            Assert.fail(ex);
        }

        // Try updating an existing value to a valid new value
        try {
            EamDb.getInstance().updateDbInfo(name1, value2);
            assertTrue("dbInfo value failed to update to expected value", value2.equals(EamDb.getInstance().getDbInfo(name1)));
        } catch (EamDbException ex) {
            Exceptions.printStackTrace(ex);
            Assert.fail(ex);
        }

        // Try updating an existing value to null
        try {
            EamDb.getInstance().updateDbInfo(name1, null);
            Assert.fail("updateDbInfo did not throw expected exception from null value");
        } catch (EamDbException ex) {
            // This is the expected behavior
        }

        // Try updating a null name
        // This seems like SQLite would throw an exception, but it does not 
        try {
            EamDb.getInstance().updateDbInfo(null, value1);
        } catch (EamDbException ex) {
            Exceptions.printStackTrace(ex);
            Assert.fail(ex);
        }

        // Try updating the value for a non-existant name
        try {
            EamDb.getInstance().updateDbInfo(name1, null);
            Assert.fail("updateDbInfo did not throw expected exception from non-existent name");
        } catch (EamDbException ex) {
            // This is the expected behavior
        }
    }

    public class AttributeInstanceTableCallback implements InstanceTableCallback {

        int counterNamingConvention = 0;
        int counter = 0;
        
        @Override
        public void process(ResultSet resultSet) {
            try {
                while(resultSet.next()){
                    if(InstanceTableCallback.getFilePath(resultSet).contains("processinstancecallback")){
                        counterNamingConvention++;
                    }else{
                        counter++;
                    }
                }
            } catch (SQLException ex) {
                Exceptions.printStackTrace(ex);
            }
        }

        public int getCounter() {
            return counter;
        }
        
        public int getCounterNamingConvention(){
            return counterNamingConvention;
        }

    }

}<|MERGE_RESOLUTION|>--- conflicted
+++ resolved
@@ -880,10 +880,6 @@
             Exceptions.printStackTrace(ex);
             Assert.fail(ex);
         }
-<<<<<<< HEAD
-=======
-       
->>>>>>> 137aae13
 
         // Test getting instances with path that should produce results
         try {
