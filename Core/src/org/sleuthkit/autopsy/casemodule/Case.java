/*
 * Autopsy Forensic Browser
 *
 * Copyright 2011-2019 Basis Technology Corp.
 * Contact: carrier <at> sleuthkit <dot> org
 *
 * Licensed under the Apache License, Version 2.0 (the "License");
 * you may not use this file except in compliance with the License.
 * You may obtain a copy of the License at
 *
 *     http://www.apache.org/licenses/LICENSE-2.0
 *
 * Unless required by applicable law or agreed to in writing, software
 * distributed under the License is distributed on an "AS IS" BASIS,
 * WITHOUT WARRANTIES OR CONDITIONS OF ANY KIND, either express or implied.
 * See the License for the specific language governing permissions and
 * limitations under the License.
 */
package org.sleuthkit.autopsy.casemodule;

import com.google.common.eventbus.Subscribe;
import org.sleuthkit.autopsy.coordinationservice.CaseNodeData;
import java.awt.Frame;
import java.awt.event.ActionEvent;
import java.awt.event.ActionListener;
import java.beans.PropertyChangeListener;
import java.beans.PropertyChangeSupport;
import java.io.File;
import java.io.IOException;
import java.nio.file.InvalidPathException;
import java.nio.file.Path;
import java.nio.file.Paths;
import java.sql.Connection;
import java.sql.DriverManager;
import java.sql.SQLException;
import java.sql.Statement;
import java.text.ParseException;
import java.text.SimpleDateFormat;
import java.util.Collection;
import java.util.Date;
import java.util.HashMap;
import java.util.HashSet;
import java.util.List;
import java.util.Map;
import java.util.Set;
import java.util.TimeZone;
import java.util.UUID;
import java.util.concurrent.CancellationException;
import java.util.concurrent.ExecutionException;
import java.util.concurrent.ExecutorService;
import java.util.concurrent.Executors;
import java.util.concurrent.Future;
import java.util.concurrent.ThreadFactory;
import java.util.concurrent.TimeUnit;
import java.util.logging.Level;
import java.util.stream.Collectors;
import java.util.stream.Stream;
import javax.annotation.concurrent.GuardedBy;
import javax.annotation.concurrent.ThreadSafe;
import javax.swing.JOptionPane;
import javax.swing.SwingUtilities;
import org.openide.util.Lookup;
import org.openide.util.NbBundle;
import org.openide.util.NbBundle.Messages;
import org.openide.util.actions.CallableSystemAction;
import org.openide.windows.WindowManager;
import org.sleuthkit.autopsy.actions.OpenOutputFolderAction;
import org.sleuthkit.autopsy.appservices.AutopsyService;
import org.sleuthkit.autopsy.appservices.AutopsyService.CaseContext;
import org.sleuthkit.autopsy.casemodule.CaseMetadata.CaseMetadataException;
import org.sleuthkit.autopsy.casemodule.datasourceSummary.DataSourceSummaryAction;
import org.sleuthkit.autopsy.casemodule.events.AddingDataSourceEvent;
import org.sleuthkit.autopsy.casemodule.events.AddingDataSourceFailedEvent;
import org.sleuthkit.autopsy.casemodule.events.BlackBoardArtifactTagAddedEvent;
import org.sleuthkit.autopsy.casemodule.events.BlackBoardArtifactTagDeletedEvent;
import org.sleuthkit.autopsy.casemodule.events.CommentChangedEvent;
import org.sleuthkit.autopsy.casemodule.events.ContentTagAddedEvent;
import org.sleuthkit.autopsy.casemodule.events.ContentTagDeletedEvent;
import org.sleuthkit.autopsy.casemodule.events.DataSourceAddedEvent;
import org.sleuthkit.autopsy.casemodule.events.DataSourceNameChangedEvent;
import org.sleuthkit.autopsy.casemodule.events.ReportAddedEvent;
import org.sleuthkit.autopsy.casemodule.services.Services;
import org.sleuthkit.autopsy.commonpropertiessearch.CommonAttributeSearchAction;
import org.sleuthkit.autopsy.communications.OpenCommVisualizationToolAction;
import org.sleuthkit.autopsy.coordinationservice.CoordinationService;
import org.sleuthkit.autopsy.coordinationservice.CoordinationService.CategoryNode;
import org.sleuthkit.autopsy.coordinationservice.CoordinationService.CoordinationServiceException;
import org.sleuthkit.autopsy.coordinationservice.CoordinationService.Lock;
import org.sleuthkit.autopsy.core.RuntimeProperties;
import org.sleuthkit.autopsy.core.UserPreferences;
import org.sleuthkit.autopsy.core.UserPreferencesException;
import org.sleuthkit.autopsy.corecomponentinterfaces.CoreComponentControl;
import org.sleuthkit.autopsy.coreutils.DriveUtils;
import org.sleuthkit.autopsy.coreutils.FileUtil;
import org.sleuthkit.autopsy.coreutils.Logger;
import org.sleuthkit.autopsy.coreutils.MessageNotifyUtil;
import org.sleuthkit.autopsy.coreutils.NetworkUtils;
import org.sleuthkit.autopsy.coreutils.PlatformUtil;
import org.sleuthkit.autopsy.coreutils.ThreadUtils;
import org.sleuthkit.autopsy.coreutils.TimeZoneUtils;
import org.sleuthkit.autopsy.coreutils.Version;
import org.sleuthkit.autopsy.events.AutopsyEvent;
import org.sleuthkit.autopsy.events.AutopsyEventException;
import org.sleuthkit.autopsy.events.AutopsyEventPublisher;
import org.sleuthkit.autopsy.ingest.IngestJob;
import org.sleuthkit.autopsy.ingest.IngestManager;
import org.sleuthkit.autopsy.ingest.IngestServices;
import org.sleuthkit.autopsy.ingest.ModuleDataEvent;
import org.sleuthkit.autopsy.keywordsearchservice.KeywordSearchService;
import org.sleuthkit.autopsy.keywordsearchservice.KeywordSearchServiceException;
import org.sleuthkit.autopsy.progress.LoggingProgressIndicator;
import org.sleuthkit.autopsy.progress.ModalDialogProgressIndicator;
import org.sleuthkit.autopsy.progress.ProgressIndicator;
import org.sleuthkit.autopsy.timeline.OpenTimelineAction;
import org.sleuthkit.autopsy.timeline.events.TimelineEventAddedEvent;
import org.sleuthkit.datamodel.Blackboard;
import org.sleuthkit.datamodel.BlackboardArtifact;
import org.sleuthkit.datamodel.BlackboardArtifactTag;
import org.sleuthkit.datamodel.CaseDbConnectionInfo;
import org.sleuthkit.datamodel.Content;
import org.sleuthkit.datamodel.ContentTag;
import org.sleuthkit.datamodel.Image;
import org.sleuthkit.datamodel.Report;
import org.sleuthkit.datamodel.SleuthkitCase;
import org.sleuthkit.datamodel.TimelineManager;
import org.sleuthkit.datamodel.TskCoreException;
import org.sleuthkit.datamodel.TskUnsupportedSchemaVersionException;
import org.sleuthkit.autopsy.coreutils.StopWatch;

/**
 * An Autopsy case. Currently, only one case at a time may be open.
 */
public class Case {

    private static final int DIR_LOCK_TIMOUT_HOURS = 12;
    private static final int RESOURCES_LOCK_TIMOUT_HOURS = 12;
    private static final String SINGLE_USER_CASE_DB_NAME = "autopsy.db";
    private static final String EVENT_CHANNEL_NAME = "%s-Case-Events"; //NON-NLS
    private static final String CACHE_FOLDER = "Cache"; //NON-NLS
    private static final String EXPORT_FOLDER = "Export"; //NON-NLS
    private static final String LOG_FOLDER = "Log"; //NON-NLS
    private static final String REPORTS_FOLDER = "Reports"; //NON-NLS
    private static final String CONFIG_FOLDER = "Config"; // NON-NLS
    private static final String TEMP_FOLDER = "Temp"; //NON-NLS
    private static final String MODULE_FOLDER = "ModuleOutput"; //NON-NLS
    private static final String CASE_ACTION_THREAD_NAME = "%s-case-action";
    private static final String CASE_RESOURCES_THREAD_NAME = "%s-manage-case-resources";
    private static final Logger logger = Logger.getLogger(Case.class.getName());
    private static final AutopsyEventPublisher eventPublisher = new AutopsyEventPublisher();
    private static final Object caseActionSerializationLock = new Object();
    private static volatile Frame mainFrame;
    private static volatile Case currentCase;
    private final CaseMetadata metadata;
    private volatile ExecutorService caseLockingExecutor;
    private CoordinationService.Lock caseDirLock;
    private SleuthkitCase caseDb;
    private CollaborationMonitor collaborationMonitor;
    private Services caseServices;
    private boolean hasDataSources;
    private final TSKCaseRepublisher tskEventForwarder = new TSKCaseRepublisher();

    /*
     * Get a reference to the main window of the desktop application to use to
     * parent pop up dialogs and initialize the application name for use in
     * changing the main window title.
     */
    static {
        WindowManager.getDefault().invokeWhenUIReady(new Runnable() {
            @Override
            public void run() {
                mainFrame = WindowManager.getDefault().getMainWindow();
            }
        });
    }

    /**
     * An enumeration of case types.
     */
    public enum CaseType {

        SINGLE_USER_CASE("Single-user case"), //NON-NLS
        MULTI_USER_CASE("Multi-user case");   //NON-NLS

        private final String typeName;

        /**
         * Gets a case type from a case type name string.
         *
         * @param typeName The case type name string.
         *
         * @return
         */
        public static CaseType fromString(String typeName) {
            if (typeName != null) {
                for (CaseType c : CaseType.values()) {
                    if (typeName.equalsIgnoreCase(c.toString())) {
                        return c;
                    }
                }
            }
            return null;
        }

        /**
         * Gets the string representation of this case type.
         *
         * @return
         */
        @Override
        public String toString() {
            return typeName;
        }

        /**
         * Gets the localized display name for this case type.
         *
         * @return The display name.
         */
        @Messages({
            "Case_caseType_singleUser=Single-user case",
            "Case_caseType_multiUser=Multi-user case"
        })
        String getLocalizedDisplayName() {
            if (fromString(typeName) == SINGLE_USER_CASE) {
                return Bundle.Case_caseType_singleUser();
            } else {
                return Bundle.Case_caseType_multiUser();
            }
        }

        /**
         * Constructs a case type.
         *
         * @param typeName The type name.
         */
        private CaseType(String typeName) {
            this.typeName = typeName;
        }

        /**
         * Tests the equality of the type name of this case type with another
         * case type name.
         *
         * @param otherTypeName A case type name,
         *
         * @return True or false,
         *
         * @deprecated Do not use.
         */
        @Deprecated
        public boolean equalsName(String otherTypeName) {
            return (otherTypeName == null) ? false : typeName.equals(otherTypeName);
        }

    };

    /**
     * An enumeration of the case events (property change events) a case may
     * publish (fire).
     */
    public enum Events {

        /**
         * The name of the current case has changed. The old value of the
         * PropertyChangeEvent is the old case name (type: String), the new
         * value is the new case name (type: String).
         *
         * @deprecated CASE_DETAILS event should be used instead
         */
        @Deprecated
        NAME,
        /**
         * The number of the current case has changed. The old value of the
         * PropertyChangeEvent is the old case number (type: String), the new
         * value is the new case number (type: String).
         *
         * @deprecated CASE_DETAILS event should be used instead
         */
        @Deprecated
        NUMBER,
        /**
         * The examiner associated with the current case has changed. The old
         * value of the PropertyChangeEvent is the old examiner (type: String),
         * the new value is the new examiner (type: String).
         *
         * @deprecated CASE_DETAILS event should be used instead
         */
        @Deprecated
        EXAMINER,
        /**
         * An attempt to add a new data source to the current case is being
         * made. The old and new values of the PropertyChangeEvent are null.
         * Cast the PropertyChangeEvent to
         * org.sleuthkit.autopsy.casemodule.events.AddingDataSourceEvent to
         * access additional event data.
         */
        ADDING_DATA_SOURCE,
        /**
         * A failure to add a new data source to the current case has occurred.
         * The old and new values of the PropertyChangeEvent are null. Cast the
         * PropertyChangeEvent to
         * org.sleuthkit.autopsy.casemodule.events.AddingDataSourceFailedEvent
         * to access additional event data.
         */
        ADDING_DATA_SOURCE_FAILED,
        /**
         * A new data source or series of data sources have been added to the
         * current case. The old value of the PropertyChangeEvent is null, the
         * new value is the newly-added data source (type: Content). Cast the
         * PropertyChangeEvent to
         * org.sleuthkit.autopsy.casemodule.events.DataSourceAddedEvent to
         * access additional event data.
         */
        DATA_SOURCE_ADDED,
        /**
         * A data source has been deleted from the current case. The old value
         * of the PropertyChangeEvent is the object id of the data source that
         * was deleted (type: Long), the new value is null.
         */
        DATA_SOURCE_DELETED,
        /**
         * A data source's name has changed. The new value of the property
         * change event is the new name.
         */
        DATA_SOURCE_NAME_CHANGED,
        /**
         * The current case has changed.
         *
         * If a new case has been opened as the current case, the old value of
         * the PropertyChangeEvent is null, and the new value is the new case
         * (type: Case).
         *
         * If the current case has been closed, the old value of the
         * PropertyChangeEvent is the closed case (type: Case), and the new
         * value is null. IMPORTANT: Subscribers to this event should not call
         * isCaseOpen or getCurrentCase in the interval between a case closed
         * event and a case opened event. If there is any need for upon closing
         * interaction with a closed case, the case in the old value should be
         * used, and it should be done synchronously in the CURRENT_CASE event
         * handler.
         */
        CURRENT_CASE,
        /**
         * A report has been added to the current case. The old value of the
         * PropertyChangeEvent is null, the new value is the report (type:
         * Report).
         */
        REPORT_ADDED,
        /**
         * A report has been deleted from the current case. The old value of the
         * PropertyChangeEvent is the report (type: Report), the new value is
         * null.
         */
        REPORT_DELETED,
        /**
         * An artifact associated with the current case has been tagged. The old
         * value of the PropertyChangeEvent is null, the new value is the tag
         * (type: BlackBoardArtifactTag).
         */
        BLACKBOARD_ARTIFACT_TAG_ADDED,
        /**
         * A tag has been removed from an artifact associated with the current
         * case. The old value of the PropertyChangeEvent is the tag info (type:
         * BlackBoardArtifactTagDeletedEvent.DeletedBlackboardArtifactTagInfo),
         * the new value is null.
         */
        BLACKBOARD_ARTIFACT_TAG_DELETED,
        /**
         * Content associated with the current case has been tagged. The old
         * value of the PropertyChangeEvent is null, the new value is the tag
         * (type: ContentTag).
         */
        CONTENT_TAG_ADDED,
        /**
         * A tag has been removed from content associated with the current case.
         * The old value of the PropertyChangeEvent is is the tag info (type:
         * ContentTagDeletedEvent.DeletedContentTagInfo), the new value is null.
         */
        CONTENT_TAG_DELETED,
        /**
         * The case display name or an optional detail which can be provided
         * regarding a case has been changed. The optional details include the
         * case number, the examiner name, examiner phone, examiner email, and
         * the case notes.
         */
        CASE_DETAILS,
        /**
         * A tag definition has changed (e.g., description, known status). The
         * old value of the PropertyChangeEvent is the display name of the tag
         * definition that has changed.
         */
        TAG_DEFINITION_CHANGED,
        /**
<<<<<<< HEAD
         * An timeline event, such mac time or web activity was added to the current
         * case. The old value is null and the new value is the TimelineEvent
         * that was added.
=======
         * An timeline event, such mac time or web activity was added to the
         * current case. The old value is null and the new value is the
         * TimelineEvent that was added.
>>>>>>> 792864e2
         */
        TIMELINE_EVENT_ADDED,
        /* An item in the central repository has had its comment
         * modified. The old value is null, the new value is string for current
         * comment.
         */
        CR_COMMENT_CHANGED;

    };

    private final class TSKCaseRepublisher {

        @Subscribe
        public void rebroadcastTimelineEventCreated(TimelineManager.TimelineEventAddedEvent event) {
            eventPublisher.publish(new TimelineEventAddedEvent(event));
        }

        @Subscribe
        public void rebroadcastArtifactsPosted(Blackboard.ArtifactsPostedEvent event) {
            for (BlackboardArtifact.Type artifactType : event.getArtifactTypes()) {
                /*
                 * fireModuleDataEvent is deprecated so module writers don't use
                 * it (they should use Blackboard.postArtifact(s) instead), but
                 * we still need a way to rebroadcast the ArtifactsPostedEvent
                 * as a ModuleDataEvent.
                 */
                IngestServices.getInstance().fireModuleDataEvent(new ModuleDataEvent(
                        event.getModuleName(),
                        artifactType,
                        event.getArtifacts(artifactType)));
            }
        }
    }

    /**
     * Adds a subscriber to all case events. To subscribe to only specific
     * events, use one of the overloads of addEventSubscriber.
     *
     * @param listener The subscriber (PropertyChangeListener) to add.
     */
    public static void addPropertyChangeListener(PropertyChangeListener listener) {
        addEventSubscriber(Stream.of(Events.values())
                .map(Events::toString)
                .collect(Collectors.toSet()), listener);
    }

    /**
     * Removes a subscriber to all case events. To remove a subscription to only
     * specific events, use one of the overloads of removeEventSubscriber.
     *
     * @param listener The subscriber (PropertyChangeListener) to remove.
     */
    public static void removePropertyChangeListener(PropertyChangeListener listener) {
        removeEventSubscriber(Stream.of(Events.values())
                .map(Events::toString)
                .collect(Collectors.toSet()), listener);
    }

    /**
     * Adds a subscriber to specific case events.
     *
     * @param eventNames The events the subscriber is interested in.
     * @param subscriber The subscriber (PropertyChangeListener) to add.
     *
     * @deprecated Use addEventTypeSubscriber instead.
     */
    @Deprecated
    public static void addEventSubscriber(Set<String> eventNames, PropertyChangeListener subscriber) {
        eventPublisher.addSubscriber(eventNames, subscriber);
    }

    /**
     * Adds a subscriber to specific case events.
     *
     * @param eventTypes The events the subscriber is interested in.
     * @param subscriber The subscriber (PropertyChangeListener) to add.
     */
    public static void addEventTypeSubscriber(Set<Events> eventTypes, PropertyChangeListener subscriber) {
        eventTypes.forEach((Events event) -> {
            eventPublisher.addSubscriber(event.toString(), subscriber);
        });
    }

    /**
     * Adds a subscriber to specific case events.
     *
     * @param eventName  The event the subscriber is interested in.
     * @param subscriber The subscriber (PropertyChangeListener) to add.
     *
     * @deprecated Use addEventTypeSubscriber instead.
     */
    @Deprecated
    public static void addEventSubscriber(String eventName, PropertyChangeListener subscriber) {
        eventPublisher.addSubscriber(eventName, subscriber);
    }

    /**
     * Removes a subscriber to specific case events.
     *
     * @param eventName  The event the subscriber is no longer interested in.
     * @param subscriber The subscriber (PropertyChangeListener) to remove.
     */
    public static void removeEventSubscriber(String eventName, PropertyChangeListener subscriber) {
        eventPublisher.removeSubscriber(eventName, subscriber);
    }

    /**
     * Removes a subscriber to specific case events.
     *
     * @param eventNames The event the subscriber is no longer interested in.
     * @param subscriber The subscriber (PropertyChangeListener) to remove.
     */
    public static void removeEventSubscriber(Set<String> eventNames, PropertyChangeListener subscriber) {
        eventPublisher.removeSubscriber(eventNames, subscriber);
    }

    /**
     * Removes a subscriber to specific case events.
     *
     * @param eventTypes The events the subscriber is no longer interested in.
     * @param subscriber The subscriber (PropertyChangeListener) to remove.
     */
    public static void removeEventTypeSubscriber(Set<Events> eventTypes, PropertyChangeListener subscriber) {
        eventTypes.forEach((Events event) -> {
            eventPublisher.removeSubscriber(event.toString(), subscriber);
        });
    }

    /**
     * Checks if a case display name is valid, i.e., does not include any
     * characters that cannot be used in file names.
     *
     * @param caseName The candidate case name.
     *
     * @return True or false.
     */
    public static boolean isValidName(String caseName) {
        return !(caseName.contains("\\") || caseName.contains("/") || caseName.contains(":")
                 || caseName.contains("*") || caseName.contains("?") || caseName.contains("\"")
                 || caseName.contains("<") || caseName.contains(">") || caseName.contains("|"));
    }

    /**
     * Creates a new case and makes it the current case.
     *
     * IMPORTANT: This method should not be called in the event dispatch thread
     * (EDT).
     *
     * @param caseDir         The full path of the case directory. The directory
     *                        will be created if it doesn't already exist; if it
     *                        exists, it is ASSUMED it was created by calling
     *                        createCaseDirectory.
     * @param caseDisplayName The display name of case, which may be changed
     *                        later by the user.
     * @param caseNumber      The case number, can be the empty string.
     * @param examiner        The examiner to associate with the case, can be
     *                        the empty string.
     * @param caseType        The type of case (single-user or multi-user).
     *
     * @throws CaseActionException          If there is a problem creating the
     *                                      case.
     * @throws CaseActionCancelledException If creating the case is cancelled.
     *
     * @deprecated use createAsCurrentCase(CaseType caseType, String caseDir,
     * CaseDetails caseDetails) instead
     */
    @Deprecated
    public static void createAsCurrentCase(String caseDir, String caseDisplayName, String caseNumber, String examiner, CaseType caseType) throws CaseActionException, CaseActionCancelledException {
        createAsCurrentCase(caseType, caseDir, new CaseDetails(caseDisplayName, caseNumber, examiner, "", "", ""));
    }

    /**
     * Creates a new case and makes it the current case.
     *
     * IMPORTANT: This method should not be called in the event dispatch thread
     * (EDT).
     *
     * @param caseDir     The full path of the case directory. The directory
     *                    will be created if it doesn't already exist; if it
     *                    exists, it is ASSUMED it was created by calling
     *                    createCaseDirectory.
     * @param caseType    The type of case (single-user or multi-user).
     * @param caseDetails Contains the modifiable details of the case such as
     *                    the case display name, the case number, and the
     *                    examiner related data.
     *
     * @throws CaseActionException          If there is a problem creating the
     *                                      case.
     * @throws CaseActionCancelledException If creating the case is cancelled.
     */
    @Messages({
        "Case.exceptionMessage.emptyCaseName=Must specify a case name.",
        "Case.exceptionMessage.emptyCaseDir=Must specify a case directory path."
    })
    public static void createAsCurrentCase(CaseType caseType, String caseDir, CaseDetails caseDetails) throws CaseActionException, CaseActionCancelledException {
        if (caseDetails.getCaseDisplayName().isEmpty()) {
            throw new CaseActionException(Bundle.Case_exceptionMessage_emptyCaseName());
        }
        if (caseDir.isEmpty()) {
            throw new CaseActionException(Bundle.Case_exceptionMessage_emptyCaseDir());
        }
        openAsCurrentCase(new Case(caseType, caseDir, caseDetails), true);
    }

    /**
     * Opens an existing case and makes it the current case.
     *
     * IMPORTANT: This method should not be called in the event dispatch thread
     * (EDT).
     *
     * @param caseMetadataFilePath The path of the case metadata (.aut) file.
     *
     * @throws CaseActionException If there is a problem opening the case. The
     *                             exception will have a user-friendly message
     *                             and may be a wrapper for a lower-level
     *                             exception.
     */
    @Messages({
        "# {0} - exception message", "Case.exceptionMessage.failedToReadMetadata=Failed to read case metadata:\n{0}.",
        "Case.exceptionMessage.cannotOpenMultiUserCaseNoSettings=Multi-user settings are missing (see Tools, Options, Multi-user tab), cannot open a multi-user case."
    })
    public static void openAsCurrentCase(String caseMetadataFilePath) throws CaseActionException {
        CaseMetadata metadata;
        try {
            metadata = new CaseMetadata(Paths.get(caseMetadataFilePath));
        } catch (CaseMetadataException ex) {
            throw new CaseActionException(Bundle.Case_exceptionMessage_failedToReadMetadata(ex.getLocalizedMessage()), ex);
        }
        if (CaseType.MULTI_USER_CASE == metadata.getCaseType() && !UserPreferences.getIsMultiUserModeEnabled()) {
            throw new CaseActionException(Bundle.Case_exceptionMessage_cannotOpenMultiUserCaseNoSettings());
        }
        openAsCurrentCase(new Case(metadata), false);
    }

    /**
     * Checks if a case, the current case, is open at the time it is called.
     *
     * @return True or false.
     */
    public static boolean isCaseOpen() {
        return currentCase != null;
    }

    /**
     * Gets the current case. This method should only be called by clients that
     * can be sure a case is currently open. Some examples of suitable clients
     * are data source processors, ingest modules, and report modules.
     *
     * @return The current case.
     */
    public static Case getCurrentCase() {
        try {
            return getCurrentCaseThrows();
        } catch (NoCurrentCaseException ex) {
            /*
             * Throw a runtime exception, since this is a programming error.
             */
            throw new IllegalStateException(NbBundle.getMessage(Case.class, "Case.getCurCase.exception.noneOpen"), ex);
        }
    }

    /**
     * Gets the current case, if there is one, or throws an exception if there
     * is no current case. This method should only be called by methods known to
     * run in threads where it is possible that another thread has closed the
     * current case. The exception provides some protection from the
     * consequences of the race condition between the calling thread and a case
     * closing thread, but it is not fool-proof. Background threads calling this
     * method should put all operations in an exception firewall with a try and
     * catch-all block to handle the possibility of bad timing.
     *
     * TODO (JIRA-3825): Introduce a reference counting scheme for this get case
     * method.
     *
     * @return The current case.
     *
     * @throws NoCurrentCaseException if there is no current case.
     */
    public static Case getCurrentCaseThrows() throws NoCurrentCaseException {
        Case openCase = currentCase;
        if (openCase == null) {
            throw new NoCurrentCaseException(NbBundle.getMessage(Case.class, "Case.getCurCase.exception.noneOpen"));
        } else {
            return openCase;
        }
    }

    /**
     * Closes the current case.
     *
     * @throws CaseActionException If there is a problem closing the case. The
     *                             exception will have a user-friendly message
     *                             and may be a wrapper for a lower-level
     *                             exception.
     */
    @Messages({
        "# {0} - exception message", "Case.closeException.couldNotCloseCase=Error closing case: {0}",
        "Case.progressIndicatorTitle.closingCase=Closing Case"
    })
    public static void closeCurrentCase() throws CaseActionException {
        synchronized (caseActionSerializationLock) {
            if (null == currentCase) {
                return;
            }
            Case closedCase = currentCase;
            try {
                eventPublisher.publishLocally(new AutopsyEvent(Events.CURRENT_CASE.toString(), closedCase, null));
                logger.log(Level.INFO, "Closing current case {0} ({1}) in {2}", new Object[]{closedCase.getDisplayName(), closedCase.getName(), closedCase.getCaseDirectory()}); //NON-NLS
                currentCase = null;
                closedCase.close();
                logger.log(Level.INFO, "Closed current case {0} ({1}) in {2}", new Object[]{closedCase.getDisplayName(), closedCase.getName(), closedCase.getCaseDirectory()}); //NON-NLS
            } catch (CaseActionException ex) {
                logger.log(Level.SEVERE, String.format("Error closing current case %s (%s) in %s", closedCase.getDisplayName(), closedCase.getName(), closedCase.getCaseDirectory()), ex); //NON-NLS                
                throw ex;
            } finally {
                if (RuntimeProperties.runningWithGUI()) {
                    updateGUIForCaseClosed();
                }
            }
        }
    }

    /**
     * Deletes the current case.
     *
     * @throws CaseActionException If there is a problem deleting the case. The
     *                             exception will have a user-friendly message
     *                             and may be a wrapper for a lower-level
     *                             exception.
     */
    public static void deleteCurrentCase() throws CaseActionException {
        synchronized (caseActionSerializationLock) {
            if (null == currentCase) {
                return;
            }
            CaseMetadata metadata = currentCase.getMetadata();
            closeCurrentCase();
            deleteCase(metadata);
        }
    }

    /**
     * Deletes a case. This method cannot be used to delete the current case;
     * deleting the current case must be done by calling Case.deleteCurrentCase.
     *
     * @param metadata The metadata for the case to delete.
     *
     * @throws CaseActionException if there is a problem deleting the case. The
     *                             exception will have a user-friendly message
     *                             and may be a wrapper for a lower-level
     *                             exception.
     */
    @Messages({
        "Case.progressIndicatorTitle.deletingCase=Deleting Case",
        "Case.exceptionMessage.cannotDeleteCurrentCase=Cannot delete current case, it must be closed first.",
        "Case.progressMessage.checkingForOtherUser=Checking to see if another user has the case open...",
        "Case.exceptionMessage.cannotGetLockToDeleteCase=Cannot delete case because it is open for another user or there is a problem with the coordination service.",
        "Case.exceptionMessage.failedToDeleteCoordinationServiceNodes=Failed to delete the coordination service nodes for the case."
    })
    public static void deleteCase(CaseMetadata metadata) throws CaseActionException {
        StopWatch stopWatch = new StopWatch();
        stopWatch.start();
        synchronized (caseActionSerializationLock) {
            if (null != currentCase) {
                throw new CaseActionException(Bundle.Case_exceptionMessage_cannotDeleteCurrentCase());
            }
        }
        stopWatch.stop();
        logger.log(Level.INFO, String.format("Used %d s to acquire caseActionSerializationLock (Java monitor in Case class) for %s (%s) in %s", stopWatch.getElapsedTimeSecs(), metadata.getCaseDisplayName(), metadata.getCaseName(), metadata.getCaseDirectory()));

        /*
         * Set up either a GUI progress indicator without a cancel button (can't
         * cancel deleting a case) or a logging progress indicator.
         */
        ProgressIndicator progressIndicator;
        if (RuntimeProperties.runningWithGUI()) {
            progressIndicator = new ModalDialogProgressIndicator(mainFrame, Bundle.Case_progressIndicatorTitle_deletingCase());
        } else {
            progressIndicator = new LoggingProgressIndicator();
        }
        progressIndicator.start(Bundle.Case_progressMessage_preparing());
        try {
            if (CaseType.SINGLE_USER_CASE == metadata.getCaseType()) {
                deleteCase(metadata, progressIndicator);
            } else {
                /*
                 * First, acquire an exclusive case directory lock. The case
                 * cannot be deleted if another node has it open.
                 */
                progressIndicator.progress(Bundle.Case_progressMessage_checkingForOtherUser());
                stopWatch.reset();
                stopWatch.start();
                try (CoordinationService.Lock dirLock = CoordinationService.getInstance().tryGetExclusiveLock(CategoryNode.CASES, metadata.getCaseDirectory())) {
                    stopWatch.stop();
                    logger.log(Level.INFO, String.format("Used %d s to acquire case directory coordination service lock for %s (%s) in %s", stopWatch.getElapsedTimeSecs(), metadata.getCaseDisplayName(), metadata.getCaseName(), metadata.getCaseDirectory()));
                    if (dirLock != null) {
                        deleteCase(metadata, progressIndicator);
                    } else {
                        throw new CaseActionException(Bundle.Case_creationException_couldNotAcquireDirLock());
                    }
                } catch (CoordinationServiceException ex) {
                    stopWatch.stop();
                    logger.log(Level.INFO, String.format("Used %d s to fail to acquire case directory coordination service lock for %s (%s) in %s", stopWatch.getElapsedTimeSecs(), metadata.getCaseDisplayName(), metadata.getCaseName(), metadata.getCaseDirectory()));
                    throw new CaseActionException(Bundle.Case_exceptionMessage_failedToDeleteCoordinationServiceNodes(), ex);
                }
            }
            try {
                deleteCoordinationServiceNodes(metadata, progressIndicator);
            } catch (CoordinationServiceException ex) {
                throw new CaseActionException(Bundle.Case_creationException_couldNotAcquireDirLock(), ex);
            }
        } finally {
            progressIndicator.finish();
        }
    }

    /**
     * Deletes the coordination nodes for a multi-user case.
     *
     * @param metadata          The metadata for the case to delete.
     * @param progressIndicator The progress indicator for the deletion
     *                          operation.
     *
     * @throws CoordinationServiceException If there is a problem getting the
     *                                      coordination service.
     */
    @Messages({
        "Case.progressMessage.deletingCoordinationServiceNodes=Deleting coordination service nodes..."
    })
    static void deleteCoordinationServiceNodes(CaseMetadata metadata, ProgressIndicator progressIndicator) throws CoordinationServiceException {
        progressIndicator.progress(Bundle.Case_progressMessage_deletingCoordinationServiceNodes());
        CoordinationService coordinationService;
        coordinationService = CoordinationService.getInstance();
        String resourcesLockNodePath = metadata.getCaseDirectory() + "_resources";
        try {
            coordinationService.deleteNode(CategoryNode.CASES, resourcesLockNodePath);
        } catch (CoordinationServiceException ex) {
            /*
             * Log but do not notify the user.
             */
            logger.log(Level.SEVERE, String.format("Failed to delete resources lock coordination service node for %s (%s) in %s", metadata.getCaseDisplayName(), metadata.getCaseName(), metadata.getCaseDirectory()), ex);
        }
        String caseDirectoryLockNodePath = metadata.getCaseDirectory();
        try {
            coordinationService.deleteNode(CategoryNode.CASES, caseDirectoryLockNodePath);
        } catch (CoordinationServiceException ex) {
            /*
             * Log but do not notify the user.
             */
            logger.log(Level.SEVERE, String.format("Failed to delete case directory lock coordination service node for %s (%s) in %s", metadata.getCaseDisplayName(), metadata.getCaseName(), metadata.getCaseDirectory()), ex);
        }
    }

    /**
     * Opens a new or existing case as the current case.
     *
     * @param newCurrentCase The case.
     * @param isNewCase      True for a new case, false otherwise.
     *
     * @throws CaseActionException          If there is a problem creating the
     *                                      case.
     * @throws CaseActionCancelledException If creating the case is cancelled.
     */
    @Messages({
        "Case.exceptionMessage.cannotLocateMainWindow=Cannot locate main application window"
    })
    private static void openAsCurrentCase(Case newCurrentCase, boolean isNewCase) throws CaseActionException, CaseActionCancelledException {
        synchronized (caseActionSerializationLock) {
            if (null != currentCase) {
                try {
                    closeCurrentCase();
                } catch (CaseActionException ex) {
                    /*
                     * Notify the user and continue (the error has already been
                     * logged in closeCurrentCase.
                     */
                    MessageNotifyUtil.Message.error(ex.getLocalizedMessage());
                }
            }
            try {
                logger.log(Level.INFO, "Opening {0} ({1}) in {2} as the current case", new Object[]{newCurrentCase.getDisplayName(), newCurrentCase.getName(), newCurrentCase.getCaseDirectory()}); //NON-NLS
                newCurrentCase.open(isNewCase);
                currentCase = newCurrentCase;
                logger.log(Level.INFO, "Opened {0} ({1}) in {2} as the current case", new Object[]{newCurrentCase.getDisplayName(), newCurrentCase.getName(), newCurrentCase.getCaseDirectory()}); //NON-NLS
                if (RuntimeProperties.runningWithGUI()) {
                    updateGUIForCaseOpened(newCurrentCase);
                }
                eventPublisher.publishLocally(new AutopsyEvent(Events.CURRENT_CASE.toString(), null, currentCase));
            } catch (CaseActionCancelledException ex) {
                logger.log(Level.INFO, String.format("Cancelled opening %s (%s) in %s as the current case", newCurrentCase.getDisplayName(), newCurrentCase.getName(), newCurrentCase.getCaseDirectory())); //NON-NLS                
                throw ex;
            } catch (CaseActionException ex) {
                logger.log(Level.SEVERE, String.format("Error opening %s (%s) in %s as the current case", newCurrentCase.getDisplayName(), newCurrentCase.getName(), newCurrentCase.getCaseDirectory()), ex); //NON-NLS                
                throw ex;
            }
        }
    }

    /**
     * Transforms a case display name into a unique case name that can be used
     * to identify the case even if the display name is changed.
     *
     * @param caseDisplayName A case display name.
     *
     * @return The unique case name.
     */
    private static String displayNameToUniqueName(String caseDisplayName) {
        /*
         * Replace all non-ASCII characters.
         */
        String uniqueCaseName = caseDisplayName.replaceAll("[^\\p{ASCII}]", "_"); //NON-NLS

        /*
         * Replace all control characters.
         */
        uniqueCaseName = uniqueCaseName.replaceAll("[\\p{Cntrl}]", "_"); //NON-NLS

        /*
         * Replace /, \, :, ?, space, ' ".
         */
        uniqueCaseName = uniqueCaseName.replaceAll("[ /?:'\"\\\\]", "_"); //NON-NLS

        /*
         * Make it all lowercase.
         */
        uniqueCaseName = uniqueCaseName.toLowerCase();

        /*
         * Add a time stamp for uniqueness.
         */
        SimpleDateFormat dateFormat = new SimpleDateFormat("yyyyMMdd_HHmmss");
        Date date = new Date();
        uniqueCaseName = uniqueCaseName + "_" + dateFormat.format(date);

        return uniqueCaseName;
    }

    /**
     * Creates a case directory and its subdirectories.
     *
     * @param caseDirPath Path to the case directory (typically base + case
     *                    name).
     * @param caseType    The type of case, single-user or multi-user.
     *
     * @throws CaseActionException throw if could not create the case dir
     */
    public static void createCaseDirectory(String caseDirPath, CaseType caseType) throws CaseActionException {
        /*
         * Check the case directory path and permissions. The case directory may
         * already exist.
         */
        File caseDir = new File(caseDirPath);
        if (caseDir.exists()) {
            if (caseDir.isFile()) {
                throw new CaseActionException(NbBundle.getMessage(Case.class, "Case.createCaseDir.exception.existNotDir", caseDirPath));
            } else if (!caseDir.canRead() || !caseDir.canWrite()) {
                throw new CaseActionException(NbBundle.getMessage(Case.class, "Case.createCaseDir.exception.existCantRW", caseDirPath));
            }
        }

        /*
         * Create the case directory, if it does not already exist.
         */
        if (!caseDir.mkdirs()) {
            throw new CaseActionException(NbBundle.getMessage(Case.class, "Case.createCaseDir.exception.cantCreate", caseDirPath));
        }

        /*
         * Create the subdirectories of the case directory, if they do not
         * already exist. Note that multi-user cases get an extra layer of
         * subdirectories, one subdirectory per application host machine.
         */
        String hostPathComponent = "";
        if (caseType == CaseType.MULTI_USER_CASE) {
            hostPathComponent = File.separator + NetworkUtils.getLocalHostName();
        }

        Path exportDir = Paths.get(caseDirPath, hostPathComponent, EXPORT_FOLDER);
        if (!exportDir.toFile().mkdirs()) {
            throw new CaseActionException(NbBundle.getMessage(Case.class, "Case.createCaseDir.exception.cantCreateCaseDir", exportDir));
        }

        Path logsDir = Paths.get(caseDirPath, hostPathComponent, LOG_FOLDER);
        if (!logsDir.toFile().mkdirs()) {
            throw new CaseActionException(NbBundle.getMessage(Case.class, "Case.createCaseDir.exception.cantCreateCaseDir", logsDir));
        }

        Path tempDir = Paths.get(caseDirPath, hostPathComponent, TEMP_FOLDER);
        if (!tempDir.toFile().mkdirs()) {
            throw new CaseActionException(NbBundle.getMessage(Case.class, "Case.createCaseDir.exception.cantCreateCaseDir", tempDir));
        }

        Path cacheDir = Paths.get(caseDirPath, hostPathComponent, CACHE_FOLDER);
        if (!cacheDir.toFile().mkdirs()) {
            throw new CaseActionException(NbBundle.getMessage(Case.class, "Case.createCaseDir.exception.cantCreateCaseDir", cacheDir));
        }

        Path moduleOutputDir = Paths.get(caseDirPath, hostPathComponent, MODULE_FOLDER);
        if (!moduleOutputDir.toFile().mkdirs()) {
            throw new CaseActionException(NbBundle.getMessage(Case.class, "Case.createCaseDir.exception.cantCreateModDir", moduleOutputDir));
        }

        Path reportsDir = Paths.get(caseDirPath, hostPathComponent, REPORTS_FOLDER);
        if (!reportsDir.toFile().mkdirs()) {
            throw new CaseActionException(NbBundle.getMessage(Case.class, "Case.createCaseDir.exception.cantCreateReportsDir", reportsDir));
        }
    }

    /**
     * Gets the paths of data sources that are images.
     *
     * @param db A case database.
     *
     * @return A mapping of object ids to image paths.
     */
    static Map<Long, String> getImagePaths(SleuthkitCase db) {
        Map<Long, String> imgPaths = new HashMap<>();
        try {
            Map<Long, List<String>> imgPathsList = db.getImagePaths();
            for (Map.Entry<Long, List<String>> entry : imgPathsList.entrySet()) {
                if (entry.getValue().size() > 0) {
                    imgPaths.put(entry.getKey(), entry.getValue().get(0));
                }
            }
        } catch (TskCoreException ex) {
            logger.log(Level.SEVERE, "Error getting image paths", ex); //NON-NLS
        }
        return imgPaths;
    }

    /**
     *
     * Deletes the case directory of a deleted case and removes the case form
     * the Recent Cases menu.
     *
     * @param metadata          The case metadata.
     * @param progressIndicator A progress indicator.
     *
     * @throws UserPreferencesException if there is a problem getting the case
     *                                  databse connection info for a multi-user
     *                                  case.
     * @throws ClassNotFoundException   if there is a problem loading the JDBC
     *                                  driver for PostgreSQL for a multi-user
     *                                  case.
     * @throws SQLException             If there is a problem
     */
    @Messages({
        "Case.progressMessage.deletingTextIndex=Deleting text index...",
        "Case.progressMessage.deletingCaseDatabase=Deleting case database...",
        "Case.progressMessage.deletingCaseDirectory=Deleting case directory...",
        "Case.exceptionMessage.errorsDeletingCase=Errors occured while deleting the case. See the application log for details"
    })
    private static void deleteCase(CaseMetadata metadata, ProgressIndicator progressIndicator) throws CaseActionException {
        StopWatch stopWatch = new StopWatch();
        boolean errorsOccurred = false;
        if (CaseType.MULTI_USER_CASE == metadata.getCaseType()) {
            /*
             * Delete the case database from the database server.
             */
            stopWatch.start();
            try {
                progressIndicator.progress(Bundle.Case_progressMessage_deletingCaseDatabase());
                CaseDbConnectionInfo db;
                db = UserPreferences.getDatabaseConnectionInfo();
                Class.forName("org.postgresql.Driver"); //NON-NLS
                try (Connection connection = DriverManager.getConnection("jdbc:postgresql://" + db.getHost() + ":" + db.getPort() + "/postgres", db.getUserName(), db.getPassword()); //NON-NLS
                        Statement statement = connection.createStatement();) {
                    String deleteCommand = "DROP DATABASE \"" + metadata.getCaseDatabaseName() + "\""; //NON-NLS
                    statement.execute(deleteCommand);
                    stopWatch.stop();
                    logger.log(Level.INFO, String.format("Used %d s to delete case database for %s (%s) in %s", stopWatch.getElapsedTimeSecs(), metadata.getCaseDisplayName(), metadata.getCaseName(), metadata.getCaseDirectory()));
                }
            } catch (UserPreferencesException | ClassNotFoundException | SQLException ex) {
                logger.log(Level.SEVERE, String.format("Failed to delete case database %s for %s (%s) in %s", metadata.getCaseDatabaseName(), metadata.getCaseDisplayName(), metadata.getCaseName(), metadata.getCaseDirectory()), ex);
                errorsOccurred = true;
                stopWatch.stop();
                logger.log(Level.INFO, String.format("Used %d s to fail delete case database for %s (%s) in %s", stopWatch.getElapsedTimeSecs(), metadata.getCaseDisplayName(), metadata.getCaseName(), metadata.getCaseDirectory()));
            }
        }

        /*
         * Delete the text index.
         */
        progressIndicator.progress(Bundle.Case_progressMessage_deletingTextIndex());
        for (KeywordSearchService searchService : Lookup.getDefault().lookupAll(KeywordSearchService.class)) {
            try {
                stopWatch.reset();
                stopWatch.start();
                searchService.deleteTextIndex(metadata);
                stopWatch.stop();
                logger.log(Level.INFO, String.format("Used %d s to delete text index for %s (%s) in %s", stopWatch.getElapsedTimeSecs(), metadata.getCaseDisplayName(), metadata.getCaseName(), metadata.getCaseDirectory()));
            } catch (KeywordSearchServiceException ex) {
                logger.log(Level.SEVERE, String.format("Failed to delete text index for %s (%s) in %s", metadata.getCaseDisplayName(), metadata.getCaseName(), metadata.getCaseDirectory()), ex);
                errorsOccurred = true;
                stopWatch.stop();
                logger.log(Level.INFO, String.format("Used %d s to fail to delete text index for %s (%s) in %s", stopWatch.getElapsedTimeSecs(), metadata.getCaseDisplayName(), metadata.getCaseName(), metadata.getCaseDirectory()));
            }
        }

        /*
         * Delete the case directory.
         */
        progressIndicator.progress(Bundle.Case_progressMessage_deletingCaseDirectory());
        stopWatch.reset();
        stopWatch.start();
        if (!FileUtil.deleteDir(new File(metadata.getCaseDirectory()))) {
            logger.log(Level.SEVERE, String.format("Failed to delete case directory for %s (%s) in %s", metadata.getCaseDisplayName(), metadata.getCaseName(), metadata.getCaseDirectory()));
            errorsOccurred = true;
            stopWatch.stop();
            logger.log(Level.INFO, String.format("Used %d s to fail to delete case directory for %s (%s) in %s", stopWatch.getElapsedTimeSecs(), metadata.getCaseDisplayName(), metadata.getCaseName(), metadata.getCaseDirectory()));
        } else {
            stopWatch.stop();
            logger.log(Level.INFO, String.format("Used %d s to delete case directory for %s (%s) in %s", stopWatch.getElapsedTimeSecs(), metadata.getCaseDisplayName(), metadata.getCaseName(), metadata.getCaseDirectory()));
        }

        /*
         * If running in a GUI, remove the case from the Recent Cases menu
         */
        if (RuntimeProperties.runningWithGUI()) {
            SwingUtilities.invokeLater(() -> {
                RecentCases.getInstance().removeRecentCase(metadata.getCaseDisplayName(), metadata.getFilePath().toString());
            });
        }

        if (errorsOccurred) {
            throw new CaseActionException(Bundle.Case_exceptionMessage_errorsDeletingCase());
        }
    }

    /**
     * Acquires an exclusive case resources lock.
     *
     * @param caseDir The full path of the case directory.
     *
     * @return The lock.
     *
     * @throws CaseActionException with a user-friendly message if the lock
     *                             cannot be acquired.
     */
    @Messages({"Case.creationException.couldNotAcquireResourcesLock=Failed to get lock on case resources"})
    private static CoordinationService.Lock acquireExclusiveCaseResourcesLock(String caseDir) throws CaseActionException {
        try {
            String resourcesNodeName = caseDir + "_resources";
            Lock lock = CoordinationService.getInstance().tryGetExclusiveLock(CategoryNode.CASES, resourcesNodeName, RESOURCES_LOCK_TIMOUT_HOURS, TimeUnit.HOURS);
            if (null == lock) {
                throw new CaseActionException(Bundle.Case_creationException_couldNotAcquireResourcesLock());
            }
            return lock;
        } catch (InterruptedException ex) {
            throw new CaseActionCancelledException(Bundle.Case_exceptionMessage_cancelledByUser());
        } catch (CoordinationServiceException ex) {
            throw new CaseActionException(Bundle.Case_creationException_couldNotAcquireResourcesLock(), ex);
        }
    }

    private static String getNameForTitle() {
        //Method should become unnecessary once technical debt story 3334 is done.
        if (UserPreferences.getAppName().equals(Version.getName())) {
            //Available version number is version number for this application
            return String.format("%s %s", UserPreferences.getAppName(), Version.getVersion());
        } else {
            return UserPreferences.getAppName();
        }
    }

    /**
     * Update the GUI to to reflect the current case.
     */
    private static void updateGUIForCaseOpened(Case newCurrentCase) {
        if (RuntimeProperties.runningWithGUI()) {
            SwingUtilities.invokeLater(() -> {
                /*
                 * If the case database was upgraded for a new schema and a
                 * backup database was created, notify the user.
                 */
                SleuthkitCase caseDb = newCurrentCase.getSleuthkitCase();
                String backupDbPath = caseDb.getBackupDatabasePath();
                if (null != backupDbPath) {
                    JOptionPane.showMessageDialog(
                            mainFrame,
                            NbBundle.getMessage(Case.class, "Case.open.msgDlg.updated.msg", backupDbPath),
                            NbBundle.getMessage(Case.class, "Case.open.msgDlg.updated.title"),
                            JOptionPane.INFORMATION_MESSAGE);
                }

                /*
                 * Look for the files for the data sources listed in the case
                 * database and give the user the opportunity to locate any that
                 * are missing.
                 */
                Map<Long, String> imgPaths = getImagePaths(caseDb);
                for (Map.Entry<Long, String> entry : imgPaths.entrySet()) {
                    long obj_id = entry.getKey();
                    String path = entry.getValue();
                    boolean fileExists = (new File(path).isFile() || DriveUtils.driveExists(path));
                    if (!fileExists) {
                        int response = JOptionPane.showConfirmDialog(
                                mainFrame,
                                NbBundle.getMessage(Case.class, "Case.checkImgExist.confDlg.doesntExist.msg", path),
                                NbBundle.getMessage(Case.class, "Case.checkImgExist.confDlg.doesntExist.title"),
                                JOptionPane.YES_NO_OPTION);
                        if (response == JOptionPane.YES_OPTION) {
                            MissingImageDialog.makeDialog(obj_id, caseDb);
                        } else {
                            logger.log(Level.SEVERE, "User proceeding with missing image files"); //NON-NLS

                        }
                    }
                }

                /*
                 * Enable the case-specific actions.
                 */
                CallableSystemAction.get(AddImageAction.class).setEnabled(true);
                CallableSystemAction.get(CaseCloseAction.class).setEnabled(true);
                CallableSystemAction.get(CasePropertiesAction.class).setEnabled(true);
                CallableSystemAction.get(DataSourceSummaryAction.class).setEnabled(true);
                CallableSystemAction.get(CaseDeleteAction.class).setEnabled(true);
                CallableSystemAction.get(OpenTimelineAction.class).setEnabled(true);
                CallableSystemAction.get(OpenCommVisualizationToolAction.class).setEnabled(true);
                CallableSystemAction.get(CommonAttributeSearchAction.class).setEnabled(true);
                CallableSystemAction.get(OpenOutputFolderAction.class).setEnabled(false);

                /*
                 * Add the case to the recent cases tracker that supplies a list
                 * of recent cases to the recent cases menu item and the
                 * open/create case dialog.
                 */
                RecentCases.getInstance().addRecentCase(newCurrentCase.getDisplayName(), newCurrentCase.getMetadata().getFilePath().toString());

                /*
                 * Open the top components (windows within the main application
                 * window).
                 *
                 * Note: If the core windows are not opened here, they will be
                 * opened via the DirectoryTreeTopComponent 'propertyChange()'
                 * method on a DATA_SOURCE_ADDED event.
                 */
                if (newCurrentCase.hasData()) {
                    CoreComponentControl.openCoreWindows();
                }

                /*
                 * Reset the main window title to:
                 *
                 * [curent case display name] - [application name].
                 */
                mainFrame.setTitle(newCurrentCase.getDisplayName() + " - " + getNameForTitle());
            });
        }
    }

    /*
     * Update the GUI to to reflect the lack of a current case.
     */
    private static void updateGUIForCaseClosed() {
        if (RuntimeProperties.runningWithGUI()) {
            SwingUtilities.invokeLater(() -> {
                /*
                 * Close the top components (windows within the main application
                 * window).
                 */
                CoreComponentControl.closeCoreWindows();

                /*
                 * Disable the case-specific menu items.
                 */
                CallableSystemAction.get(AddImageAction.class).setEnabled(false);
                CallableSystemAction.get(CaseCloseAction.class).setEnabled(false);
                CallableSystemAction.get(CasePropertiesAction.class).setEnabled(false);
                CallableSystemAction.get(DataSourceSummaryAction.class).setEnabled(false);
                CallableSystemAction.get(CaseDeleteAction.class).setEnabled(false);
                CallableSystemAction.get(OpenTimelineAction.class).setEnabled(false);
                CallableSystemAction.get(OpenCommVisualizationToolAction.class).setEnabled(false);
                CallableSystemAction.get(OpenOutputFolderAction.class).setEnabled(false);
                CallableSystemAction.get(CommonAttributeSearchAction.class).setEnabled(false);

                /*
                 * Clear the notifications in the notfier component in the lower
                 * right hand corner of the main application window.
                 */
                MessageNotifyUtil.Notify.clear();

                /*
                 * Reset the main window title to be just the application name,
                 * instead of [curent case display name] - [application name].
                 */
                mainFrame.setTitle(getNameForTitle());
            });
        }
    }

    /**
     * Empties the temp subdirectory for the current case.
     */
    private static void clearTempSubDir(String tempSubDirPath) {
        File tempFolder = new File(tempSubDirPath);
        if (tempFolder.isDirectory()) {
            File[] files = tempFolder.listFiles();
            if (files.length > 0) {
                for (File file : files) {
                    if (file.isDirectory()) {
                        FileUtil.deleteDir(file);
                    } else {
                        file.delete();
                    }
                }
            }
        }
    }

    /**
     * Gets the case database.
     *
     * @return The case database.
     */
    public SleuthkitCase getSleuthkitCase() {
        return this.caseDb;
    }

    /**
     * Gets the case services manager.
     *
     * @return The case services manager.
     */
    public Services getServices() {
        return caseServices;
    }

    /**
     * Gets the case type.
     *
     * @return The case type.
     */
    public CaseType getCaseType() {
        return metadata.getCaseType();
    }

    /**
     * Gets the case create date.
     *
     * @return case The case create date.
     */
    public String getCreatedDate() {
        return metadata.getCreatedDate();
    }

    /**
     * Gets the unique and immutable case name.
     *
     * @return The case name.
     */
    public String getName() {
        return metadata.getCaseName();
    }

    /**
     * Gets the case name that can be changed by the user.
     *
     * @return The case display name.
     */
    public String getDisplayName() {
        return metadata.getCaseDisplayName();
    }

    /**
     * Gets the case number.
     *
     * @return The case number
     */
    public String getNumber() {
        return metadata.getCaseNumber();
    }

    /**
     * Gets the examiner name.
     *
     * @return The examiner name.
     */
    public String getExaminer() {
        return metadata.getExaminer();
    }

    /**
     * Gets the examiner phone number.
     *
     * @return The examiner phone number.
     */
    public String getExaminerPhone() {
        return metadata.getExaminerPhone();
    }

    /**
     * Gets the examiner email address.
     *
     * @return The examiner email address.
     */
    public String getExaminerEmail() {
        return metadata.getExaminerEmail();
    }

    /**
     * Gets the case notes.
     *
     * @return The case notes.
     */
    public String getCaseNotes() {
        return metadata.getCaseNotes();
    }

    /**
     * Gets the path to the top-level case directory.
     *
     * @return The top-level case directory path.
     */
    public String getCaseDirectory() {
        return metadata.getCaseDirectory();
    }

    /**
     * Gets the root case output directory for this case, creating it if it does
     * not exist. If the case is a single-user case, this is the case directory.
     * If the case is a multi-user case, this is a subdirectory of the case
     * directory specific to the host machine.
     *
     * @return the path to the host output directory.
     */
    public String getOutputDirectory() {
        String caseDirectory = getCaseDirectory();
        Path hostPath;
        if (CaseType.MULTI_USER_CASE == metadata.getCaseType()) {
            hostPath = Paths.get(caseDirectory, NetworkUtils.getLocalHostName());
        } else {
            hostPath = Paths.get(caseDirectory);
        }
        if (!hostPath.toFile().exists()) {
            hostPath.toFile().mkdirs();
        }
        return hostPath.toString();
    }

    /**
     * Gets the full path to the temp directory for this case, creating it if it
     * does not exist.
     *
     * @return The temp subdirectory path.
     */
    public String getTempDirectory() {
        return getOrCreateSubdirectory(TEMP_FOLDER);
    }

    /**
     * Gets the full path to the cache directory for this case, creating it if
     * it does not exist.
     *
     * @return The cache directory path.
     */
    public String getCacheDirectory() {
        return getOrCreateSubdirectory(CACHE_FOLDER);
    }

    /**
     * Gets the full path to the export directory for this case, creating it if
     * it does not exist.
     *
     * @return The export directory path.
     */
    public String getExportDirectory() {
        return getOrCreateSubdirectory(EXPORT_FOLDER);
    }

    /**
     * Gets the full path to the log directory for this case, creating it if it
     * does not exist.
     *
     * @return The log directory path.
     */
    public String getLogDirectoryPath() {
        return getOrCreateSubdirectory(LOG_FOLDER);
    }

    /**
     * Gets the full path to the reports directory for this case, creating it if
     * it does not exist.
     *
     * @return The report directory path.
     */
    public String getReportDirectory() {
        return getOrCreateSubdirectory(REPORTS_FOLDER);
    }

    /**
     * Gets the full path to the config directory for this case, creating it if
     * it does not exist.
     *
     * @return The config directory path.
     */
    public String getConfigDirectory() {
        return getOrCreateSubdirectory(CONFIG_FOLDER);
    }

    /**
     * Gets the full path to the module output directory for this case, creating
     * it if it does not exist.
     *
     * @return The module output directory path.
     */
    public String getModuleDirectory() {
        return getOrCreateSubdirectory(MODULE_FOLDER);
    }

    /**
     * Gets the path of the module output directory for this case, relative to
     * the case directory, creating it if it does not exist.
     *
     * @return The path to the module output directory, relative to the case
     *         directory.
     */
    public String getModuleOutputDirectoryRelativePath() {
        Path path = Paths.get(getModuleDirectory());
        if (getCaseType() == CaseType.MULTI_USER_CASE) {
            return path.subpath(path.getNameCount() - 2, path.getNameCount()).toString();
        } else {
            return path.subpath(path.getNameCount() - 1, path.getNameCount()).toString();
        }
    }

    /**
     * Gets the data sources for the case.
     *
     * @return A list of data sources.
     *
     * @throws org.sleuthkit.datamodel.TskCoreException if there is a problem
     *                                                  querying the case
     *                                                  database.
     */
    public List<Content> getDataSources() throws TskCoreException {
        List<Content> list = caseDb.getRootObjects();
        hasDataSources = (list.size() > 0);
        return list;
    }

    /**
     * Gets the time zone(s) of the image data source(s) in this case.
     *
     * @return The set of time zones in use.
     */
    public Set<TimeZone> getTimeZones() {
        Set<TimeZone> timezones = new HashSet<>();
        try {
            for (Content c : getDataSources()) {
                final Content dataSource = c.getDataSource();
                if ((dataSource != null) && (dataSource instanceof Image)) {
                    Image image = (Image) dataSource;
                    timezones.add(TimeZone.getTimeZone(image.getTimeZone()));
                }
            }
        } catch (TskCoreException ex) {
            logger.log(Level.SEVERE, "Error getting data source time zones", ex); //NON-NLS
        }
        return timezones;
    }

    /**
     * Gets the name of the legacy keyword search index for the case. Not for
     * general use.
     *
     * @return The index name.
     */
    public String getTextIndexName() {
        return getMetadata().getTextIndexName();
    }

    /**
     * Queries whether or not the case has data, i.e., whether or not at least
     * one data source has been added to the case.
     *
     * @return True or false.
     */
    public boolean hasData() {
        if (!hasDataSources) {
            try {
                hasDataSources = (getDataSources().size() > 0);
            } catch (TskCoreException ex) {
                logger.log(Level.SEVERE, "Error accessing case database", ex); //NON-NLS
            }
        }
        return hasDataSources;
    }

    /**
     * Notifies case event subscribers that a data source is being added to the
     * case.
     *
     * This should not be called from the event dispatch thread (EDT)
     *
     * @param eventId A unique identifier for the event. This UUID must be used
     *                to call notifyFailedAddingDataSource or
     *                notifyNewDataSource after the data source is added.
     */
    public void notifyAddingDataSource(UUID eventId) {
        eventPublisher.publish(new AddingDataSourceEvent(eventId));
    }

    /**
     * Notifies case event subscribers that a data source failed to be added to
     * the case.
     *
     * This should not be called from the event dispatch thread (EDT)
     *
     * @param addingDataSourceEventId The unique identifier for the
     *                                corresponding adding data source event
     *                                (see notifyAddingDataSource).
     */
    public void notifyFailedAddingDataSource(UUID addingDataSourceEventId) {
        eventPublisher.publish(new AddingDataSourceFailedEvent(addingDataSourceEventId));
    }

    /**
     * Notifies case event subscribers that a data source has been added to the
     * case database.
     *
     * This should not be called from the event dispatch thread (EDT)
     *
     * @param dataSource              The data source.
     * @param addingDataSourceEventId The unique identifier for the
     *                                corresponding adding data source event
     *                                (see notifyAddingDataSource).
     */
    public void notifyDataSourceAdded(Content dataSource, UUID addingDataSourceEventId) {
        eventPublisher.publish(new DataSourceAddedEvent(dataSource, addingDataSourceEventId));
    }

    /**
     * Notifies case event subscribers that a data source has been added to the
     * case database.
     *
     * This should not be called from the event dispatch thread (EDT)
     *
     * @param dataSource The data source.
     * @param newName    The new name for the data source
     */
    public void notifyDataSourceNameChanged(Content dataSource, String newName) {
        eventPublisher.publish(new DataSourceNameChangedEvent(dataSource, newName));
    }

    /**
     * Notifies case event subscribers that a content tag has been added.
     *
     * This should not be called from the event dispatch thread (EDT)
     *
     * @param newTag new ContentTag added
     */
    public void notifyContentTagAdded(ContentTag newTag) {
        eventPublisher.publish(new ContentTagAddedEvent(newTag));
    }

    /**
     * Notifies case event subscribers that a content tag has been deleted.
     *
     * This should not be called from the event dispatch thread (EDT)
     *
     * @param deletedTag ContentTag deleted
     */
    public void notifyContentTagDeleted(ContentTag deletedTag) {
        eventPublisher.publish(new ContentTagDeletedEvent(deletedTag));
    }

    /**
     * Notifies case event subscribers that a tag definition has changed.
     *
     * This should not be called from the event dispatch thread (EDT)
     *
     * @param changedTagName the name of the tag definition which was changed
     */
    public void notifyTagDefinitionChanged(String changedTagName) {
        //leaving new value of changedTagName as null, because we do not currently support changing the display name of a tag. 
        eventPublisher.publish(new AutopsyEvent(Events.TAG_DEFINITION_CHANGED.toString(), changedTagName, null));
    }

    /**
     * Notifies case event subscribers that a central repository comment has
     * been changed.
     *
     * This should not be called from the event dispatch thread (EDT)
     *
     * @param contentId  the objectId for the Content which has had its central
     *                   repo comment changed
     * @param newComment the new value of the comment
     */
    public void notifyCentralRepoCommentChanged(long contentId, String newComment) {
        try {
            eventPublisher.publish(new CommentChangedEvent(contentId, newComment));
        } catch (NoCurrentCaseException ex) {
            logger.log(Level.WARNING, "Unable to send notifcation regarding comment change due to no current case being open", ex);
        }
    }

    /**
     * Notifies case event subscribers that an artifact tag has been added.
     *
     * This should not be called from the event dispatch thread (EDT)
     *
     * @param newTag new BlackboardArtifactTag added
     */
    public void notifyBlackBoardArtifactTagAdded(BlackboardArtifactTag newTag) {
        eventPublisher.publish(new BlackBoardArtifactTagAddedEvent(newTag));
    }

    /**
     * Notifies case event subscribers that an artifact tag has been deleted.
     *
     * This should not be called from the event dispatch thread (EDT)
     *
     * @param deletedTag BlackboardArtifactTag deleted
     */
    public void notifyBlackBoardArtifactTagDeleted(BlackboardArtifactTag deletedTag) {
        eventPublisher.publish(new BlackBoardArtifactTagDeletedEvent(deletedTag));
    }

    /**
     * Adds a report to the case.
     *
     * @param localPath     The path of the report file, must be in the case
     *                      directory or one of its subdirectories.
     * @param srcModuleName The name of the module that created the report.
     * @param reportName    The report name, may be empty.
     *
     * @throws TskCoreException if there is a problem adding the report to the
     *                          case database.
     */
    public void addReport(String localPath, String srcModuleName, String reportName) throws TskCoreException {
        addReport(localPath, srcModuleName, reportName, null);
    }

    /**
     * Adds a report to the case.
     *
     * @param localPath     The path of the report file, must be in the case
     *                      directory or one of its subdirectories.
     * @param srcModuleName The name of the module that created the report.
     * @param reportName    The report name, may be empty.
     * @param parent        The Content used to create the report, if available.
     *
     * @return The new Report instance.
     *
     * @throws TskCoreException if there is a problem adding the report to the
     *                          case database.
     */
    public Report addReport(String localPath, String srcModuleName, String reportName, Content parent) throws TskCoreException {
        String normalizedLocalPath;
        try {
            if (localPath.toLowerCase().contains("http:")) {
                normalizedLocalPath = localPath;
            } else {
                normalizedLocalPath = Paths.get(localPath).normalize().toString();
            }
        } catch (InvalidPathException ex) {
            String errorMsg = "Invalid local path provided: " + localPath; // NON-NLS
            throw new TskCoreException(errorMsg, ex);
        }
        Report report = this.caseDb.addReport(normalizedLocalPath, srcModuleName, reportName, parent);
        eventPublisher.publish(new ReportAddedEvent(report));
        return report;
    }

    /**
     * Gets the reports that have been added to the case.
     *
     * @return A collection of report objects.
     *
     * @throws TskCoreException if there is a problem querying the case
     *                          database.
     */
    public List<Report> getAllReports() throws TskCoreException {
        return this.caseDb.getAllReports();
    }

    /**
     * Deletes one or more reports from the case database. Does not delete the
     * report files.
     *
     * @param reports The report(s) to be deleted from the case.
     *
     * @throws TskCoreException if there is an error deleting the report(s).
     */
    public void deleteReports(Collection<? extends Report> reports) throws TskCoreException {
        for (Report report : reports) {
            this.caseDb.deleteReport(report);
            eventPublisher.publish(new AutopsyEvent(Events.REPORT_DELETED.toString(), report, null));
        }
    }

    /**
     * Gets the case metadata.
     *
     * @return A CaseMetaData object.
     */
    CaseMetadata getMetadata() {
        return metadata;
    }

    /**
     * Updates the case details.
     *
     * @param newDisplayName the new display name for the case
     *
     * @throws org.sleuthkit.autopsy.casemodule.CaseActionException
     */
    @Messages({
        "Case.exceptionMessage.metadataUpdateError=Failed to update case metadata"
    })
    void updateCaseDetails(CaseDetails caseDetails) throws CaseActionException {
        CaseDetails oldCaseDetails = metadata.getCaseDetails();
        try {
            metadata.setCaseDetails(caseDetails);
        } catch (CaseMetadataException ex) {
            throw new CaseActionException(Bundle.Case_exceptionMessage_metadataUpdateError(), ex);
        }
        if (getCaseType() == CaseType.MULTI_USER_CASE && !oldCaseDetails.getCaseDisplayName().equals(caseDetails.getCaseDisplayName())) {
            try {
                CoordinationService coordinationService = CoordinationService.getInstance();
                CaseNodeData nodeData = new CaseNodeData(coordinationService.getNodeData(CategoryNode.CASES, metadata.getCaseDirectory()));
                nodeData.setDisplayName(caseDetails.getCaseDisplayName());
                coordinationService.setNodeData(CategoryNode.CASES, metadata.getCaseDirectory(), nodeData.toArray());
            } catch (CoordinationServiceException | InterruptedException | IOException ex) {
                throw new CaseActionException(Bundle.Case_exceptionMessage_couldNotUpdateCaseNodeData(ex.getLocalizedMessage()), ex);
            }
        }
        if (!oldCaseDetails.getCaseNumber().equals(caseDetails.getCaseNumber())) {
            eventPublisher.publish(new AutopsyEvent(Events.NUMBER.toString(), oldCaseDetails.getCaseNumber(), caseDetails.getCaseNumber()));
        }
        if (!oldCaseDetails.getExaminerName().equals(caseDetails.getExaminerName())) {
            eventPublisher.publish(new AutopsyEvent(Events.NUMBER.toString(), oldCaseDetails.getExaminerName(), caseDetails.getExaminerName()));
        }
        if (!oldCaseDetails.getCaseDisplayName().equals(caseDetails.getCaseDisplayName())) {
            eventPublisher.publish(new AutopsyEvent(Events.NAME.toString(), oldCaseDetails.getCaseDisplayName(), caseDetails.getCaseDisplayName()));
        }
        eventPublisher.publish(new AutopsyEvent(Events.CASE_DETAILS.toString(), oldCaseDetails, caseDetails));
        if (RuntimeProperties.runningWithGUI()) {
            SwingUtilities.invokeLater(() -> {
                mainFrame.setTitle(caseDetails.getCaseDisplayName() + " - " + getNameForTitle());
                try {
                    RecentCases.getInstance().updateRecentCase(oldCaseDetails.getCaseDisplayName(), metadata.getFilePath().toString(), caseDetails.getCaseDisplayName(), metadata.getFilePath().toString());
                } catch (Exception ex) {
                    logger.log(Level.SEVERE, "Error updating case name in UI", ex); //NON-NLS
                }
            });
        }
    }

    /**
     * Constructs a Case object for a new Autopsy case.
     *
     * @param caseType    The type of case (single-user or multi-user).
     * @param caseDir     The full path of the case directory. The directory
     *                    will be created if it doesn't already exist; if it
     *                    exists, it is ASSUMED it was created by calling
     *                    createCaseDirectory.
     * @param caseDetails Contains details of the case, such as examiner,
     *                    display name, etc
     *
     */
    private Case(CaseType caseType, String caseDir, CaseDetails caseDetails) {
        metadata = new CaseMetadata(caseType, caseDir, displayNameToUniqueName(caseDetails.getCaseDisplayName()), caseDetails);
    }

    /**
     * Constructs a Case object for an existing Autopsy case.
     *
     * @param caseMetaData The metadata for the case.
     */
    private Case(CaseMetadata caseMetaData) {
        metadata = caseMetaData;
    }

    /**
     * Opens this case by creating a task running in the same non-UI thread that
     * will be used to close the case. If the case is a single-user case, this
     * supports cancelling creation of the case by cancelling the task. If the
     * case is a multi-user case, this ensures ensures that case directory lock
     * held as long as the case is open is released in the same thread in which
     * it was acquired, as is required by the coordination service.
     *
     * @param isNewCase True for a new case, false otherwise.
     *
     * @throws CaseActionException If there is a problem creating the case. The
     *                             exception will have a user-friendly message
     *                             and may be a wrapper for a lower-level
     *                             exception.
     */
    @Messages({
        "Case.progressIndicatorTitle.creatingCase=Creating Case",
        "Case.progressIndicatorTitle.openingCase=Opening Case",
        "Case.progressIndicatorCancelButton.label=Cancel",
        "Case.progressMessage.preparing=Preparing...",
        "Case.progressMessage.preparingToOpenCaseResources=<html>Preparing to open case resources.<br>This may take time if another user is upgrading the case.</html>",
        "Case.progressMessage.cancelling=Cancelling...",
        "Case.exceptionMessage.cancelledByUser=Cancelled by user.",
        "# {0} - exception message", "Case.exceptionMessage.execExceptionWrapperMessage={0}"
    })
    private void open(boolean isNewCase) throws CaseActionException {
        /*
         * Create and start either a GUI progress indicator with a Cancel button
         * or a logging progress indicator.
         */
        CancelButtonListener cancelButtonListener = null;
        ProgressIndicator progressIndicator;
        if (RuntimeProperties.runningWithGUI()) {
            cancelButtonListener = new CancelButtonListener(Bundle.Case_progressMessage_cancelling());
            String progressIndicatorTitle = isNewCase ? Bundle.Case_progressIndicatorTitle_creatingCase() : Bundle.Case_progressIndicatorTitle_openingCase();
            progressIndicator = new ModalDialogProgressIndicator(
                    mainFrame,
                    progressIndicatorTitle,
                    new String[]{Bundle.Case_progressIndicatorCancelButton_label()},
                    Bundle.Case_progressIndicatorCancelButton_label(),
                    cancelButtonListener);
        } else {
            progressIndicator = new LoggingProgressIndicator();
        }
        progressIndicator.start(Bundle.Case_progressMessage_preparing());

        /*
         * Creating/opening a case is always done by creating a task running in
         * the same non-UI thread that will be used to close the case, so a
         * single-threaded executor service is created here and saved as case
         * state (must be volatile for cancellation to work).
         *
         * --- If the case is a single-user case, this supports cancelling
         * opening of the case by cancelling the task.
         *
         * --- If the case is a multi-user case, this still supports
         * cancellation, but it also makes it possible for the shared case
         * directory lock held as long as the case is open to be released in the
         * same thread in which it was acquired, as is required by the
         * coordination service.
         */
        TaskThreadFactory threadFactory = new TaskThreadFactory(String.format(CASE_ACTION_THREAD_NAME, metadata.getCaseName()));
        caseLockingExecutor = Executors.newSingleThreadExecutor(threadFactory);
        Future<Void> future = caseLockingExecutor.submit(() -> {
            if (CaseType.SINGLE_USER_CASE == metadata.getCaseType()) {
                open(isNewCase, progressIndicator);
            } else {
                /*
                 * First, acquire a shared case directory lock that will be held
                 * as long as this node has this case open. This will prevent
                 * deletion of the case by another node. Next, acquire an
                 * exclusive case resources lock to ensure only one node at a
                 * time can create/open/upgrade/close the case resources.
                 */
                progressIndicator.progress(Bundle.Case_progressMessage_preparingToOpenCaseResources());
                acquireSharedCaseDirLock(metadata.getCaseDirectory());
                try (CoordinationService.Lock resourcesLock = acquireExclusiveCaseResourcesLock(metadata.getCaseDirectory())) {
                    assert (resourcesLock != null); // Use reference to avoid compile time warning.
                    open(isNewCase, progressIndicator);
                } catch (CaseActionException ex) {
                    releaseSharedCaseDirLock(getMetadata().getCaseDirectory());
                    throw ex;
                }
            }
            return null;
        });
        if (null != cancelButtonListener) {
            cancelButtonListener.setCaseActionFuture(future);
        }

        /*
         * Wait for the case creation/opening task to finish.
         */
        try {
            future.get();
        } catch (InterruptedException discarded) {
            /*
             * The thread this method is running in has been interrupted. Cancel
             * the create/open task, wait for it to finish, and shut down the
             * executor. This can be done safely because if the task is
             * completed with a cancellation condition, the case will have been
             * closed and the case directory lock released will have been
             * released.
             */
            if (null != cancelButtonListener) {
                cancelButtonListener.actionPerformed(null);
            } else {
                future.cancel(true);
            }
            ThreadUtils.shutDownTaskExecutor(caseLockingExecutor);
        } catch (CancellationException discarded) {
            /*
             * The create/open task has been cancelled. Wait for it to finish,
             * and shut down the executor. This can be done safely because if
             * the task is completed with a cancellation condition, the case
             * will have been closed and the case directory lock released will
             * have been released.
             */
            ThreadUtils.shutDownTaskExecutor(caseLockingExecutor);
            throw new CaseActionCancelledException(Bundle.Case_exceptionMessage_cancelledByUser());
        } catch (ExecutionException ex) {
            /*
             * The create/open task has thrown an exception. Wait for it to
             * finish, and shut down the executor. This can be done safely
             * because if the task is completed with an execution condition, the
             * case will have been closed and the case directory lock released
             * will have been released.
             */
            ThreadUtils.shutDownTaskExecutor(caseLockingExecutor);
            throw new CaseActionException(Bundle.Case_exceptionMessage_execExceptionWrapperMessage(ex.getCause().getLocalizedMessage()), ex);
        } finally {
            progressIndicator.finish();
        }
    }

    /**
     * Opens the case database and services for this case.
     *
     * @param isNewCase         True for a new case, false otherwise.
     * @param progressIndicator A progress indicator.
     *
     * @throws CaseActionException If there is a problem creating the case. The
     *                             exception will have a user-friendly message
     *                             and may be a wrapper for a lower-level
     *                             exception.
     */
    private void open(boolean isNewCase, ProgressIndicator progressIndicator) throws CaseActionException {
        try {
            checkForUserCancellation();
            createCaseDirectoryIfDoesNotExist(progressIndicator);
            checkForUserCancellation();
            switchLoggingToCaseLogsDirectory(progressIndicator);
            checkForUserCancellation();
            if (isNewCase) {
                saveCaseMetadataToFile(progressIndicator);
            }
            checkForUserCancellation();
            if (isNewCase) {
                createCaseNodeData(progressIndicator);
            } else {
                updateCaseNodeData(progressIndicator);
            }
            checkForUserCancellation();
            if (!isNewCase) {
                deleteTempfilesFromCaseDirectory(progressIndicator);
            }
            checkForUserCancellation();
            if (isNewCase) {
                createCaseDatabase(progressIndicator);
            } else {
                openCaseDataBase(progressIndicator);
            }
            checkForUserCancellation();
            openCaseLevelServices(progressIndicator);
            checkForUserCancellation();
            openAppServiceCaseResources(progressIndicator);
            checkForUserCancellation();
            openCommunicationChannels(progressIndicator);

        } catch (CaseActionException ex) {
            /*
             * Cancellation or failure. Clean up by calling the close method.
             * The sleep is a little hack to clear the interrupted flag for this
             * thread if this is a cancellation scenario, so that the clean up
             * can run to completion in the current thread.
             */
            try {
                Thread.sleep(1);
            } catch (InterruptedException discarded) {
            }
            close(progressIndicator);
            throw ex;
        }
    }

    /**
     * Checks current thread for an interrupt. Usage: checking for user
     * cancellation of a case creation/opening operation, as reflected in the
     * exception message.
     *
     * @throws CaseActionCancelledException If the current thread is
     *                                      interrupted, assumes interrupt was
     *                                      due to a user action.
     */
    private static void checkForUserCancellation() throws CaseActionCancelledException {
        if (Thread.currentThread().isInterrupted()) {
            throw new CaseActionCancelledException(Bundle.Case_exceptionMessage_cancelledByUser());
        }
    }

    /**
     * Creates the case directory, if it does not already exist.
     *
     * TODO (JIRA-2180): Always create the case directory as part of the case
     * creation process.
     *
     * @param progressIndicator A progress indicator.
     *
     * @throws CaseActionException If there is a problem completing the
     *                             operation. The exception will have a
     *                             user-friendly message and may be a wrapper
     *                             for a lower-level exception.
     */
    @Messages({
        "Case.progressMessage.creatingCaseDirectory=Creating case directory..."
    })
    private void createCaseDirectoryIfDoesNotExist(ProgressIndicator progressIndicator) throws CaseActionException {
        progressIndicator.progress(Bundle.Case_progressMessage_creatingCaseDirectory());
        if (new File(metadata.getCaseDirectory()).exists() == false) {
            progressIndicator.progress(Bundle.Case_progressMessage_creatingCaseDirectory());
            Case.createCaseDirectory(metadata.getCaseDirectory(), metadata.getCaseType());
        }
    }

    /**
     * Switches from writing log messages to the application logs to the logs
     * subdirectory of the case directory.
     *
     * @param progressIndicator A progress indicator.
     */
    @Messages({
        "Case.progressMessage.switchingLogDirectory=Switching log directory..."
    })
    private void switchLoggingToCaseLogsDirectory(ProgressIndicator progressIndicator) {
        progressIndicator.progress(Bundle.Case_progressMessage_switchingLogDirectory());
        Logger.setLogDirectory(getLogDirectoryPath());
    }

    /**
     * Saves teh case metadata to a file.SHould not be called until the case
     * directory has been created.
     *
     * @param progressIndicator A progress indicator.
     *
     * @throws CaseActionException If there is a problem completing the
     *                             operation. The exception will have a
     *                             user-friendly message and may be a wrapper
     *                             for a lower-level exception.
     */
    @Messages({
        "Case.progressMessage.savingCaseMetadata=Saving case metadata to file...",
        "# {0} - exception message", "Case.exceptionMessage.couldNotSaveCaseMetadata=Failed to save case metadata:\n{0}."
    })
    private void saveCaseMetadataToFile(ProgressIndicator progressIndicator) throws CaseActionException {
        progressIndicator.progress(Bundle.Case_progressMessage_savingCaseMetadata());
        try {
            this.metadata.writeToFile();
        } catch (CaseMetadataException ex) {
            throw new CaseActionException(Bundle.Case_exceptionMessage_couldNotSaveCaseMetadata(ex.getLocalizedMessage()), ex);
        }
    }

    /**
     * Creates the node data for the case directory lock coordination service
     * node.
     *
     * @param progressIndicator A progress indicator.
     *
     * @throws CaseActionException If there is a problem completing the
     *                             operation. The exception will have a
     *                             user-friendly message and may be a wrapper
     *                             for a lower-level exception.
     */
    @Messages({
        "Case.progressMessage.creatingCaseNodeData=Creating coordination service node data...",
        "# {0} - exception message", "Case.exceptionMessage.couldNotCreateCaseNodeData=Failed to create coordination service node data:\n{0}."
    })
    private void createCaseNodeData(ProgressIndicator progressIndicator) throws CaseActionException {
        if (getCaseType() == CaseType.MULTI_USER_CASE) {
            progressIndicator.progress(Bundle.Case_progressMessage_creatingCaseNodeData());
            try {
                CoordinationService coordinationService = CoordinationService.getInstance();
                CaseNodeData nodeData = new CaseNodeData(metadata);
                coordinationService.setNodeData(CategoryNode.CASES, metadata.getCaseDirectory(), nodeData.toArray());
            } catch (CoordinationServiceException | InterruptedException | ParseException | IOException ex) {
                throw new CaseActionException(Bundle.Case_exceptionMessage_couldNotCreateCaseNodeData(ex.getLocalizedMessage()), ex);
            }
        }
    }

    /**
     * Updates the node data for the case directory lock coordination service
     * node.
     *
     * @throws CaseActionException If there is a problem completing the
     *                             operation. The exception will have a
     *                             user-friendly message and may be a wrapper
     *                             for a lower-level exception.
     */
    @Messages({
        "Case.progressMessage.updatingCaseNodeData=Updating coordination service node data...",
        "# {0} - exception message", "Case.exceptionMessage.couldNotUpdateCaseNodeData=Failed to update coordination service node data:\n{0}."
    })
    private void updateCaseNodeData(ProgressIndicator progressIndicator) throws CaseActionException {
        if (getCaseType() == CaseType.MULTI_USER_CASE) {
            progressIndicator.progress(Bundle.Case_progressMessage_updatingCaseNodeData());
            if (getCaseType() == CaseType.MULTI_USER_CASE) {
                try {
                    CoordinationService coordinationService = CoordinationService.getInstance();
                    CaseNodeData nodeData = new CaseNodeData(coordinationService.getNodeData(CategoryNode.CASES, metadata.getCaseDirectory()));
                    nodeData.setLastAccessDate(new Date());
                    coordinationService.setNodeData(CategoryNode.CASES, metadata.getCaseDirectory(), nodeData.toArray());
                } catch (CoordinationServiceException | InterruptedException | IOException ex) {
                    throw new CaseActionException(Bundle.Case_exceptionMessage_couldNotUpdateCaseNodeData(ex.getLocalizedMessage()), ex);
                }
            }
        }
    }

    /**
     * Deletes any files in the temp subdirectory of the case directory.
     *
     * @param progressIndicator A progress indicator.
     */
    @Messages({
        "Case.progressMessage.clearingTempDirectory=Clearing case temp directory..."
    })
    private void deleteTempfilesFromCaseDirectory(ProgressIndicator progressIndicator) {
        /*
         * Clear the temp subdirectory of the case directory.
         */
        progressIndicator.progress(Bundle.Case_progressMessage_clearingTempDirectory());
        Case.clearTempSubDir(this.getTempDirectory());
    }

    /**
     * Creates the node data for the case directory lock coordination service
     * node, the case directory, the case database and the case metadata file.
     *
     * @param progressIndicator A progress indicator.
     *
     * @throws CaseActionException If there is a problem completing the
     *                             operation. The exception will have a
     *                             user-friendly message and may be a wrapper
     *                             for a lower-level exception.
     */
    @Messages({
        "Case.progressMessage.creatingCaseDatabase=Creating case database...",
        "# {0} - exception message", "Case.exceptionMessage.couldNotGetDbServerConnectionInfo=Failed to get case database server conneciton info:\n{0}.",
        "# {0} - exception message", "Case.exceptionMessage.couldNotCreateCaseDatabase=Failed to create case database:\n{0}.",
        "# {0} - exception message", "Case.exceptionMessage.couldNotSaveDbNameToMetadataFile=Failed to save case database name to case metadata file:\n{0}."
    })
    private void createCaseDatabase(ProgressIndicator progressIndicator) throws CaseActionException {
        progressIndicator.progress(Bundle.Case_progressMessage_creatingCaseDatabase());
        try {
            if (CaseType.SINGLE_USER_CASE == metadata.getCaseType()) {
                /*
                 * For single-user cases, the case database is a SQLite database
                 * with a standard name, physically located in the case
                 * directory.
                 */
                caseDb = SleuthkitCase.newCase(Paths.get(metadata.getCaseDirectory(), SINGLE_USER_CASE_DB_NAME).toString());
                metadata.setCaseDatabaseName(SINGLE_USER_CASE_DB_NAME);
            } else {
                /*
                 * For multi-user cases, the case database is a PostgreSQL
                 * database with a name derived from the case display name,
                 * physically located on the PostgreSQL database server.
                 */
                caseDb = SleuthkitCase.newCase(metadata.getCaseDisplayName(), UserPreferences.getDatabaseConnectionInfo(), metadata.getCaseDirectory());
                metadata.setCaseDatabaseName(caseDb.getDatabaseName());
            }
        } catch (TskCoreException ex) {
            throw new CaseActionException(Bundle.Case_exceptionMessage_couldNotCreateCaseDatabase(ex.getLocalizedMessage()), ex);
        } catch (UserPreferencesException ex) {
            throw new CaseActionException(Bundle.Case_exceptionMessage_couldNotGetDbServerConnectionInfo(ex.getLocalizedMessage()), ex);
        } catch (CaseMetadataException ex) {
            throw new CaseActionException(Bundle.Case_exceptionMessage_couldNotSaveDbNameToMetadataFile(ex.getLocalizedMessage()), ex);
        }
    }

    /**
     * Updates the node data for an existing case directory lock coordination
     * service node and opens an existing case database.
     *
     * @param progressIndicator A progress indicator.
     *
     * @throws CaseActionException If there is a problem completing the
     *                             operation. The exception will have a
     *                             user-friendly message and may be a wrapper
     *                             for a lower-level exception.
     */
    @Messages({
        "Case.progressMessage.openingCaseDatabase=Opening case database...",
        "# {0} - exception message", "Case.exceptionMessage.couldNotOpenCaseDatabase=Failed to open case database:\n{0}.",
        "# {0} - exception message", "Case.exceptionMessage.unsupportedSchemaVersionMessage=Unsupported case database schema version:\n{0}.",
        "Case.open.exception.multiUserCaseNotEnabled=Cannot open a multi-user case if multi-user cases are not enabled. See Tools, Options, Multi-User."
    })
    private void openCaseDataBase(ProgressIndicator progressIndicator) throws CaseActionException {
        progressIndicator.progress(Bundle.Case_progressMessage_openingCaseDatabase());
        try {
            String databaseName = metadata.getCaseDatabaseName();
            if (CaseType.SINGLE_USER_CASE == metadata.getCaseType()) {
                caseDb = SleuthkitCase.openCase(Paths.get(metadata.getCaseDirectory(), databaseName).toString());
            } else if (UserPreferences.getIsMultiUserModeEnabled()) {
                caseDb = SleuthkitCase.openCase(databaseName, UserPreferences.getDatabaseConnectionInfo(), metadata.getCaseDirectory());
            } else {
                throw new CaseActionException(Bundle.Case_open_exception_multiUserCaseNotEnabled());
            }
        } catch (TskUnsupportedSchemaVersionException ex) {
            throw new CaseActionException(Bundle.Case_exceptionMessage_unsupportedSchemaVersionMessage(ex.getLocalizedMessage()), ex);
        } catch (UserPreferencesException ex) {
            throw new CaseActionException(Bundle.Case_exceptionMessage_couldNotGetDbServerConnectionInfo(ex.getLocalizedMessage()), ex);
        } catch (TskCoreException ex) {
            throw new CaseActionException(Bundle.Case_exceptionMessage_couldNotOpenCaseDatabase(ex.getLocalizedMessage()), ex);
        }
    }

    /**
     * Opens the case-level services: the files manager, tags manager and
     * blackboard.
     *
     * @param progressIndicator A progress indicator.
     */
    @Messages({
        "Case.progressMessage.openingCaseLevelServices=Opening case-level services...",})
    private void openCaseLevelServices(ProgressIndicator progressIndicator) {
        progressIndicator.progress(Bundle.Case_progressMessage_openingCaseLevelServices());
        this.caseServices = new Services(caseDb);

        caseDb.registerForEvents(tskEventForwarder);
    }

    /**
     * Allows any registered application-level services to open resources
     * specific to this case.
     *
     * @param progressIndicator A progress indicator.
     *
     * @throws CaseActionException If there is a problem completing the
     *                             operation. The exception will have a
     *                             user-friendly message and may be a wrapper
     *                             for a lower-level exception.
     */
    @NbBundle.Messages({
        "Case.progressMessage.openingApplicationServiceResources=Opening application service case resources...",
        "# {0} - service name", "Case.serviceOpenCaseResourcesProgressIndicator.title={0} Opening Case Resources",
        "# {0} - service name", "Case.serviceOpenCaseResourcesProgressIndicator.cancellingMessage=Cancelling opening case resources by {0}...",
        "# {0} - service name", "Case.servicesException.notificationTitle={0} Error"
    })
    private void openAppServiceCaseResources(ProgressIndicator progressIndicator) throws CaseActionException {
        progressIndicator.progress(Bundle.Case_progressMessage_openingApplicationServiceResources());
        /*
         * Each service gets its own independently cancellable/interruptible
         * task, running in a named thread managed by an executor service, with
         * its own progress indicator. This allows for cancellation of the
         * opening of case resources for individual services. It also makes it
         * possible to ensure that each service task completes before the next
         * one starts by awaiting termination of the executor service.
         */
        for (AutopsyService service : Lookup.getDefault().lookupAll(AutopsyService.class)) {
            /*
             * Create a progress indicator for the task and start the task. If
             * running with a GUI, the progress indicator will be a dialog box
             * with a Cancel button.
             */
            CancelButtonListener cancelButtonListener = null;
            ProgressIndicator appServiceProgressIndicator;
            if (RuntimeProperties.runningWithGUI()) {
                cancelButtonListener = new CancelButtonListener(Bundle.Case_serviceOpenCaseResourcesProgressIndicator_cancellingMessage(service.getServiceName()));
                appServiceProgressIndicator = new ModalDialogProgressIndicator(
                        mainFrame,
                        Bundle.Case_serviceOpenCaseResourcesProgressIndicator_title(service.getServiceName()),
                        new String[]{Bundle.Case_progressIndicatorCancelButton_label()},
                        Bundle.Case_progressIndicatorCancelButton_label(),
                        cancelButtonListener);
            } else {
                appServiceProgressIndicator = new LoggingProgressIndicator();
            }
            appServiceProgressIndicator.start(Bundle.Case_progressMessage_preparing());
            AutopsyService.CaseContext context = new AutopsyService.CaseContext(this, appServiceProgressIndicator);
            String threadNameSuffix = service.getServiceName().replaceAll("[ ]", "-"); //NON-NLS
            threadNameSuffix = threadNameSuffix.toLowerCase();
            TaskThreadFactory threadFactory = new TaskThreadFactory(String.format(CASE_RESOURCES_THREAD_NAME, threadNameSuffix));
            ExecutorService executor = Executors.newSingleThreadExecutor(threadFactory);
            Future<Void> future = executor.submit(() -> {
                service.openCaseResources(context);
                return null;
            });
            if (null != cancelButtonListener) {
                cancelButtonListener.setCaseContext(context);
                cancelButtonListener.setCaseActionFuture(future);
            }

            /*
             * Wait for the task to either be completed or
             * cancelled/interrupted, or for the opening of the case to be
             * cancelled.
             */
            try {
                future.get();
            } catch (InterruptedException discarded) {
                /*
                 * The parent create/open case task has been cancelled.
                 */
                Case.logger.log(Level.WARNING, String.format("Opening of %s (%s) in %s cancelled during opening of case resources by %s", getDisplayName(), getName(), getCaseDirectory(), service.getServiceName()));
                future.cancel(true);
            } catch (CancellationException discarded) {
                /*
                 * The opening of case resources by the application service has
                 * been cancelled, so the executor service has thrown. Note that
                 * there is no guarantee the task itself has responded to the
                 * cancellation request yet.
                 */
                Case.logger.log(Level.WARNING, String.format("Opening of case resources by %s for %s (%s) in %s cancelled", service.getServiceName(), getDisplayName(), getName(), getCaseDirectory(), service.getServiceName()));
            } catch (ExecutionException ex) {
                /*
                 * An exception was thrown while executing the task. The
                 * case-specific application service resources are not
                 * essential. Log an error and notify the user if running the
                 * desktop GUI, but do not throw.
                 */
                Case.logger.log(Level.SEVERE, String.format("%s failed to open case resources for %s", service.getServiceName(), this.getDisplayName()), ex);
                if (RuntimeProperties.runningWithGUI()) {
                    SwingUtilities.invokeLater(() -> {
                        MessageNotifyUtil.Notify.error(Bundle.Case_servicesException_notificationTitle(service.getServiceName()), ex.getLocalizedMessage());
                    });
                }
            } finally {
                /*
                 * Shut down the executor service and wait for it to finish.
                 * This ensures that the task has finished. Without this, it
                 * would be possible to start the next task before the current
                 * task responded to a cancellation request.
                 */
                ThreadUtils.shutDownTaskExecutor(executor);
                appServiceProgressIndicator.finish();
            }
            checkForUserCancellation();
        }
    }

    /**
     * If this case is a multi-user case, sets up for communication with other
     * application nodes.
     *
     * @param progressIndicator A progress indicator.
     *
     * @throws CaseActionException If there is a problem completing the
     *                             operation. The exception will have a
     *                             user-friendly message and may be a wrapper
     *                             for a lower-level exception.
     */
    @Messages({
        "Case.progressMessage.settingUpNetworkCommunications=Setting up network communications...",
        "# {0} - exception message", "Case.exceptionMessage.couldNotOpenRemoteEventChannel=Failed to open remote events channel:\n{0}.",
        "# {0} - exception message", "Case.exceptionMessage.couldNotCreatCollaborationMonitor=Failed to create collaboration monitor:\n{0}."
    })
    private void openCommunicationChannels(ProgressIndicator progressIndicator) throws CaseActionException {
        if (CaseType.MULTI_USER_CASE == metadata.getCaseType()) {
            progressIndicator.progress(Bundle.Case_progressMessage_settingUpNetworkCommunications());
            try {
                eventPublisher.openRemoteEventChannel(String.format(EVENT_CHANNEL_NAME, metadata.getCaseName()));
                checkForUserCancellation();
                collaborationMonitor = new CollaborationMonitor(metadata.getCaseName());
            } catch (AutopsyEventException ex) {
                throw new CaseActionException(Bundle.Case_exceptionMessage_couldNotOpenRemoteEventChannel(ex.getLocalizedMessage()), ex);
            } catch (CollaborationMonitor.CollaborationMonitorException ex) {
                throw new CaseActionException(Bundle.Case_exceptionMessage_couldNotCreatCollaborationMonitor(ex.getLocalizedMessage()), ex);
            }
        }
    }

    /**
     * Closes the case.
     *
     * @throws CaseActionException If there is a problem completing the
     *                             operation. The exception will have a
     *                             user-friendly message and may be a wrapper
     *                             for a lower-level exception.
     */
    private void close() throws CaseActionException {
        /*
         * Set up either a GUI progress indicator without a Cancel button or a
         * logging progress indicator.
         */
        ProgressIndicator progressIndicator;
        if (RuntimeProperties.runningWithGUI()) {
            progressIndicator = new ModalDialogProgressIndicator(
                    mainFrame,
                    Bundle.Case_progressIndicatorTitle_closingCase());
        } else {
            progressIndicator = new LoggingProgressIndicator();
        }
        progressIndicator.start(Bundle.Case_progressMessage_preparing());

        /*
         * Closing a case is always done in the same non-UI thread that
         * opened/created the case. If the case is a multi-user case, this
         * ensures that case directory lock that is held as long as the case is
         * open is released in the same thread in which it was acquired, as is
         * required by the coordination service.
         */
        Future<Void> future = caseLockingExecutor.submit(() -> {
            if (CaseType.SINGLE_USER_CASE == metadata.getCaseType()) {
                close(progressIndicator);
            } else {
                /*
                 * Acquire an exclusive case resources lock to ensure only one
                 * node at a time can create/open/upgrade/close the case
                 * resources.
                 */
                progressIndicator.progress(Bundle.Case_progressMessage_preparing());
                try (CoordinationService.Lock resourcesLock = acquireExclusiveCaseResourcesLock(metadata.getCaseDirectory())) {
                    assert (null != resourcesLock);
                    close(progressIndicator);
                } finally {
                    /*
                     * Always release the case directory lock that was acquired
                     * when the case was opened.
                     */
                    releaseSharedCaseDirLock(metadata.getCaseName());
                }
            }
            return null;
        });

        try {
            future.get();
        } catch (InterruptedException | CancellationException unused) {
            /*
             * The wait has been interrupted by interrupting the thread running
             * this method. Not allowing cancellation of case closing, so ignore
             * the interrupt. Likewsie, cancellation of the case closing task is
             * not supported.
             */
        } catch (ExecutionException ex) {
            throw new CaseActionException(Bundle.Case_exceptionMessage_execExceptionWrapperMessage(ex.getCause().getMessage()), ex);
        } finally {
            ThreadUtils.shutDownTaskExecutor(caseLockingExecutor);
            progressIndicator.finish();
        }
    }

    /**
     * Closes the case.
     *
     * @param progressIndicator A progress indicator.
     */
    @Messages({
        "Case.progressMessage.shuttingDownNetworkCommunications=Shutting down network communications...",
        "Case.progressMessage.closingApplicationServiceResources=Closing case-specific application service resources...",
        "Case.progressMessage.closingCaseLevelServices=Closing case-level services...",
        "Case.progressMessage.closingCaseDatabase=Closing case database..."
    })
    private void close(ProgressIndicator progressIndicator) {
        IngestManager.getInstance().cancelAllIngestJobs(IngestJob.CancellationReason.CASE_CLOSED);

        /*
         * Stop sending/receiving case events to and from other nodes if this is
         * a multi-user case.
         */
        if (CaseType.MULTI_USER_CASE == metadata.getCaseType()) {
            progressIndicator.progress(Bundle.Case_progressMessage_shuttingDownNetworkCommunications());
            if (null != collaborationMonitor) {
                collaborationMonitor.shutdown();
            }
            eventPublisher.closeRemoteEventChannel();
        }

        /*
         * Allow all registered application services providers to close
         * resources related to the case.
         */
        progressIndicator.progress(Bundle.Case_progressMessage_closingApplicationServiceResources());
        closeAppServiceCaseResources();

        /*
         * Close the case-level services.
         */
        if (null != caseServices) {
            progressIndicator.progress(Bundle.Case_progressMessage_closingCaseLevelServices());
            try {
                this.caseServices.close();
            } catch (IOException ex) {
                logger.log(Level.SEVERE, String.format("Error closing internal case services for %s at %s", this.getName(), this.getCaseDirectory()), ex);
            }
        }

        /*
         * Close the case database
         */
        if (null != caseDb) {
            progressIndicator.progress(Bundle.Case_progressMessage_closingCaseDatabase());
            caseDb.unregisterForEvents(tskEventForwarder);
            caseDb.close();
        }

        /*
         * Switch the log directory.
         */
        progressIndicator.progress(Bundle.Case_progressMessage_switchingLogDirectory());
        Logger.setLogDirectory(PlatformUtil.getLogDirectory());
    }

    /**
     * Allows any registered application-level services to close any resources
     * specific to this case.
     */
    @Messages({
        "# {0} - serviceName", "Case.serviceCloseResourcesProgressIndicator.title={0} Closing Case Resources",
        "# {0} - service name", "# {1} - exception message", "Case.servicesException.serviceResourcesCloseError=Could not close case resources for {0} service: {1}"
    })
    private void closeAppServiceCaseResources() {
        /*
         * Each service gets its own independently cancellable task, and thus
         * its own task progress indicator.
         */
        for (AutopsyService service : Lookup.getDefault().lookupAll(AutopsyService.class)) {
            ProgressIndicator progressIndicator;
            if (RuntimeProperties.runningWithGUI()) {
                progressIndicator = new ModalDialogProgressIndicator(
                        mainFrame,
                        Bundle.Case_serviceCloseResourcesProgressIndicator_title(service.getServiceName()));
            } else {
                progressIndicator = new LoggingProgressIndicator();
            }
            progressIndicator.start(Bundle.Case_progressMessage_preparing());
            AutopsyService.CaseContext context = new AutopsyService.CaseContext(this, progressIndicator);
            String threadNameSuffix = service.getServiceName().replaceAll("[ ]", "-"); //NON-NLS
            threadNameSuffix = threadNameSuffix.toLowerCase();
            TaskThreadFactory threadFactory = new TaskThreadFactory(String.format(CASE_RESOURCES_THREAD_NAME, threadNameSuffix));
            ExecutorService executor = Executors.newSingleThreadExecutor(threadFactory);
            Future<Void> future = executor.submit(() -> {
                service.closeCaseResources(context);
                return null;
            });
            try {
                future.get();
            } catch (InterruptedException ex) {
                Case.logger.log(Level.SEVERE, String.format("Unexpected interrupt while waiting on %s service to close case resources", service.getServiceName()), ex);
            } catch (CancellationException ex) {
                Case.logger.log(Level.SEVERE, String.format("Unexpected cancellation while waiting on %s service to close case resources", service.getServiceName()), ex);
            } catch (ExecutionException ex) {
                Case.logger.log(Level.SEVERE, String.format("%s service failed to open case resources", service.getServiceName()), ex);
                if (RuntimeProperties.runningWithGUI()) {
                    SwingUtilities.invokeLater(() -> MessageNotifyUtil.Notify.error(
                            Bundle.Case_servicesException_notificationTitle(service.getServiceName()),
                            Bundle.Case_servicesException_serviceResourcesCloseError(service.getServiceName(), ex.getLocalizedMessage())));
                }
            } finally {
                ThreadUtils.shutDownTaskExecutor(executor);
                progressIndicator.finish();
            }
        }
    }

    /**
     * Acquires a shared case directory lock for the current case.
     *
     * @param caseDir The full path of the case directory.
     *
     * @throws CaseActionException with a user-friendly message if the lock
     *                             cannot be acquired.
     */
    @Messages({"Case.creationException.couldNotAcquireDirLock=Failed to get lock on case directory"})
    private void acquireSharedCaseDirLock(String caseDir) throws CaseActionException {
        try {
            caseDirLock = CoordinationService.getInstance().tryGetSharedLock(CategoryNode.CASES, caseDir, DIR_LOCK_TIMOUT_HOURS, TimeUnit.HOURS);
            if (null == caseDirLock) {
                throw new CaseActionException(Bundle.Case_creationException_couldNotAcquireDirLock());
            }
        } catch (InterruptedException | CoordinationServiceException ex) {
            throw new CaseActionException(Bundle.Case_creationException_couldNotAcquireDirLock(), ex);
        }
    }

    /**
     * Releases a shared case directory lock for the current case.
     *
     * @param caseDir The full path of the case directory.
     */
    private void releaseSharedCaseDirLock(String caseDir) {
        if (caseDirLock != null) {
            try {
                caseDirLock.release();
                caseDirLock = null;
            } catch (CoordinationService.CoordinationServiceException ex) {
                logger.log(Level.SEVERE, String.format("Failed to release shared case directory lock for %s", caseDir), ex);
            }
        }
    }

    /**
     * Gets the path to the specified subdirectory of the case directory,
     * creating it if it does not already exist.
     *
     * @return The absolute path to the specified subdirectory.
     */
    private String getOrCreateSubdirectory(String subDirectoryName) {
        File subDirectory = Paths.get(getOutputDirectory(), subDirectoryName).toFile();
        if (!subDirectory.exists()) {
            subDirectory.mkdirs();
        }
        return subDirectory.toString();

    }

    /**
     * A case operation Cancel button listener for use with a
     * ModalDialogProgressIndicator when running with a GUI.
     */
    @ThreadSafe
    private final static class CancelButtonListener implements ActionListener {

        private final String cancellationMessage;
        @GuardedBy("this")
        private boolean cancelRequested;
        @GuardedBy("this")
        private CaseContext caseContext;
        @GuardedBy("this")
        private Future<?> caseActionFuture;

        /**
         * Constructs a case operation Cancel button listener for use with a
         * ModalDialogProgressIndicator when running with a GUI.
         *
         * @param cancellationMessage The message to display in the
         *                            ModalDialogProgressIndicator when the
         *                            cancel button is pressed.
         */
        private CancelButtonListener(String cancellationMessage) {
            this.cancellationMessage = cancellationMessage;
        }

        /**
         * Sets a case context for this listener.
         *
         * @param caseContext A case context object.
         */
        private synchronized void setCaseContext(CaseContext caseContext) {
            this.caseContext = caseContext;
            /*
             * If the cancel button has already been pressed, pass the
             * cancellation on to the case context.
             */
            if (cancelRequested) {
                cancel();
            }
        }

        /**
         * Sets a Future object for a task associated with this listener.
         *
         * @param caseActionFuture A task Future object.
         */
        private synchronized void setCaseActionFuture(Future<?> caseActionFuture) {
            this.caseActionFuture = caseActionFuture;
            /*
             * If the cancel button has already been pressed, cancel the Future
             * of the task.
             */
            if (cancelRequested) {
                cancel();
            }
        }

        /**
         * The event handler for Cancel button pushes.
         *
         * @param event The button event, ignored, can be null.
         */
        @Override
        public synchronized void actionPerformed(ActionEvent event) {
            cancel();
        }

        /**
         * Handles a cancellation request.
         */
        private void cancel() {
            /*
             * At a minimum, set the cancellation requested flag of this
             * listener.
             */
            this.cancelRequested = true;
            if (null != this.caseContext) {
                /*
                 * Set the cancellation request flag and display the
                 * cancellation message in the progress indicator for the case
                 * context associated with this listener.
                 */
                if (RuntimeProperties.runningWithGUI()) {
                    ProgressIndicator progressIndicator = this.caseContext.getProgressIndicator();
                    if (progressIndicator instanceof ModalDialogProgressIndicator) {
                        ((ModalDialogProgressIndicator) progressIndicator).setCancelling(cancellationMessage);
                    }
                }
                this.caseContext.requestCancel();
            }
            if (null != this.caseActionFuture) {
                /*
                 * Cancel the Future of the task associated with this listener.
                 * Note that the task thread will be interrupted if the task is
                 * blocked.
                 */
                this.caseActionFuture.cancel(true);
            }
        }
    }

    /**
     * A thread factory that provides named threads.
     */
    private static class TaskThreadFactory implements ThreadFactory {

        private final String threadName;

        private TaskThreadFactory(String threadName) {
            this.threadName = threadName;
        }

        @Override
        public Thread newThread(Runnable task) {
            return new Thread(task, threadName);
        }

    }

    /**
     * Gets the application name.
     *
     * @return The application name.
     *
     * @deprecated
     */
    @Deprecated
    public static String getAppName() {
        return UserPreferences.getAppName();
    }

    /**
     * Creates a new, single-user Autopsy case.
     *
     * @param caseDir         The full path of the case directory. The directory
     *                        will be created if it doesn't already exist; if it
     *                        exists, it is ASSUMED it was created by calling
     *                        createCaseDirectory.
     * @param caseDisplayName The display name of case, which may be changed
     *                        later by the user.
     * @param caseNumber      The case number, can be the empty string.
     * @param examiner        The examiner to associate with the case, can be
     *                        the empty string.
     *
     * @throws CaseActionException if there is a problem creating the case. The
     *                             exception will have a user-friendly message
     *                             and may be a wrapper for a lower-level
     *                             exception.
     * @deprecated Use createAsCurrentCase instead.
     */
    @Deprecated
    public static void create(String caseDir, String caseDisplayName, String caseNumber, String examiner) throws CaseActionException {
        createAsCurrentCase(caseDir, caseDisplayName, caseNumber, examiner, CaseType.SINGLE_USER_CASE);
    }

    /**
     * Creates a new Autopsy case and makes it the current case.
     *
     * @param caseDir         The full path of the case directory. The directory
     *                        will be created if it doesn't already exist; if it
     *                        exists, it is ASSUMED it was created by calling
     *                        createCaseDirectory.
     * @param caseDisplayName The display name of case, which may be changed
     *                        later by the user.
     * @param caseNumber      The case number, can be the empty string.
     * @param examiner        The examiner to associate with the case, can be
     *                        the empty string.
     * @param caseType        The type of case (single-user or multi-user).
     *
     * @throws CaseActionException if there is a problem creating the case. The
     *                             exception will have a user-friendly message
     *                             and may be a wrapper for a lower-level
     *                             exception.
     * @deprecated Use createAsCurrentCase instead.
     */
    @Deprecated
    public static void create(String caseDir, String caseDisplayName, String caseNumber, String examiner, CaseType caseType) throws CaseActionException {
        createAsCurrentCase(caseDir, caseDisplayName, caseNumber, examiner, caseType);
    }

    /**
     * Opens an existing Autopsy case and makes it the current case.
     *
     * @param caseMetadataFilePath The path of the case metadata (.aut) file.
     *
     * @throws CaseActionException if there is a problem opening the case. The
     *                             exception will have a user-friendly message
     *                             and may be a wrapper for a lower-level
     *                             exception.
     * @deprecated Use openAsCurrentCase instead.
     */
    @Deprecated
    public static void open(String caseMetadataFilePath) throws CaseActionException {
        openAsCurrentCase(caseMetadataFilePath);
    }

    /**
     * Closes this Autopsy case.
     *
     * @throws CaseActionException if there is a problem closing the case. The
     *                             exception will have a user-friendly message
     *                             and may be a wrapper for a lower-level
     *                             exception.
     * @deprecated Use closeCurrentCase instead.
     */
    @Deprecated
    public void closeCase() throws CaseActionException {
        closeCurrentCase();
    }

    /**
     * Invokes the startup dialog window.
     *
     * @deprecated Use StartupWindowProvider.getInstance().open() instead.
     */
    @Deprecated
    public static void invokeStartupDialog() {
        StartupWindowProvider.getInstance().open();
    }

    /**
     * Converts a Java timezone id to a coded string with only alphanumeric
     * characters. Example: "America/New_York" is converted to "EST5EDT" by this
     * method.
     *
     * @param timeZoneId The time zone id.
     *
     * @return The converted time zone string.
     *
     * @deprecated Use
     * org.sleuthkit.autopsy.coreutils.TimeZoneUtils.convertToAlphaNumericFormat
     * instead.
     */
    @Deprecated
    public static String convertTimeZone(String timeZoneId) {
        return TimeZoneUtils.convertToAlphaNumericFormat(timeZoneId);
    }

    /**
     * Check if file exists and is a normal file.
     *
     * @param filePath The file path.
     *
     * @return True or false.
     *
     * @deprecated Use java.io.File.exists or java.io.File.isFile instead
     */
    @Deprecated
    public static boolean pathExists(String filePath) {
        return new File(filePath).isFile();
    }

    /**
     * Gets the Autopsy version.
     *
     * @return The Autopsy version.
     *
     * @deprecated Use org.sleuthkit.autopsy.coreutils.Version.getVersion
     * instead
     */
    @Deprecated
    public static String getAutopsyVersion() {
        return Version.getVersion();
    }

    /**
     * Check if case is currently open.
     *
     * @return True if a case is open.
     *
     * @deprecated Use isCaseOpen instead.
     */
    @Deprecated
    public static boolean existsCurrentCase() {
        return isCaseOpen();
    }

    /**
     * Get relative (with respect to case dir) module output directory path
     * where modules should save their permanent data. The directory is a
     * subdirectory of this case dir.
     *
     * @return relative path to the module output dir
     *
     * @deprecated Use getModuleOutputDirectoryRelativePath() instead
     */
    @Deprecated
    public static String getModulesOutputDirRelPath() {
        return "ModuleOutput"; //NON-NLS
    }

    /**
     * Gets a PropertyChangeSupport object. The PropertyChangeSupport object
     * returned is not used by instances of this class and does not have any
     * PropertyChangeListeners.
     *
     * @return A new PropertyChangeSupport object.
     *
     * @deprecated Do not use.
     */
    @Deprecated
    public static PropertyChangeSupport
            getPropertyChangeSupport() {
        return new PropertyChangeSupport(Case.class
        );
    }

    /**
     * Get module output directory path where modules should save their
     * permanent data.
     *
     * @return absolute path to the module output directory
     *
     * @deprecated Use getModuleDirectory() instead.
     */
    @Deprecated
    public String getModulesOutputDirAbsPath() {
        return getModuleDirectory();
    }

    /**
     * Adds an image to the current case after it has been added to the DB.
     * Sends out event and reopens windows if needed.
     *
     * @param imgPath  The path of the image file.
     * @param imgId    The ID of the image.
     * @param timeZone The time zone of the image.
     *
     * @return
     *
     * @throws org.sleuthkit.autopsy.casemodule.CaseActionException
     *
     * @deprecated As of release 4.0
     */
    @Deprecated
    public Image addImage(String imgPath, long imgId, String timeZone) throws CaseActionException {
        try {
            Image newDataSource = caseDb.getImageById(imgId);
            notifyDataSourceAdded(newDataSource, UUID.randomUUID());
            return newDataSource;
        } catch (TskCoreException ex) {
            throw new CaseActionException(NbBundle.getMessage(this.getClass(), "Case.addImg.exception.msg"), ex);
        }
    }

    /**
     * Gets the time zone(s) of the image data source(s) in this case.
     *
     * @return The set of time zones in use.
     *
     * @deprecated Use getTimeZones instead.
     */
    @Deprecated
    public Set<TimeZone> getTimeZone() {
        return getTimeZones();
    }

    /**
     * Deletes reports from the case.
     *
     * @param reports        Collection of Report to be deleted from the case.
     * @param deleteFromDisk No longer supported - ignored.
     *
     * @throws TskCoreException
     * @deprecated Use deleteReports(Collection<? extends Report> reports)
     * instead.
     */
    @Deprecated
    public void deleteReports(Collection<? extends Report> reports, boolean deleteFromDisk) throws TskCoreException {
        deleteReports(reports);
    }

}<|MERGE_RESOLUTION|>--- conflicted
+++ resolved
@@ -391,15 +391,9 @@
          */
         TAG_DEFINITION_CHANGED,
         /**
-<<<<<<< HEAD
-         * An timeline event, such mac time or web activity was added to the current
-         * case. The old value is null and the new value is the TimelineEvent
-         * that was added.
-=======
          * An timeline event, such mac time or web activity was added to the
          * current case. The old value is null and the new value is the
          * TimelineEvent that was added.
->>>>>>> 792864e2
          */
         TIMELINE_EVENT_ADDED,
         /* An item in the central repository has had its comment
