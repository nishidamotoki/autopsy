/*
 * Autopsy Forensic Browser
 *
 * Copyright 2013 Basis Technology Corp.
 * Contact: carrier <at> sleuthkit <dot> org
 *
 * Licensed under the Apache License, Version 2.0 (the "License");
 * you may not use this file except in compliance with the License.
 * You may obtain a copy of the License at
 *
 *     http://www.apache.org/licenses/LICENSE-2.0
 *
 * Unless required by applicable law or agreed to in writing, software
 * distributed under the License is distributed on an "AS IS" BASIS,
 * WITHOUT WARRANTIES OR CONDITIONS OF ANY KIND, either express or implied.
 * See the License for the specific language governing permissions and
 * limitations under the License.
 */
package org.sleuthkit.autopsy.timeline.ui;

import java.net.URL;
import java.time.Instant;
import java.time.LocalDateTime;
import java.time.ZonedDateTime;
import java.util.ArrayList;
import java.util.ResourceBundle;
import javafx.application.Platform;
import javafx.beans.InvalidationListener;
import javafx.beans.Observable;
import javafx.beans.value.ChangeListener;
import javafx.beans.value.ObservableValue;
import javafx.event.ActionEvent;
import javafx.fxml.FXML;
import javafx.geometry.Insets;
import javafx.geometry.Rectangle2D;
import javafx.scene.SnapshotParameters;
import javafx.scene.control.Button;
import javafx.scene.control.Label;
import javafx.scene.control.MenuButton;
import javafx.scene.control.MenuItem;
import javafx.scene.control.Separator;
import javafx.scene.control.TitledPane;
import javafx.scene.control.Toggle;
import javafx.scene.control.ToggleButton;
import javafx.scene.control.ToolBar;
import javafx.scene.control.Tooltip;
import javafx.scene.effect.Lighting;
import javafx.scene.image.WritableImage;
import javafx.scene.input.MouseEvent;
import javafx.scene.layout.Background;
import javafx.scene.layout.BackgroundFill;
import javafx.scene.layout.BorderPane;
import javafx.scene.layout.CornerRadii;
import javafx.scene.layout.HBox;
import javafx.scene.layout.Pane;
import javafx.scene.layout.Priority;
import javafx.scene.layout.Region;
import static javafx.scene.layout.Region.USE_PREF_SIZE;
import javafx.scene.layout.StackPane;
import javafx.scene.paint.Color;
import javax.annotation.concurrent.GuardedBy;
import jfxtras.scene.control.LocalDateTimeTextField;
import org.controlsfx.control.RangeSlider;
import org.controlsfx.control.action.Action;
import org.joda.time.DateTime;
import org.joda.time.DateTimeZone;
import org.joda.time.Interval;
import org.openide.util.NbBundle;
import org.sleuthkit.autopsy.coreutils.LoggedTask;
import org.sleuthkit.autopsy.coreutils.Logger;
import org.sleuthkit.autopsy.timeline.FXMLConstructor;
import org.sleuthkit.autopsy.timeline.TimeLineController;
import org.sleuthkit.autopsy.timeline.TimeLineView;
import org.sleuthkit.autopsy.timeline.VisualizationMode;
import org.sleuthkit.autopsy.timeline.actions.ResetFilters;
import org.sleuthkit.autopsy.timeline.actions.SaveSnapshot;
import org.sleuthkit.autopsy.timeline.actions.ZoomOut;
import org.sleuthkit.autopsy.timeline.events.FilteredEventsModel;
import org.sleuthkit.autopsy.timeline.ui.countsview.CountsViewPane;
import org.sleuthkit.autopsy.timeline.ui.detailview.DetailViewPane;
import org.sleuthkit.autopsy.timeline.ui.detailview.tree.NavPanel;
import org.sleuthkit.autopsy.timeline.utils.RangeDivisionInfo;

/**
 * A Container for an {@link AbstractVisualization}, has a toolbar on top to
 * hold settings widgets supplied by contained {@link AbstractVisualization},
 * and the histogram / timeselection on bottom. Also supplies containers for
 * replacement axis to contained {@link AbstractVisualization}
 *
 * TODO: refactor common code out of histogram and CountsView? -jm
 */
public class VisualizationPanel extends BorderPane implements TimeLineView {

    @GuardedBy("this")
    private LoggedTask<Void> histogramTask;

    private static final Logger LOGGER = Logger.getLogger(VisualizationPanel.class.getName());

    private final NavPanel navPanel;

    private AbstractVisualization<?, ?, ?, ?> visualization;

    @FXML // ResourceBundle that was given to the FXMLLoader
    private ResourceBundle resources;

    @FXML // URL location of the FXML file that was given to the FXMLLoader
    private URL location;

    //// range slider and histogram componenets
    @FXML // fx:id="histogramBox"
    protected HBox histogramBox; // Value injected by FXMLLoader

    @FXML // fx:id="rangeHistogramStack"
    protected StackPane rangeHistogramStack; // Value injected by FXMLLoader

    private final RangeSlider rangeSlider = new RangeSlider(0, 1.0, .25, .75);

    //// time range selection components
    @FXML
    protected MenuButton zoomMenuButton;

    @FXML
    private Separator rightSeperator;

    @FXML
    private Separator leftSeperator;

    @FXML
    protected Button zoomOutButton;

    @FXML
    protected Button zoomInButton;

    @FXML
    protected LocalDateTimeTextField startPicker;

    @FXML
    protected LocalDateTimeTextField endPicker;

    //// replacemetn axis label componenets
    @FXML
    protected Pane partPane;

    @FXML
    protected Pane contextPane;

    @FXML
    protected Region spacer;

    //// header toolbar componenets
    @FXML
    private ToolBar toolBar;

    @FXML
    private ToggleButton countsToggle;

    @FXML
    private ToggleButton detailsToggle;

    @FXML
    private Button snapShotButton;
    @FXML
    private Label visualizationModeLabel;
    @FXML
    private Label startLabel;

    @FXML
    private Label endLabel;

    private double preDragPos;

    protected TimeLineController controller;

    protected FilteredEventsModel filteredEvents;

    private final ChangeListener<Object> rangeSliderListener
            = (observable1, oldValue, newValue) -> {
                if (rangeSlider.isHighValueChanging() == false && rangeSlider.isLowValueChanging() == false) {
                    Long minTime = filteredEvents.getMinTime() * 1000;
                    controller.pushTimeRange(new Interval(
                                    new Double(rangeSlider.getLowValue() + minTime).longValue(),
                                    new Double(rangeSlider.getHighValue() + minTime).longValue(),
                                    DateTimeZone.UTC));
                }
            };

    private final InvalidationListener endListener = (Observable observable) -> {
        if (endPicker.getLocalDateTime() != null) {
            controller.pushTimeRange(VisualizationPanel.this.filteredEvents.timeRange().get().withEndMillis(
                    ZonedDateTime.of(endPicker.getLocalDateTime(), TimeLineController.getTimeZoneID()).toInstant().toEpochMilli()));
        }
    };

    private final InvalidationListener startListener = (Observable observable) -> {
        if (startPicker.getLocalDateTime() != null) {
            controller.pushTimeRange(VisualizationPanel.this.filteredEvents.timeRange().get().withStartMillis(
                    ZonedDateTime.of(startPicker.getLocalDateTime(), TimeLineController.getTimeZoneID()).toInstant().toEpochMilli()));
        }
    };

    static private final Background background = new Background(new BackgroundFill(Color.GREY, CornerRadii.EMPTY, Insets.EMPTY));

    static private final Lighting lighting = new Lighting();

    public VisualizationPanel(NavPanel navPanel) {
        this.navPanel = navPanel;
        FXMLConstructor.construct(this, "VisualizationPanel.fxml"); // NON-NLS
    }

    @FXML // This method is called by the FXMLLoader when initialization is complete
    protected void initialize() {
        assert endPicker != null : "fx:id=\"endPicker\" was not injected: check your FXML file 'ViewWrapper.fxml'."; // NON-NLS
        assert histogramBox != null : "fx:id=\"histogramBox\" was not injected: check your FXML file 'ViewWrapper.fxml'."; // NON-NLS
        assert startPicker != null : "fx:id=\"startPicker\" was not injected: check your FXML file 'ViewWrapper.fxml'."; // NON-NLS
        assert rangeHistogramStack != null : "fx:id=\"rangeHistogramStack\" was not injected: check your FXML file 'ViewWrapper.fxml'."; // NON-NLS
        assert countsToggle != null : "fx:id=\"countsToggle\" was not injected: check your FXML file 'VisToggle.fxml'."; // NON-NLS
        assert detailsToggle != null : "fx:id=\"eventsToggle\" was not injected: check your FXML file 'VisToggle.fxml'."; // NON-NLS

        visualizationModeLabel.setText(
                NbBundle.getMessage(this.getClass(), "VisualizationPanel.visualizationModeLabel.text"));
        startLabel.setText(NbBundle.getMessage(this.getClass(), "VisualizationPanel.startLabel.text"));
        endLabel.setText(NbBundle.getMessage(this.getClass(), "VisualizationPanel.endLabel.text"));

        HBox.setHgrow(leftSeperator, Priority.ALWAYS);
        HBox.setHgrow(rightSeperator, Priority.ALWAYS);
        ChangeListener<Toggle> toggleListener = (ObservableValue<? extends Toggle> observable,
                Toggle oldValue,
                Toggle newValue) -> {
                    if (newValue == null) {
                        countsToggle.getToggleGroup().selectToggle(oldValue != null ? oldValue : countsToggle);
                    } else if (newValue == countsToggle && oldValue != null) {
                        controller.setViewMode(VisualizationMode.COUNTS);
                    } else if (newValue == detailsToggle && oldValue != null) {
                        controller.setViewMode(VisualizationMode.DETAIL);
                    }
                };

        if (countsToggle.getToggleGroup() != null) {
            countsToggle.getToggleGroup().selectedToggleProperty().addListener(toggleListener);
        } else {
            countsToggle.toggleGroupProperty().addListener((Observable observable) -> {
                countsToggle.getToggleGroup().selectedToggleProperty().addListener(toggleListener);
            });
        }
        countsToggle.setText(NbBundle.getMessage(this.getClass(), "VisualizationPanel.countsToggle.text"));
        detailsToggle.setText(NbBundle.getMessage(this.getClass(), "VisualizationPanel.detailsToggle.text"));

        //setup rangeslider
        rangeSlider.setOpacity(.7);
        rangeSlider.setMin(0);

//        /** this is still needed to not get swamped by low/high value changes.
//         * https://bitbucket.org/controlsfx/controlsfx/issue/241/rangeslider-high-low-properties
//         * TODO: committ an appropriate version of this fix to the ControlsFX
//         * repo on bitbucket, remove this after next release -jm */
//        Skin<?> skin = rangeSlider.getSkin();
//        if (skin != null) {
//            attachDragListener((RangeSliderSkin) skin);
//        } else {
//            rangeSlider.skinProperty().addListener((Observable observable) -> {
//                RangeSliderSkin skin1 = (RangeSliderSkin) rangeSlider.getSkin();
//                attachDragListener(skin1);
//            });
//        }
        rangeSlider.setBlockIncrement(1);

        rangeHistogramStack.getChildren().add(rangeSlider);

        /*
         * this padding attempts to compensates for the fact that the
         * rangeslider track doesn't extend to edge of node,and so the
         * histrogram doesn't quite line up with the rangeslider
         */
        histogramBox.setStyle("   -fx-padding: 0,0.5em,0,.5em; "); // NON-NLS

        zoomMenuButton.getItems().clear();
        for (ZoomRanges b : ZoomRanges.values()) {

            MenuItem menuItem = new MenuItem(b.getDisplayName());
            menuItem.setOnAction((event) -> {
                if (b != ZoomRanges.ALL) {
                    controller.pushPeriod(b.getPeriod());
                } else {
                    controller.showFullRange();
                }
            });
            zoomMenuButton.getItems().add(menuItem);
        }
        zoomMenuButton.setText(NbBundle.getMessage(this.getClass(), "VisualizationPanel.zoomMenuButton.text"));

        zoomOutButton.setOnAction(e -> {
            controller.pushZoomOutTime();
        });
        zoomInButton.setOnAction(e -> {
            controller.pushZoomInTime();
        });

        snapShotButton.setOnAction((ActionEvent event) -> {
            //take snapshot
            final SnapshotParameters snapshotParameters = new SnapshotParameters();
            snapshotParameters.setViewport(new Rectangle2D(visualization.getBoundsInParent().getMinX(), visualization.getBoundsInParent().getMinY(),
                    visualization.getBoundsInParent().getWidth(),
                    contextPane.getLayoutBounds().getHeight() + visualization.getLayoutBounds().getHeight() + partPane.getLayoutBounds().getHeight()
            ));
            WritableImage snapshot = this.snapshot(snapshotParameters, null);
            //pass snapshot to save action
            new SaveSnapshot(controller, snapshot).handle(event);
        });

        snapShotButton.setText(NbBundle.getMessage(this.getClass(), "VisualizationPanel.snapShotButton.text"));
    }

//    /**
//     * TODO: committed an appropriate version of this fix to the ControlsFX repo
//     * on bitbucket, remove this after next release -jm
//     *
//     * @param skin
//     */
//    private void attachDragListener(RangeSliderSkin skin) {
//        if (skin != null) {
//            for (Node n : skin.getChildren()) {
//                if (n.getStyleClass().contains("track")) {
//                    n.setOpacity(.3);
//                }
//                if (n.getStyleClass().contains("range-bar")) {
//                    StackPane rangeBar = (StackPane) n;
//                    rangeBar.setOnMousePressed((MouseEvent e) -> {
//                        rangeBar.requestFocus();
//                        preDragPos = e.getX();
//                    });
//
//                    //don't mark as not changing until mouse is released
//                    rangeBar.setOnMouseReleased((MouseEvent event) -> {
//                        rangeSlider.setLowValueChanging(false);
//                        rangeSlider.setHighValueChanging(false);
//                    });
//                    rangeBar.setOnMouseDragged((MouseEvent event) -> {
//                        final double min = rangeSlider.getMin();
//                        final double max = rangeSlider.getMax();
//
//                        ///!!!  compensate for range and width so that rangebar actualy stays with the slider
//                        double delta = (event.getX() - preDragPos) * (max - min) / rangeSlider.
//                                getWidth();
//                        ////////////////////////////////////////////////////
//
//                        final double lowValue = rangeSlider.getLowValue();
//                        final double newLowValue = Math.min(Math.max(min, lowValue + delta),
//                                                            max);
//                        final double highValue = rangeSlider.getHighValue();
//                        final double newHighValue = Math.min(Math.max(min, highValue + delta),
//                                                             max);
//
//                        if (newLowValue <= min || newHighValue >= max) {
//                            return;
//                        }
//
//                        rangeSlider.setLowValueChanging(true);
//                        rangeSlider.setHighValueChanging(true);
//                        rangeSlider.setLowValue(newLowValue);
//                        rangeSlider.setHighValue(newHighValue);
//                    });
//                }
//            }
//        }
//    }
    @Override
    public synchronized void setController(TimeLineController controller) {
        this.controller = controller;
        setModel(controller.getEventsModel());

        setViewMode(controller.getViewMode().get());

        controller.getNeedsHistogramRebuild().addListener((ObservableValue<? extends Boolean> observable, Boolean oldValue, Boolean newValue) -> {
            if (newValue) {
                refreshHistorgram();
            }
        });

        controller.getViewMode().addListener((ObservableValue<? extends VisualizationMode> ov, VisualizationMode t, VisualizationMode t1) -> {
            setViewMode(t1);
        });
        refreshHistorgram();
    }

    private void setViewMode(VisualizationMode visualizationMode) {
        switch (visualizationMode) {
            case COUNTS:
                setVisualization(new CountsViewPane(partPane, contextPane, spacer));
                countsToggle.setSelected(true);
                break;
            case DETAIL:
                setVisualization(new DetailViewPane(partPane, contextPane, spacer));
                detailsToggle.setSelected(true);
                break;
        }
    }

    synchronized void setVisualization(final AbstractVisualization<?, ?, ?, ?> newViz) {
        Platform.runLater(() -> {
            synchronized (VisualizationPanel.this) {
                if (visualization != null) {
                    toolBar.getItems().removeAll(visualization.getSettingsNodes());
                    visualization.dispose();
                }

                visualization = newViz;
                toolBar.getItems().addAll(newViz.getSettingsNodes());

                visualization.setController(controller);
                setCenter(visualization);
                if (visualization instanceof DetailViewPane) {
                    navPanel.setChart((DetailViewPane) visualization);
                }
                visualization.hasEvents.addListener((ObservableValue<? extends Boolean> observable, Boolean oldValue, Boolean newValue) -> {
                    if (newValue == false) {

                        setCenter(new StackPane(visualization, new Region() {
                            {
                                setBackground(new Background(new BackgroundFill(Color.GREY, CornerRadii.EMPTY, Insets.EMPTY)));
                                setOpacity(.3);
                            }
                        }, new NoEventsDialog(() -> {
                            setCenter(visualization);
                        })));
                    } else {
                        setCenter(visualization);
                    }
                });
            }
        });
    }

    synchronized private void refreshHistorgram() {

        if (histogramTask != null) {
            histogramTask.cancel(true);
        }

        histogramTask = new LoggedTask<Void>(
                NbBundle.getMessage(this.getClass(), "VisualizationPanel.histogramTask.title"), true) {

                    @Override
                    protected Void call() throws Exception {

                        updateMessage(NbBundle.getMessage(this.getClass(), "VisualizationPanel.histogramTask.preparing"));
<<<<<<< HEAD

                        long max = 0;
                        final RangeDivisionInfo rangeInfo = RangeDivisionInfo.getRangeDivisionInfo(filteredEvents.getSpanningInterval());
                        final long lowerBound = rangeInfo.getLowerBound();
                        final long upperBound = rangeInfo.getUpperBound();
                        Interval timeRange = new Interval(new DateTime(lowerBound, TimeLineController.getJodaTimeZone()), new DateTime(upperBound, TimeLineController.getJodaTimeZone()));

                        //extend range to block bounderies (ie day, month, year)
                        int p = 0; // progress counter

                        //clear old data, and reset ranges and series
                        Platform.runLater(() -> {
                            updateMessage(NbBundle.getMessage(this.getClass(), "VisualizationPanel.histogramTask.resetUI"));

                        });

                        ArrayList<Long> bins = new ArrayList<>();

=======

                        long max = 0;
                        final RangeDivisionInfo rangeInfo = RangeDivisionInfo.getRangeDivisionInfo(filteredEvents.getSpanningInterval());
                        final long lowerBound = rangeInfo.getLowerBound();
                        final long upperBound = rangeInfo.getUpperBound();
                        Interval timeRange = new Interval(new DateTime(lowerBound, TimeLineController.getJodaTimeZone()), new DateTime(upperBound, TimeLineController.getJodaTimeZone()));

                        //extend range to block bounderies (ie day, month, year)
                        int p = 0; // progress counter

                        //clear old data, and reset ranges and series
                        Platform.runLater(() -> {
                            updateMessage(NbBundle.getMessage(this.getClass(), "VisualizationPanel.histogramTask.resetUI"));

                        });

                        ArrayList<Long> bins = new ArrayList<>();

>>>>>>> c517eb4e
                        DateTime start = timeRange.getStart();
                        while (timeRange.contains(start)) {
                            if (isCancelled()) {
                                return null;
                            }
                            DateTime end = start.plus(rangeInfo.getPeriodSize().getPeriod());
                            final Interval interval = new Interval(start, end);
                            //increment for next iteration

                            start = end;

                            updateMessage(NbBundle.getMessage(this.getClass(), "VisualizationPanel.histogramTask.queryDb"));
                            //query for current range
                            long count = filteredEvents.getEventCounts(interval).values().stream().mapToLong(Long::valueOf).sum();
                            bins.add(count);

                            max = Math.max(count, max);

                            final double fMax = Math.log(max);
                            final ArrayList<Long> fbins = new ArrayList<>(bins);
                            Platform.runLater(() -> {
                                updateMessage(NbBundle.getMessage(this.getClass(), "VisualizationPanel.histogramTask.updateUI2"));

                                histogramBox.getChildren().clear();

                                for (Long bin : fbins) {
                                    if (isCancelled()) {
                                        break;
                                    }
                                    Region bar = new Region();
                                    //scale them to fit in histogram height
                                    bar.prefHeightProperty().bind(histogramBox.heightProperty().multiply(Math.log(bin)).divide(fMax));
                                    bar.setMaxHeight(USE_PREF_SIZE);
                                    bar.setMinHeight(USE_PREF_SIZE);
                                    bar.setBackground(background);
                                    bar.setOnMouseEntered((MouseEvent event) -> {
                                        Tooltip.install(bar, new Tooltip(bin.toString()));
                                    });
                                    bar.setEffect(lighting);
                                    //they each get equal width to fill the histogram horizontally
                                    HBox.setHgrow(bar, Priority.ALWAYS);
                                    histogramBox.getChildren().add(bar);
                                }
                            });
                        }
                        return null;
                    }

                };
        new Thread(histogramTask).start();
        controller.monitorTask(histogramTask);
    }

    @Override
    public void setModel(FilteredEventsModel filteredEvents) {
        this.filteredEvents = filteredEvents;

        refreshTimeUI(filteredEvents.timeRange().get());
        this.filteredEvents.timeRange().addListener((Observable observable) -> {
            refreshTimeUI(filteredEvents.timeRange().get());
        });
        TimeLineController.getTimeZone().addListener((Observable observable) -> {
            refreshTimeUI(filteredEvents.timeRange().get());
        });
    }

    private void refreshTimeUI(Interval interval) {
        RangeDivisionInfo rangeDivisionInfo = RangeDivisionInfo.getRangeDivisionInfo(filteredEvents.getSpanningInterval());

        final Long minTime = rangeDivisionInfo.getLowerBound();
        final long maxTime = rangeDivisionInfo.getUpperBound();

        if (minTime > 0 && maxTime > minTime) {

            Platform.runLater(() -> {
                startPicker.localDateTimeProperty().removeListener(startListener);
                endPicker.localDateTimeProperty().removeListener(endListener);
                rangeSlider.highValueChangingProperty().removeListener(rangeSliderListener);
                rangeSlider.lowValueChangingProperty().removeListener(rangeSliderListener);

                rangeSlider.setMax((Long) (maxTime - minTime));
                rangeSlider.setHighValue(interval.getEndMillis() - minTime);
                rangeSlider.setLowValue(interval.getStartMillis() - minTime);
                endPicker.setLocalDateTime(LocalDateTime.ofInstant(Instant.ofEpochMilli(interval.getEndMillis()), TimeLineController.getTimeZoneID()));
                startPicker.setLocalDateTime(LocalDateTime.ofInstant(Instant.ofEpochMilli(interval.getStartMillis()), TimeLineController.getTimeZoneID()));

                rangeSlider.highValueChangingProperty().addListener(rangeSliderListener);
                rangeSlider.lowValueChangingProperty().addListener(rangeSliderListener);
                startPicker.localDateTimeProperty().addListener(startListener);
                endPicker.localDateTimeProperty().addListener(endListener);
            });
        }
    }

    private class NoEventsDialog extends TitledPane {

        private final Runnable closeCallback;

        @FXML // ResourceBundle that was given to the FXMLLoader
        private ResourceBundle resources;

        @FXML // URL location of the FXML file that was given to the FXMLLoader
        private URL location;

        @FXML
        private Button resetFiltersButton;

        @FXML
        private Button dismissButton;

        @FXML
        private Button zoomButton;

        @FXML
        private Label noEventsDialogLabel;

        public NoEventsDialog(Runnable closeCallback) {
            this.closeCallback = closeCallback;
            FXMLConstructor.construct(this, "NoEventsDialog.fxml"); // NON-NLS

        }

        @FXML
        void initialize() {
            assert resetFiltersButton != null : "fx:id=\"resetFiltersButton\" was not injected: check your FXML file 'NoEventsDialog.fxml'."; // NON-NLS
            assert dismissButton != null : "fx:id=\"dismissButton\" was not injected: check your FXML file 'NoEventsDialog.fxml'."; // NON-NLS
            assert zoomButton != null : "fx:id=\"zoomButton\" was not injected: check your FXML file 'NoEventsDialog.fxml'."; // NON-NLS

            noEventsDialogLabel.setText(
                    NbBundle.getMessage(this.getClass(), "VisualizationPanel.noEventsDialogLabel.text"));
            zoomButton.setText(NbBundle.getMessage(this.getClass(), "VisualizationPanel.zoomButton.text"));

            Action zoomOutAction = new ZoomOut(controller);
            zoomButton.setOnAction(zoomOutAction);
            zoomButton.disableProperty().bind(zoomOutAction.disabledProperty());

            dismissButton.setOnAction(e -> {
                closeCallback.run();
            });
            Action defaultFiltersAction = new ResetFilters(controller);
            resetFiltersButton.setOnAction(defaultFiltersAction);
            resetFiltersButton.disableProperty().bind(defaultFiltersAction.disabledProperty());
            resetFiltersButton.setText(
                    NbBundle.getMessage(this.getClass(), "VisualizationPanel.resetFiltersButton.text"));
        }
    }
}<|MERGE_RESOLUTION|>--- conflicted
+++ resolved
@@ -443,7 +443,6 @@
                     protected Void call() throws Exception {
 
                         updateMessage(NbBundle.getMessage(this.getClass(), "VisualizationPanel.histogramTask.preparing"));
-<<<<<<< HEAD
 
                         long max = 0;
                         final RangeDivisionInfo rangeInfo = RangeDivisionInfo.getRangeDivisionInfo(filteredEvents.getSpanningInterval());
@@ -462,26 +461,6 @@
 
                         ArrayList<Long> bins = new ArrayList<>();
 
-=======
-
-                        long max = 0;
-                        final RangeDivisionInfo rangeInfo = RangeDivisionInfo.getRangeDivisionInfo(filteredEvents.getSpanningInterval());
-                        final long lowerBound = rangeInfo.getLowerBound();
-                        final long upperBound = rangeInfo.getUpperBound();
-                        Interval timeRange = new Interval(new DateTime(lowerBound, TimeLineController.getJodaTimeZone()), new DateTime(upperBound, TimeLineController.getJodaTimeZone()));
-
-                        //extend range to block bounderies (ie day, month, year)
-                        int p = 0; // progress counter
-
-                        //clear old data, and reset ranges and series
-                        Platform.runLater(() -> {
-                            updateMessage(NbBundle.getMessage(this.getClass(), "VisualizationPanel.histogramTask.resetUI"));
-
-                        });
-
-                        ArrayList<Long> bins = new ArrayList<>();
-
->>>>>>> c517eb4e
                         DateTime start = timeRange.getStart();
                         while (timeRange.contains(start)) {
                             if (isCancelled()) {
