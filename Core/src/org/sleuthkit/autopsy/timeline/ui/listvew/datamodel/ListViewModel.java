--- conflicted
+++ resolved
@@ -106,16 +106,11 @@
                 List<Long> eventIDs = unGroupConcat(resultSet.getString("eventIDs"), Long::valueOf);
                 List<TimelineEventType> eventTypes = unGroupConcat(resultSet.getString("eventTypes"),
                         typesString -> eventManager.getEventType(Integer.valueOf(typesString)).orElseThrow(() -> new TskCoreException("Error mapping event type id " + typesString + ".S")));
-<<<<<<< HEAD
-                Map<TimelineEventType, Long> eventMap = new HashMap<>();
-                for (int i = 0; i < eventIDs.size(); i++) {
-                    eventMap.put(eventTypes.get(i), eventIDs.get(i));
-=======
                 
                 // We want to merge together file sub-type events that are at 
                 //the same time, but create individual events for other event
                 // sub-types
-                Map<EventType, Long> eventMap = new HashMap<>();
+                Map<TimelineEventType, Long> eventMap = new HashMap<>();
                 if (hasFileTypeEvents(eventTypes)) {
                     
                     for (int i = 0; i < eventIDs.size(); i++) {
@@ -128,7 +123,6 @@
                         combinedEvents.add(new CombinedEvent(resultSet.getLong("time") * 1000,   eventMap));
                         eventMap.clear();
                     }
->>>>>>> b3a7dd9e
                 }
             }
 
