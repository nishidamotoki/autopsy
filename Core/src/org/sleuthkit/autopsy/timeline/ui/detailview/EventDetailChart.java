--- conflicted
+++ resolved
@@ -343,10 +343,6 @@
     public void setModel(FilteredEventsModel filteredEvents) {
 
         if (this.filteredEvents != filteredEvents) {
-<<<<<<< HEAD
-            filteredEvents.registerForEvents(this);
-=======
->>>>>>> 74394a28
             filteredEvents.zoomParamtersProperty().addListener(o -> {
                 clearGuideLine();
                 clearIntervalSelector();
@@ -734,21 +730,4 @@
     protected void requestChartLayout() {
         super.requestChartLayout();
     }
-<<<<<<< HEAD
-
-//    @Subscribe
-//    synchronized public void handleEventsUnTagged(EventsUnTaggedEvent tagEvent) {
-//        for (AggregateEventNode t : getAllNodes()) {
-//            t.handleEventsUnTagged(tagEvent);
-//        }
-//    }
-//
-//    @Subscribe
-//    synchronized public void handleEventsTagged(EventsTaggedEvent tagEvent) {
-//        for (AggregateEventNode t : getAllNodes()) {
-//            t.handleEventsTagged(tagEvent);
-//        }
-//    }
-=======
->>>>>>> 74394a28
 }