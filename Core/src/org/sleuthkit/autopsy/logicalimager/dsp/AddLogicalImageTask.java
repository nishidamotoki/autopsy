/*
 * Autopsy
 *
 * Copyright 2019 Basis Technology Corp.
 * Contact: carrier <at> sleuthkit <dot> org
 *
 * Licensed under the Apache License, Version 2.0 (the "License");
 * you may not use this file except in compliance with the License.
 * You may obtain a copy of the License at
 *
 *     http://www.apache.org/licenses/LICENSE-2.0
 *
 * Unless required by applicable law or agreed to in writing, software
 * distributed under the License is distributed on an "AS IS" BASIS,
 * WITHOUT WARRANTIES OR CONDITIONS OF ANY KIND, either express or implied.
 * See the License for the specific language governing permissions and
 * limitations under the License.
 */
package org.sleuthkit.autopsy.logicalimager.dsp;

import java.io.BufferedReader;
import java.io.File;
import java.io.FileInputStream;
import java.io.IOException;
import java.io.InputStreamReader;
import java.nio.file.Files;
import java.nio.file.Path;
import java.nio.file.Paths;
import java.util.ArrayList;
import java.util.Collection;
import java.util.HashMap;
import java.util.List;
import java.util.Map;
import java.util.logging.Level;
import org.apache.commons.io.FileUtils;
import org.openide.util.NbBundle.Messages;
import org.sleuthkit.autopsy.casemodule.Case;
import org.sleuthkit.autopsy.casemodule.NoCurrentCaseException;
import org.sleuthkit.autopsy.corecomponentinterfaces.DataSourceProcessorCallback;
import org.sleuthkit.autopsy.corecomponentinterfaces.DataSourceProcessorProgressMonitor;
import org.sleuthkit.autopsy.coreutils.Logger;
import org.sleuthkit.autopsy.datamodel.utils.LocalFileImporter;
import org.sleuthkit.datamodel.AbstractFile;
import org.sleuthkit.datamodel.Blackboard;
import org.sleuthkit.datamodel.BlackboardArtifact;
import org.sleuthkit.datamodel.BlackboardAttribute;
import org.sleuthkit.datamodel.Content;
import org.sleuthkit.datamodel.LocalFilesDataSource;
import org.sleuthkit.datamodel.SleuthkitCase;
import org.sleuthkit.datamodel.TskCoreException;

/**
 * A runnable that - copy the logical image folder to a destination folder - add
 * SearchResults.txt and users.txt files to report - add an image data source to the
 * case database.
 */
final class AddLogicalImageTask implements Runnable {

    private final static Logger LOGGER = Logger.getLogger(AddLogicalImageTask.class.getName());
    private final static String SEARCH_RESULTS_TXT = "SearchResults.txt"; //NON-NLS
    private final static String USERS_TXT = "users.txt"; //NON-NLS
    private final static String MODULE_NAME = "Logical Imager"; //NON-NLS
    private final static String ROOT_STR = "root"; // NON-NLS
    private final static String VHD_EXTENSION = ".vhd"; // NON-NLS
    private final String deviceId;
    private final String timeZone;
    private final File src;
    private final File dest;
    private final DataSourceProcessorCallback callback;
    private final DataSourceProcessorProgressMonitor progressMonitor;
    private final Blackboard blackboard;
    private final Case currentCase;
    
    private volatile boolean cancelled;

    AddLogicalImageTask(String deviceId,
            String timeZone,
            File src, File dest,
            DataSourceProcessorProgressMonitor progressMonitor,
            DataSourceProcessorCallback callback
    ) throws NoCurrentCaseException {
        this.deviceId = deviceId;
        this.timeZone = timeZone;
        this.src = src;
        this.dest = dest;
        this.progressMonitor = progressMonitor;
        this.callback = callback;
        this.currentCase = Case.getCurrentCase();
        this.blackboard = this.currentCase.getServices().getArtifactsBlackboard();
    }

    /**
     * Add SearchResults.txt and users.txt to the case
     * report Adds the image to the case database.
     */
    @Messages({
        "# {0} - src", "# {1} - dest", "AddLogicalImageTask.copyingImageFromTo=Copying image from {0} to {1}",
        "AddLogicalImageTask.doneCopying=Done copying",
        "# {0} - src", "# {1} - dest", "AddLogicalImageTask.failedToCopyDirectory=Failed to copy directory {0} to {1}",
        "# {0} - file", "AddLogicalImageTask.addingToReport=Adding {0} to report",
        "# {0} - file", "AddLogicalImageTask.doneAddingToReport=Done adding {0} to report",
        "AddLogicalImageTask.ingestionCancelled=Ingestion cancelled",
        "# {0} - file", "AddLogicalImageTask.failToGetCanonicalPath=Fail to get canonical path for {0}",
        "# {0} - sparseImageDirectory", "AddLogicalImageTask.directoryDoesNotContainSparseImage=Directory {0} does not contain any images",
        "AddLogicalImageTask.noCurrentCase=No current case",
        "AddLogicalImageTask.addingInterestingFiles=Adding search results as interesting files",
        "AddLogicalImageTask.doneAddingInterestingFiles=Done adding search results as interesting files",
        "# {0} - SearchResults.txt", "# {1} - directory", "AddLogicalImageTask.cannotFindFiles=Cannot find {0} in {1}",
        "# {0} - reason", "AddLogicalImageTask.failedToAddInterestingFiles=Failed to add interesting files: {0}",
        "AddLogicalImageTask.addingExtractedFiles=Adding extracted files",
        "AddLogicalImageTask.doneAddingExtractedFiles=Done adding extracted files",
    })
    @Override
    public void run() {
        List<String> errorList = new ArrayList<>();
        List<Content> emptyDataSources = new ArrayList<>();

        try {
            progressMonitor.setProgressText(Bundle.AddLogicalImageTask_copyingImageFromTo(src.toString(), dest.toString()));
            FileUtils.copyDirectory(src, dest);
            progressMonitor.setProgressText(Bundle.AddLogicalImageTask_doneCopying());
        } catch (IOException ex) {
            // Copy directory failed
            String msg = Bundle.AddLogicalImageTask_failedToCopyDirectory(src.toString(), dest.toString());
            errorList.add(msg);
        }

        // Add the SearchResults.txt and users.txt to the case report
        String resultsFilename;
        if (Paths.get(dest.toString(), SEARCH_RESULTS_TXT).toFile().exists()) {
            resultsFilename = SEARCH_RESULTS_TXT;
        } else {
            errorList.add(Bundle.AddLogicalImageTask_cannotFindFiles(SEARCH_RESULTS_TXT, dest.toString()));
            callback.done(DataSourceProcessorCallback.DataSourceProcessorResult.CRITICAL_ERRORS, errorList, emptyDataSources);
            return;
        }

        if (cancelled) {
            return;
        }

        progressMonitor.setProgressText(Bundle.AddLogicalImageTask_addingToReport(resultsFilename));
        String status = addReport(Paths.get(dest.toString(), resultsFilename), resultsFilename + " " + src.getName());
        if (status != null) {
            errorList.add(status);
            callback.done(DataSourceProcessorCallback.DataSourceProcessorResult.CRITICAL_ERRORS, errorList, emptyDataSources);
            return;
        }
        progressMonitor.setProgressText(Bundle.AddLogicalImageTask_doneAddingToReport(resultsFilename));

        progressMonitor.setProgressText(Bundle.AddLogicalImageTask_addingToReport(USERS_TXT));
        status = addReport(Paths.get(dest.toString(), USERS_TXT), USERS_TXT + " " + src.getName());
        if (status != null) {
            errorList.add(status);
            callback.done(DataSourceProcessorCallback.DataSourceProcessorResult.CRITICAL_ERRORS, errorList, emptyDataSources);
            return;
        }
        progressMonitor.setProgressText(Bundle.AddLogicalImageTask_doneAddingToReport(USERS_TXT));

        // Get all VHD files in the dest directory
        List<String> imagePaths = new ArrayList<>();
        for (File f : dest.listFiles()) {
            if (f.getName().endsWith(VHD_EXTENSION)) {
                try {
                    imagePaths.add(f.getCanonicalPath());
                } catch (IOException ioe) {
                    String msg = Bundle.AddLogicalImageTask_failToGetCanonicalPath(f.getName());
                    errorList.add(msg);
                    callback.done(DataSourceProcessorCallback.DataSourceProcessorResult.CRITICAL_ERRORS, errorList, emptyDataSources);
                    return;
                }
            }
        }

        AddMultipleImageTask addMultipleImageTask = null;
        List<Content> newDataSources = new ArrayList<>();
        boolean createVHD;
        
        if (imagePaths.isEmpty()) {
            createVHD = false;
            // No VHD in src directory, try ingest the root directory using Logical File Set
            File root = Paths.get(dest.toString(), ROOT_STR).toFile();
            if (root.exists() && root.isDirectory()) {
                imagePaths.add(root.getAbsolutePath());
            } else {
                String msg = Bundle.AddLogicalImageTask_directoryDoesNotContainSparseImage(dest);
                errorList.add(msg);
                callback.done(DataSourceProcessorCallback.DataSourceProcessorResult.CRITICAL_ERRORS, errorList, emptyDataSources);
                return;
            }

            try {
                progressMonitor.setProgressText(Bundle.AddLogicalImageTask_addingExtractedFiles());
                addExtractedFiles(dest, Paths.get(dest.toString(), resultsFilename), newDataSources);
                progressMonitor.setProgressText(Bundle.AddLogicalImageTask_doneAddingExtractedFiles());
            } catch (IOException | TskCoreException ex) {
                errorList.add(ex.getMessage());
                LOGGER.log(Level.SEVERE, String.format("Failed to add datasource: %s", ex.getMessage()), ex); // NON-NLS
                callback.done(DataSourceProcessorCallback.DataSourceProcessorResult.CRITICAL_ERRORS, errorList, emptyDataSources);
                return;
            }
        } else {
            createVHD = true;
            // ingest the VHDs
            try {
                addMultipleImageTask = new AddMultipleImageTask(deviceId, imagePaths, timeZone , progressMonitor, callback);
                addMultipleImageTask.run();
                if (addMultipleImageTask.getResult() == DataSourceProcessorCallback.DataSourceProcessorResult.CRITICAL_ERRORS) {
                    callback.done(addMultipleImageTask.getResult(), addMultipleImageTask.getErrorMessages(), addMultipleImageTask.getNewDataSources());
                    return;
                }
            } catch (NoCurrentCaseException ex) {
                String msg = Bundle.AddLogicalImageTask_noCurrentCase();
                errorList.add(msg);
                callback.done(DataSourceProcessorCallback.DataSourceProcessorResult.CRITICAL_ERRORS, errorList, emptyDataSources);
                return;
            }
        }

        try {
            progressMonitor.setProgressText(Bundle.AddLogicalImageTask_addingInterestingFiles());
            addInterestingFiles(dest, Paths.get(dest.toString(), resultsFilename), createVHD);
            progressMonitor.setProgressText(Bundle.AddLogicalImageTask_doneAddingInterestingFiles());
            if (addMultipleImageTask != null) {
                callback.done(addMultipleImageTask.getResult(), addMultipleImageTask.getErrorMessages(), addMultipleImageTask.getNewDataSources());
            } else {
                callback.done(DataSourceProcessorCallback.DataSourceProcessorResult.NO_ERRORS, errorList, newDataSources);
            }
        } catch (IOException | TskCoreException ex) {
            errorList.add(Bundle.AddLogicalImageTask_failedToAddInterestingFiles(ex.getMessage()));
            LOGGER.log(Level.SEVERE, "Failed to add interesting files", ex); // NON-NLS
            callback.done(DataSourceProcessorCallback.DataSourceProcessorResult.NONCRITICAL_ERRORS, errorList, emptyDataSources);
        }
    }

    /**
     * Add a file specified by the reportPath to the case report.
     *
     * @param reportPath Path to the report to be added
     * @param reportName Name associated the report
     *
     * @returns null if success, or exception message if failure
     *
     */
    @Messages({
        "# {0} - file", "# {1} - exception message", "AddLogicalImageTask.failedToAddReport=Failed to add report {0}. Reason= {1}"
    })
    private String addReport(Path reportPath, String reportName) {
        if (!reportPath.toFile().exists()) {
            return null; // if the reportPath doesn't exist, just ignore it.
        }
        try {
            Case.getCurrentCase().addReport(reportPath.toString(), "LogicalImager", reportName); //NON-NLS
            return null;
        } catch (TskCoreException ex) {
            String msg = Bundle.AddLogicalImageTask_failedToAddReport(reportPath.toString(), ex.getMessage());
            LOGGER.log(Level.SEVERE, String.format("Failed to add report %s. Reason= %s", reportPath.toString(), ex.getMessage()), ex); // NON-NLS
            return msg;
        }
    }

    /**
     * Attempts to cancel the processing of the input image files. May result in
     * partial processing of the input.
     */
    void cancelTask() {
        LOGGER.log(Level.WARNING, "AddLogicalImageTask cancelled, processing may be incomplete"); // NON-NLS
        cancelled = true;
    }

    private Map<String, Long> imagePathsToDataSourceObjId(Map<Long, List<String>> imagePaths) {
        Map<String, Long> imagePathToObjIdMap = new HashMap<>();
        for (Map.Entry<Long, List<String>> entry : imagePaths.entrySet()) {
            Long key = entry.getKey();
            List<String> names = entry.getValue();
            for (String name : names) {
                imagePathToObjIdMap.put(name, key);
            }
        }
        return imagePathToObjIdMap;
    }

    @Messages({
        "# {0} - line number", "# {1} - fields length", "# {2} - expected length", "AddLogicalImageTask.notEnoughFields=File does not contain enough fields at line {0}, got {1}, expecting {2}",
        "# {0} - target image path", "AddLogicalImageTask.cannotFindDataSourceObjId=Cannot find obj_id in tsk_image_names for {0}"
    })
<<<<<<< HEAD
    private void addInterestingFiles(File src, Path resultsPath) throws IOException, TskCoreException {
        Map<Long, List<String>> imagePaths = currentCase.getSleuthkitCase().getImagePaths();
        Map<String, Long> imagePathToObjIdMap = imagePathsToDataSourceObjId(imagePaths);
        long totalFiles = Files.lines(resultsPath).count() - 1; // skip the header line
        
=======
    private void addInterestingFiles(File src, Path resultsPath, boolean createVHD) throws IOException, TskCoreException {

>>>>>>> db7be40d
        try (BufferedReader br = new BufferedReader(new InputStreamReader(
                      new FileInputStream(resultsPath.toFile()), "UTF8"))) { // NON-NLS
            List<BlackboardArtifact> artifacts = new ArrayList<>();
            String line;
            br.readLine(); // skip the header line
            int lineNumber = 2;
            while ((line = br.readLine()) != null) {
                if (cancelled) {
                    return;
                }
                String[] fields = line.split("\t", -1); // NON-NLS
<<<<<<< HEAD
//                if (fields.length != 9) {
//                    throw new IOException(Bundle.AddLogicalImageTask_notEnoughFields(lineNumber, fields.length, 9));
//                }
=======
                if (fields.length != 14) {
                    throw new IOException(Bundle.AddLogicalImageTask_notEnoughFields(lineNumber, fields.length, 9));
                }
>>>>>>> db7be40d
                String vhdFilename = fields[0];
//                String fileSystemOffsetStr = fields[1];
                String fileMetaAddressStr = fields[2];
//                String extractStatusStr = fields[3];
                String ruleSetName = fields[4];
                String ruleName = fields[5];
//                String description = fields[6];
                String filename = fields[7];
<<<<<<< HEAD
//                String parentPath = fields[8];
                
                if (lineNumber % 100 == 0) {
                    progressMonitor.setProgressText(String.format("Adding interesting file %d of %d", lineNumber, totalFiles));
                }
                String query = String.format("data_source_obj_id = '%s' AND meta_addr = '%s' AND name = '%s'", // NON-NLS
                        dataSourceObjId.toString(), fileMetaAddressStr, filename);
=======
                String parentPath = fields[8];

                String query = makeQuery(createVHD, vhdFilename, fileMetaAddressStr, parentPath, filename);

                // TODO - findAllFilesWhere should SQL-escape the query
>>>>>>> db7be40d
                List<AbstractFile> matchedFiles = Case.getCurrentCase().getSleuthkitCase().findAllFilesWhere(query);
                for (AbstractFile file : matchedFiles) {
                    addInterestingFileToArtifacts(file, ruleSetName, ruleName, artifacts);
                }
                lineNumber++;
            } // end reading file

            try {
                // index the artifact for keyword search
                blackboard.postArtifacts(artifacts, MODULE_NAME);
            } catch (Blackboard.BlackboardException ex) {
                LOGGER.log(Level.SEVERE, "Unable to post artifacts to blackboard", ex); //NON-NLS
            }
        }
    }

    private void addInterestingFileToArtifacts(AbstractFile file, String ruleSetName, String ruleName, List<BlackboardArtifact> artifacts) throws TskCoreException {
        Collection<BlackboardAttribute> attributes = new ArrayList<>();
        BlackboardAttribute setNameAttribute = new BlackboardAttribute(BlackboardAttribute.ATTRIBUTE_TYPE.TSK_SET_NAME, MODULE_NAME, ruleSetName);
        attributes.add(setNameAttribute);
        BlackboardAttribute ruleNameAttribute = new BlackboardAttribute(BlackboardAttribute.ATTRIBUTE_TYPE.TSK_CATEGORY, MODULE_NAME, ruleName);
        attributes.add(ruleNameAttribute);
        if (!blackboard.artifactExists(file, BlackboardArtifact.ARTIFACT_TYPE.TSK_INTERESTING_FILE_HIT, attributes)) {
            BlackboardArtifact artifact = this.currentCase.getSleuthkitCase().newBlackboardArtifact(BlackboardArtifact.ARTIFACT_TYPE.TSK_INTERESTING_FILE_HIT, file.getId());
            artifact.addAttributes(attributes);
            artifacts.add(artifact);
        }
    }

    private void addExtractedFiles(File src, Path resultsPath, List<Content> newDataSources) throws TskCoreException, IOException {
        SleuthkitCase skCase = Case.getCurrentCase().getSleuthkitCase();
        SleuthkitCase.CaseDbTransaction trans = null;
        try {
            trans = skCase.beginTransaction();
            LocalFilesDataSource localFilesDataSource = skCase.addLocalFilesDataSource(deviceId, this.src.getName(), timeZone, trans);
            LocalFileImporter fileImporter = new LocalFileImporter(skCase, trans);

            try (BufferedReader br = new BufferedReader(new InputStreamReader(
                    new FileInputStream(resultsPath.toFile()), "UTF8"))) { // NON-NLS
                String line;
                br.readLine(); // skip the header line
                int lineNumber = 2;
                while ((line = br.readLine()) != null) {
                    if (cancelled) {
                        rollbackTransaction(trans);
                        return;
                    }
                    String[] fields = line.split("\t", -1); // NON-NLS
                    if (fields.length != 14) {
                        rollbackTransaction(trans);
                        throw new IOException(Bundle.AddLogicalImageTask_notEnoughFields(lineNumber, fields.length, 14));
                    }
                    String vhdFilename = fields[0];
//                String fileSystemOffsetStr = fields[1];
//                String fileMetaAddressStr = fields[2];
//                String extractStatusStr = fields[3];
//                String ruleSetName = fields[4];
//                String ruleName = fields[5];
//                String description = fields[6];
                    String filename = fields[7];
                    String parentPath = fields[8];
                    String extractedFilePath = fields[9];
                    String crtime = fields[10];
                    String mtime = fields[11];
                    String atime = fields[12];
                    String ctime = fields[13];
                    parentPath = ROOT_STR + "/" + vhdFilename + "/" + parentPath;

                    //addLocalFile here 
                    fileImporter.addLocalFile(
                            Paths.get(src.toString(), extractedFilePath).toFile(),
                            filename, 
                            parentPath,
                            Long.parseLong(ctime),
                            Long.parseLong(crtime),
                            Long.parseLong(atime),
                            Long.parseLong(mtime),
                            localFilesDataSource);

                    lineNumber++;
                } // end reading file
            }
            trans.commit();
            newDataSources.add(localFilesDataSource);

        } catch (NumberFormatException | TskCoreException ex) {
            LOGGER.log(Level.SEVERE, "Error adding extracted files", ex); // NON-NLS
            rollbackTransaction(trans);
            throw new TskCoreException("Error adding extracted files", ex);
        }
    }

    private void rollbackTransaction(SleuthkitCase.CaseDbTransaction trans) throws TskCoreException {
        if (null != trans) {
            try {
                trans.rollback();
            } catch (TskCoreException ex) {
                LOGGER.log(Level.SEVERE, String.format("Failed to rollback transaction: %s", ex.getMessage()), ex); // NON-NLS
            }
        }
    }

    String makeQuery(boolean createVHD, String vhdFilename, String fileMetaAddressStr, String parentPath, String filename) throws TskCoreException {
        String query;
        if (createVHD) {
            Map<Long, List<String>> imagePaths = currentCase.getSleuthkitCase().getImagePaths();
            Map<String, Long> imagePathToObjIdMap = imagePathsToDataSourceObjId(imagePaths);
            String targetImagePath = Paths.get(src.toString(), vhdFilename).toString();
            Long dataSourceObjId = imagePathToObjIdMap.get(targetImagePath);
            if (dataSourceObjId == null) {
                throw new TskCoreException(Bundle.AddLogicalImageTask_cannotFindDataSourceObjId(targetImagePath));
            }
            query = String.format("data_source_obj_id = '%s' AND meta_addr = '%s' AND name = '%s'", // NON-NLS
                    dataSourceObjId.toString(), fileMetaAddressStr, filename.replace("'", "''"));
        } else {
            String newParentPath = "/" + ROOT_STR + "/" + vhdFilename + "/" + parentPath;
            query = String.format("name = '%s' AND parent_path = '%s'", // NON-NLS
                    filename.replace("'", "''"), newParentPath.replace("'", "''"));
        }
        return query;
    }
    
}<|MERGE_RESOLUTION|>--- conflicted
+++ resolved
@@ -70,7 +70,10 @@
     private final DataSourceProcessorProgressMonitor progressMonitor;
     private final Blackboard blackboard;
     private final Case currentCase;
-    
+    private Map<Long, List<String>> imagePaths;
+    private Map<String, Long> imagePathToObjIdMap;
+    private long totalFiles;
+
     private volatile boolean cancelled;
 
     AddLogicalImageTask(String deviceId,
@@ -109,6 +112,7 @@
         "# {0} - reason", "AddLogicalImageTask.failedToAddInterestingFiles=Failed to add interesting files: {0}",
         "AddLogicalImageTask.addingExtractedFiles=Adding extracted files",
         "AddLogicalImageTask.doneAddingExtractedFiles=Done adding extracted files",
+        "# {0} - reason", "AddLogicalImageTask.failedToGetTotalFilesCount=Failed to get total files count: {0}"
     })
     @Override
     public void run() {
@@ -175,7 +179,16 @@
         AddMultipleImageTask addMultipleImageTask = null;
         List<Content> newDataSources = new ArrayList<>();
         boolean createVHD;
-        
+
+        Path resultsPath = Paths.get(dest.toString(), resultsFilename);
+        try {
+            totalFiles = Files.lines(resultsPath).count() - 1; // skip the header line
+        } catch (IOException ex) {
+            errorList.add(Bundle.AddLogicalImageTask_failedToGetTotalFilesCount(ex.getMessage()));
+            callback.done(DataSourceProcessorCallback.DataSourceProcessorResult.CRITICAL_ERRORS, errorList, emptyDataSources);
+            return;
+        }
+
         if (imagePaths.isEmpty()) {
             createVHD = false;
             // No VHD in src directory, try ingest the root directory using Logical File Set
@@ -191,7 +204,7 @@
 
             try {
                 progressMonitor.setProgressText(Bundle.AddLogicalImageTask_addingExtractedFiles());
-                addExtractedFiles(dest, Paths.get(dest.toString(), resultsFilename), newDataSources);
+                addExtractedFiles(dest, resultsPath, newDataSources);
                 progressMonitor.setProgressText(Bundle.AddLogicalImageTask_doneAddingExtractedFiles());
             } catch (IOException | TskCoreException ex) {
                 errorList.add(ex.getMessage());
@@ -219,7 +232,7 @@
 
         try {
             progressMonitor.setProgressText(Bundle.AddLogicalImageTask_addingInterestingFiles());
-            addInterestingFiles(dest, Paths.get(dest.toString(), resultsFilename), createVHD);
+            addInterestingFiles(Paths.get(dest.toString(), resultsFilename), createVHD);
             progressMonitor.setProgressText(Bundle.AddLogicalImageTask_doneAddingInterestingFiles());
             if (addMultipleImageTask != null) {
                 callback.done(addMultipleImageTask.getResult(), addMultipleImageTask.getErrorMessages(), addMultipleImageTask.getNewDataSources());
@@ -282,18 +295,13 @@
 
     @Messages({
         "# {0} - line number", "# {1} - fields length", "# {2} - expected length", "AddLogicalImageTask.notEnoughFields=File does not contain enough fields at line {0}, got {1}, expecting {2}",
-        "# {0} - target image path", "AddLogicalImageTask.cannotFindDataSourceObjId=Cannot find obj_id in tsk_image_names for {0}"
+        "# {0} - target image path", "AddLogicalImageTask.cannotFindDataSourceObjId=Cannot find obj_id in tsk_image_names for {0}",
+        "# {0} - file number", "# {1} - total files", "AddLogicalImageTask.addingInterestingFile=Adding interesting file {0} of {1}"
     })
-<<<<<<< HEAD
-    private void addInterestingFiles(File src, Path resultsPath) throws IOException, TskCoreException {
-        Map<Long, List<String>> imagePaths = currentCase.getSleuthkitCase().getImagePaths();
-        Map<String, Long> imagePathToObjIdMap = imagePathsToDataSourceObjId(imagePaths);
-        long totalFiles = Files.lines(resultsPath).count() - 1; // skip the header line
-        
-=======
-    private void addInterestingFiles(File src, Path resultsPath, boolean createVHD) throws IOException, TskCoreException {
-
->>>>>>> db7be40d
+    private void addInterestingFiles(Path resultsPath, boolean createVHD) throws IOException, TskCoreException {
+        imagePaths = currentCase.getSleuthkitCase().getImagePaths();
+        imagePathToObjIdMap = imagePathsToDataSourceObjId(imagePaths);
+
         try (BufferedReader br = new BufferedReader(new InputStreamReader(
                       new FileInputStream(resultsPath.toFile()), "UTF8"))) { // NON-NLS
             List<BlackboardArtifact> artifacts = new ArrayList<>();
@@ -305,15 +313,9 @@
                     return;
                 }
                 String[] fields = line.split("\t", -1); // NON-NLS
-<<<<<<< HEAD
-//                if (fields.length != 9) {
-//                    throw new IOException(Bundle.AddLogicalImageTask_notEnoughFields(lineNumber, fields.length, 9));
-//                }
-=======
                 if (fields.length != 14) {
-                    throw new IOException(Bundle.AddLogicalImageTask_notEnoughFields(lineNumber, fields.length, 9));
-                }
->>>>>>> db7be40d
+                    throw new IOException(Bundle.AddLogicalImageTask_notEnoughFields(lineNumber, fields.length, 14));
+                }
                 String vhdFilename = fields[0];
 //                String fileSystemOffsetStr = fields[1];
                 String fileMetaAddressStr = fields[2];
@@ -322,21 +324,14 @@
                 String ruleName = fields[5];
 //                String description = fields[6];
                 String filename = fields[7];
-<<<<<<< HEAD
-//                String parentPath = fields[8];
-                
+                String parentPath = fields[8];
+
                 if (lineNumber % 100 == 0) {
-                    progressMonitor.setProgressText(String.format("Adding interesting file %d of %d", lineNumber, totalFiles));
-                }
-                String query = String.format("data_source_obj_id = '%s' AND meta_addr = '%s' AND name = '%s'", // NON-NLS
-                        dataSourceObjId.toString(), fileMetaAddressStr, filename);
-=======
-                String parentPath = fields[8];
-
+                    progressMonitor.setProgressText(Bundle.AddLogicalImageTask_addingInterestingFile(lineNumber, totalFiles));
+                }
                 String query = makeQuery(createVHD, vhdFilename, fileMetaAddressStr, parentPath, filename);
 
                 // TODO - findAllFilesWhere should SQL-escape the query
->>>>>>> db7be40d
                 List<AbstractFile> matchedFiles = Case.getCurrentCase().getSleuthkitCase().findAllFilesWhere(query);
                 for (AbstractFile file : matchedFiles) {
                     addInterestingFileToArtifacts(file, ruleSetName, ruleName, artifacts);
@@ -366,9 +361,14 @@
         }
     }
 
+    @Messages({
+        "# {0} - file number", "# {1} - total files", "AddLogicalImageTask.addingExtractedFile=Adding extracted file {0} of {1}",
+        "AddLogicalImageTask.errorAddingExtractedFiles=Error adding extracted files"
+    })
     private void addExtractedFiles(File src, Path resultsPath, List<Content> newDataSources) throws TskCoreException, IOException {
         SleuthkitCase skCase = Case.getCurrentCase().getSleuthkitCase();
         SleuthkitCase.CaseDbTransaction trans = null;
+
         try {
             trans = skCase.beginTransaction();
             LocalFilesDataSource localFilesDataSource = skCase.addLocalFilesDataSource(deviceId, this.src.getName(), timeZone, trans);
@@ -405,10 +405,14 @@
                     String ctime = fields[13];
                     parentPath = ROOT_STR + "/" + vhdFilename + "/" + parentPath;
 
-                    //addLocalFile here 
+                    if (lineNumber % 100 == 0) {
+                        progressMonitor.setProgressText(Bundle.AddLogicalImageTask_addingExtractedFile(lineNumber, totalFiles));
+                    }
+
+                    //addLocalFile here
                     fileImporter.addLocalFile(
                             Paths.get(src.toString(), extractedFilePath).toFile(),
-                            filename, 
+                            filename,
                             parentPath,
                             Long.parseLong(ctime),
                             Long.parseLong(crtime),
@@ -425,7 +429,7 @@
         } catch (NumberFormatException | TskCoreException ex) {
             LOGGER.log(Level.SEVERE, "Error adding extracted files", ex); // NON-NLS
             rollbackTransaction(trans);
-            throw new TskCoreException("Error adding extracted files", ex);
+            throw new TskCoreException(Bundle.AddLogicalImageTask_errorAddingExtractedFiles(), ex);
         }
     }
 
@@ -442,9 +446,7 @@
     String makeQuery(boolean createVHD, String vhdFilename, String fileMetaAddressStr, String parentPath, String filename) throws TskCoreException {
         String query;
         if (createVHD) {
-            Map<Long, List<String>> imagePaths = currentCase.getSleuthkitCase().getImagePaths();
-            Map<String, Long> imagePathToObjIdMap = imagePathsToDataSourceObjId(imagePaths);
-            String targetImagePath = Paths.get(src.toString(), vhdFilename).toString();
+            String targetImagePath = Paths.get(dest.toString(), vhdFilename).toString();
             Long dataSourceObjId = imagePathToObjIdMap.get(targetImagePath);
             if (dataSourceObjId == null) {
                 throw new TskCoreException(Bundle.AddLogicalImageTask_cannotFindDataSourceObjId(targetImagePath));
@@ -458,5 +460,5 @@
         }
         return query;
     }
-    
+
 }