/*
 * Autopsy Forensic Browser
 *
 * Copyright 2018 Basis Technology Corp.
 * Contact: carrier <at> sleuthkit <dot> org
 *
 * Licensed under the Apache License, Version 2.0 (the "License");
 * you may not use this file except in compliance with the License.
 * You may obtain a copy of the License at
 *
 *     http://www.apache.org/licenses/LICENSE-2.0
 *
 * Unless required by applicable law or agreed to in writing, software
 * distributed under the License is distributed on an "AS IS" BASIS,
 * WITHOUT WARRANTIES OR CONDITIONS OF ANY KIND, either express or implied.
 * See the License for the specific language governing permissions and
 * limitations under the License.
 */
package org.sleuthkit.autopsy.commonfilesearch;

import java.sql.ResultSet;
import java.sql.SQLException;
import java.util.Collections;
import java.util.HashMap;
import java.util.Map;
import java.util.logging.Level;
import org.sleuthkit.autopsy.casemodule.Case;
import org.sleuthkit.autopsy.centralrepository.datamodel.CorrelationAttributeInstance;
<<<<<<< HEAD
import org.sleuthkit.autopsy.centralrepository.datamodel.CorrelationAttributeInstance.Type;
=======
import org.sleuthkit.autopsy.centralrepository.datamodel.CorrelationAttributeNormalizationException;
>>>>>>> 759a3a54
import org.sleuthkit.autopsy.centralrepository.datamodel.CorrelationCase;
import org.sleuthkit.autopsy.centralrepository.datamodel.CorrelationDataSource;
import org.sleuthkit.autopsy.centralrepository.datamodel.EamDb;
import org.sleuthkit.autopsy.centralrepository.datamodel.EamDbException;
import org.sleuthkit.autopsy.centralrepository.datamodel.EamDbUtil;
import org.sleuthkit.autopsy.centralrepository.datamodel.InstanceTableCallback;
import org.sleuthkit.autopsy.coreutils.Logger;
import org.sleuthkit.datamodel.TskData;
import org.sleuthkit.datamodel.HashUtility;

/**
 * Used to process and return CorrelationCase md5s from the EamDB for
 * CommonFilesSearch.
 */
final class InterCaseSearchResultsProcessor {

    private Map<Long, String> dataSources;
    
    /**
     * The CorrelationAttributeInstance.Type this Processor will query on
     */
    private final Type correlationType;

    private static final Logger LOGGER = Logger.getLogger(CommonAttributePanel.class.getName());

    /**
     * The initial CorrelationAttributeInstance ids lookup query.
     */
    private final String interCaseWhereClause;

    /**
     * The single CorrelationAttributeInstance object retrieval query
     */
    private final String singleInterCaseWhereClause;

    /**
     * Used in the InterCaseCommonAttributeSearchers to find common attribute
     * instances and generate nodes at the UI level.
     *
     * @param dataSources the cases to filter and correlate on
     * @param theType the type of CR data to search
     */
    InterCaseSearchResultsProcessor(Map<Long, String> dataSources, CorrelationAttributeInstance.Type theType) {
        this.correlationType = theType;
        this.dataSources = dataSources;
        interCaseWhereClause = getInterCaseWhereClause();
        singleInterCaseWhereClause = getSingleInterCaseWhereClause();
    }
    
    private String getInterCaseWhereClause() {
        String tableName = EamDbUtil.correlationTypeToInstanceTableName(correlationType);
        StringBuilder sqlString = new StringBuilder(250);
        sqlString.append("value IN (SELECT value FROM ")
                .append(tableName)
                .append(" WHERE value IN (SELECT value FROM ")
                .append(tableName)
                .append(" WHERE case_id=%s AND (known_status !=%s OR known_status IS NULL) GROUP BY value)")
                .append(" GROUP BY value HAVING COUNT(DISTINCT case_id) > 1) ORDER BY value");
        return sqlString.toString();
    }
    private String getSingleInterCaseWhereClause() {
        String tableName = EamDbUtil.correlationTypeToInstanceTableName(correlationType);
        StringBuilder sqlString = new StringBuilder(250);
        sqlString.append("value IN (SELECT value FROM ")
                .append(tableName)
                .append(" WHERE value IN (SELECT value FROM ")
                .append(tableName)
                .append(" WHERE case_id=%s AND (known_status !=%s OR known_status IS NULL) GROUP BY value)")
                .append(" AND (case_id=%s OR case_id=%s) GROUP BY value HAVING COUNT(DISTINCT case_id) > 1) ORDER BY value");
        return sqlString.toString();
    }
    /**
     * Used in the CentralRepoCommonAttributeInstance to find common attribute
     * instances and generate nodes at the UI level.
     * 
     * @param theType the type of CR data to search
     */
    InterCaseSearchResultsProcessor(CorrelationAttributeInstance.Type theType) {
        this.correlationType = theType;
        interCaseWhereClause = getInterCaseWhereClause();
        singleInterCaseWhereClause = getSingleInterCaseWhereClause();
    }

    /**
     * Finds a single CorrelationAttribute given an id.
     *
     * @param attrbuteId Row of CorrelationAttribute to retrieve from the EamDb
     * @return CorrelationAttribute object representation of retrieved match
     */
    CorrelationAttributeInstance findSingleCorrelationAttribute(int attrbuteId) {
        try {
            
            InterCaseCommonAttributeRowCallback instancetableCallback = new InterCaseCommonAttributeRowCallback();
            EamDb DbManager = EamDb.getInstance();
            DbManager.processInstanceTableWhere(correlationType, String.format("id = %s", attrbuteId), instancetableCallback);

            return instancetableCallback.getCorrelationAttribute();

        } catch (EamDbException ex) {
            LOGGER.log(Level.SEVERE, "Error accessing EamDb processing InstanceTable row.", ex);
        }

        return null;
    }

    /**
     * Given the current case, fins all intercase common files from the EamDb
     * and builds maps of obj id to md5 and case.
     *
     * @param currentCase The current TSK Case.
     */
    Map<Integer, CommonAttributeValueList> findInterCaseCommonAttributeValues(Case currentCase) {
        try {
            InterCaseCommonAttributesCallback instancetableCallback = new InterCaseCommonAttributesCallback();
            EamDb DbManager = EamDb.getInstance();

            int caseId = DbManager.getCase(currentCase).getID();

            DbManager.processInstanceTableWhere(correlationType, String.format(interCaseWhereClause, caseId,
                    TskData.FileKnown.KNOWN.getFileKnownValue()),
                    instancetableCallback);

            return instancetableCallback.getInstanceCollatedCommonFiles();

        } catch (EamDbException ex) {
            LOGGER.log(Level.SEVERE, "Error accessing EamDb processing CaseInstancesTable.", ex);
        }
        return new HashMap<>();
    }

    /**
     * Given the current case, and a specific case of interest, finds common
     * files which exist between cases from the EamDb. Builds maps of obj id to
     * md5 and case.
     *
     * @param currentCase The current TSK Case.
     * @param singleCase The case of interest. Matches must exist in this case.
     */
    Map<Integer, CommonAttributeValueList> findSingleInterCaseCommonAttributeValues(Case currentCase, CorrelationCase singleCase) {
        try {
            InterCaseCommonAttributesCallback instancetableCallback = new InterCaseCommonAttributesCallback();
            EamDb DbManager = EamDb.getInstance();
            int caseId = DbManager.getCase(currentCase).getID();
            int targetCaseId = singleCase.getID();
            DbManager.processInstanceTableWhere(correlationType, String.format(singleInterCaseWhereClause, caseId,
                    TskData.FileKnown.KNOWN.getFileKnownValue(), caseId, targetCaseId), instancetableCallback);
            return instancetableCallback.getInstanceCollatedCommonFiles();
        } catch (EamDbException ex) {
            LOGGER.log(Level.SEVERE, "Error accessing EamDb processing CaseInstancesTable.", ex);
        }
        return new HashMap<>();
    }

    /**
     * Callback to use with findInterCaseCommonAttributeValues which generates a
     * list of md5s for common files search
     */
    private class InterCaseCommonAttributesCallback implements InstanceTableCallback {

        final Map<Integer, CommonAttributeValueList> instanceCollatedCommonFiles = new HashMap<>();

        private CommonAttributeValue commonAttributeValue = null;
        private String previousRowMd5 = "";

        @Override
        public void process(ResultSet resultSet) {
            try {
                while (resultSet.next()) {

                    int resultId = InstanceTableCallback.getId(resultSet);
                    String corValue = InstanceTableCallback.getValue(resultSet);
                    if (previousRowMd5.isEmpty()) {
                        previousRowMd5 = corValue;
                    }
                    if (corValue == null || HashUtility.isNoDataMd5(corValue)) {
                        continue;
                    }

                    countAndAddCommonAttributes(corValue, resultId);

                }
                //Add the final instances
                CommonAttributeValueList value = new CommonAttributeValueList();
                if(commonAttributeValue != null) {
                    value.addMetadataToList(commonAttributeValue);
                    instanceCollatedCommonFiles.put(commonAttributeValue.getInstanceCount(), value);
                }
            } catch (SQLException ex) {
                LOGGER.log(Level.WARNING, "Error getting artifact instances from database.", ex); // NON-NLS
            }
        }

        /**
         * Add a resultId to the list of matches for a given corValue, which counts to number of
         * instances of that match, determining which InstanceCountNode the match will be added to.
         * @param corValue the value which matches
         * @param resultId the CorrelationAttributeInstance id to be retrieved later.
         */
        private void countAndAddCommonAttributes(String corValue, int resultId) {
            if (commonAttributeValue == null) {
                commonAttributeValue = new CommonAttributeValue(corValue);
            }
            if (!corValue.equals(previousRowMd5)) {
                int size = commonAttributeValue.getInstanceCount();
                if (instanceCollatedCommonFiles.containsKey(size)) {
                    instanceCollatedCommonFiles.get(size).addMetadataToList(commonAttributeValue);
                } else {
                    CommonAttributeValueList value = new CommonAttributeValueList();
                    value.addMetadataToList(commonAttributeValue);
                    instanceCollatedCommonFiles.put(size, value);
                }

                commonAttributeValue = new CommonAttributeValue(corValue);
                previousRowMd5 = corValue;
            }
            // we don't *have* all the information for the rows in the CR,
            //  so we need to consult the present case via the SleuthkitCase object
            // Later, when the FileInstanceNode is built. Therefore, build node generators for now.
            AbstractCommonAttributeInstance searchResult = new CentralRepoCommonAttributeInstance(resultId, InterCaseSearchResultsProcessor.this.dataSources, correlationType);
            commonAttributeValue.addInstance(searchResult);
        }

        Map<Integer, CommonAttributeValueList> getInstanceCollatedCommonFiles() {
            return Collections.unmodifiableMap(instanceCollatedCommonFiles);
        }
    }

    /**
     * Callback to use with findSingleCorrelationAttribute which retrieves a
     * single CorrelationAttribute from the EamDb.
     */
    private class InterCaseCommonAttributeRowCallback implements InstanceTableCallback {

        CorrelationAttributeInstance correlationAttributeInstance = null;

        @Override
        public void process(ResultSet resultSet) {
            try {
                EamDb DbManager = EamDb.getInstance();

                while (resultSet.next()) {
                    CorrelationCase correlationCase = DbManager.getCaseById(InstanceTableCallback.getCaseId(resultSet));
                    CorrelationDataSource dataSource = DbManager.getDataSourceById(correlationCase, InstanceTableCallback.getDataSourceId(resultSet));
<<<<<<< HEAD
                    correlationAttributeInstance = DbManager.getCorrelationAttributeInstance(correlationType,
                            correlationCase,
                            dataSource,
                            InstanceTableCallback.getValue(resultSet),
                            InstanceTableCallback.getFilePath(resultSet));
=======
                    try {
                        correlationAttributeInstance = DbManager.getCorrelationAttributeInstance(fileType,
                                correlationCase,
                                dataSource,
                                InstanceTableCallback.getValue(resultSet),
                                InstanceTableCallback.getFilePath(resultSet));
                    } catch (CorrelationAttributeNormalizationException ex) {
                        LOGGER.log(Level.INFO, "Unable to get CorrelationAttributeInstance.", ex); // NON-NLS
                    }
>>>>>>> 759a3a54

                }
            } catch (SQLException | EamDbException ex) {
                LOGGER.log(Level.WARNING, "Error getting single correlation artifact instance from database.", ex); // NON-NLS
            }
        }

        CorrelationAttributeInstance getCorrelationAttribute() {
            return correlationAttributeInstance;
        }
    }
}<|MERGE_RESOLUTION|>--- conflicted
+++ resolved
@@ -26,11 +26,8 @@
 import java.util.logging.Level;
 import org.sleuthkit.autopsy.casemodule.Case;
 import org.sleuthkit.autopsy.centralrepository.datamodel.CorrelationAttributeInstance;
-<<<<<<< HEAD
 import org.sleuthkit.autopsy.centralrepository.datamodel.CorrelationAttributeInstance.Type;
-=======
 import org.sleuthkit.autopsy.centralrepository.datamodel.CorrelationAttributeNormalizationException;
->>>>>>> 759a3a54
 import org.sleuthkit.autopsy.centralrepository.datamodel.CorrelationCase;
 import org.sleuthkit.autopsy.centralrepository.datamodel.CorrelationDataSource;
 import org.sleuthkit.autopsy.centralrepository.datamodel.EamDb;
@@ -48,7 +45,7 @@
 final class InterCaseSearchResultsProcessor {
 
     private Map<Long, String> dataSources;
-    
+
     /**
      * The CorrelationAttributeInstance.Type this Processor will query on
      */
@@ -71,7 +68,7 @@
      * instances and generate nodes at the UI level.
      *
      * @param dataSources the cases to filter and correlate on
-     * @param theType the type of CR data to search
+     * @param theType     the type of CR data to search
      */
     InterCaseSearchResultsProcessor(Map<Long, String> dataSources, CorrelationAttributeInstance.Type theType) {
         this.correlationType = theType;
@@ -79,7 +76,7 @@
         interCaseWhereClause = getInterCaseWhereClause();
         singleInterCaseWhereClause = getSingleInterCaseWhereClause();
     }
-    
+
     private String getInterCaseWhereClause() {
         String tableName = EamDbUtil.correlationTypeToInstanceTableName(correlationType);
         StringBuilder sqlString = new StringBuilder(250);
@@ -91,6 +88,7 @@
                 .append(" GROUP BY value HAVING COUNT(DISTINCT case_id) > 1) ORDER BY value");
         return sqlString.toString();
     }
+
     private String getSingleInterCaseWhereClause() {
         String tableName = EamDbUtil.correlationTypeToInstanceTableName(correlationType);
         StringBuilder sqlString = new StringBuilder(250);
@@ -102,10 +100,11 @@
                 .append(" AND (case_id=%s OR case_id=%s) GROUP BY value HAVING COUNT(DISTINCT case_id) > 1) ORDER BY value");
         return sqlString.toString();
     }
+
     /**
      * Used in the CentralRepoCommonAttributeInstance to find common attribute
      * instances and generate nodes at the UI level.
-     * 
+     *
      * @param theType the type of CR data to search
      */
     InterCaseSearchResultsProcessor(CorrelationAttributeInstance.Type theType) {
@@ -118,11 +117,12 @@
      * Finds a single CorrelationAttribute given an id.
      *
      * @param attrbuteId Row of CorrelationAttribute to retrieve from the EamDb
+     *
      * @return CorrelationAttribute object representation of retrieved match
      */
     CorrelationAttributeInstance findSingleCorrelationAttribute(int attrbuteId) {
         try {
-            
+
             InterCaseCommonAttributeRowCallback instancetableCallback = new InterCaseCommonAttributeRowCallback();
             EamDb DbManager = EamDb.getInstance();
             DbManager.processInstanceTableWhere(correlationType, String.format("id = %s", attrbuteId), instancetableCallback);
@@ -167,7 +167,7 @@
      * md5 and case.
      *
      * @param currentCase The current TSK Case.
-     * @param singleCase The case of interest. Matches must exist in this case.
+     * @param singleCase  The case of interest. Matches must exist in this case.
      */
     Map<Integer, CommonAttributeValueList> findSingleInterCaseCommonAttributeValues(Case currentCase, CorrelationCase singleCase) {
         try {
@@ -214,7 +214,7 @@
                 }
                 //Add the final instances
                 CommonAttributeValueList value = new CommonAttributeValueList();
-                if(commonAttributeValue != null) {
+                if (commonAttributeValue != null) {
                     value.addMetadataToList(commonAttributeValue);
                     instanceCollatedCommonFiles.put(commonAttributeValue.getInstanceCount(), value);
                 }
@@ -224,10 +224,13 @@
         }
 
         /**
-         * Add a resultId to the list of matches for a given corValue, which counts to number of
-         * instances of that match, determining which InstanceCountNode the match will be added to.
+         * Add a resultId to the list of matches for a given corValue, which
+         * counts to number of instances of that match, determining which
+         * InstanceCountNode the match will be added to.
+         *
          * @param corValue the value which matches
-         * @param resultId the CorrelationAttributeInstance id to be retrieved later.
+         * @param resultId the CorrelationAttributeInstance id to be retrieved
+         *                 later.
          */
         private void countAndAddCommonAttributes(String corValue, int resultId) {
             if (commonAttributeValue == null) {
@@ -274,15 +277,8 @@
                 while (resultSet.next()) {
                     CorrelationCase correlationCase = DbManager.getCaseById(InstanceTableCallback.getCaseId(resultSet));
                     CorrelationDataSource dataSource = DbManager.getDataSourceById(correlationCase, InstanceTableCallback.getDataSourceId(resultSet));
-<<<<<<< HEAD
-                    correlationAttributeInstance = DbManager.getCorrelationAttributeInstance(correlationType,
-                            correlationCase,
-                            dataSource,
-                            InstanceTableCallback.getValue(resultSet),
-                            InstanceTableCallback.getFilePath(resultSet));
-=======
                     try {
-                        correlationAttributeInstance = DbManager.getCorrelationAttributeInstance(fileType,
+                        correlationAttributeInstance = DbManager.getCorrelationAttributeInstance(correlationType,
                                 correlationCase,
                                 dataSource,
                                 InstanceTableCallback.getValue(resultSet),
@@ -290,7 +286,6 @@
                     } catch (CorrelationAttributeNormalizationException ex) {
                         LOGGER.log(Level.INFO, "Unable to get CorrelationAttributeInstance.", ex); // NON-NLS
                     }
->>>>>>> 759a3a54
 
                 }
             } catch (SQLException | EamDbException ex) {
