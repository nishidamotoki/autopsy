--- conflicted
+++ resolved
@@ -74,13 +74,8 @@
     }
 
     CommonAttributeSearchResults findFiles(CorrelationCase correlationCase) throws TskCoreException, NoCurrentCaseException, SQLException, EamDbException {
-<<<<<<< HEAD
         InterCaseSearchResultsProcessor eamDbAttrInst = new InterCaseSearchResultsProcessor(this.getDataSourceIdToNameMap(), corAttrType);
-        Map<Integer, List<CommonAttributeValue>> interCaseCommonFiles = eamDbAttrInst.findSingleInterCaseCommonAttributeValues(Case.getCurrentCase(), correlationCase);
-=======
-        InterCaseSearchResultsProcessor eamDbAttrInst = new InterCaseSearchResultsProcessor(this.getDataSourceIdToNameMap());
         Map<Integer, CommonAttributeValueList> interCaseCommonFiles = eamDbAttrInst.findSingleInterCaseCommonAttributeValues(Case.getCurrentCase(), correlationCase);
->>>>>>> 8bd9f76f
 
         return new CommonAttributeSearchResults(interCaseCommonFiles, this.frequencyPercentageThreshold);
     }
