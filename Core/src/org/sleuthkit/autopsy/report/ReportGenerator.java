/*
 * Autopsy Forensic Browser
 *
 * Copyright 2013 Basis Technology Corp.
 * Contact: carrier <at> sleuthkit <dot> org
 *
 * Licensed under the Apache License, Version 2.0 (the "License");
 * you may not use this file except in compliance with the License.
 * You may obtain a copy of the License at
 *
 *     http://www.apache.org/licenses/LICENSE-2.0
 *
 * Unless required by applicable law or agreed to in writing, software
 * distributed under the License is distributed on an "AS IS" BASIS,
 * WITHOUT WARRANTIES OR CONDITIONS OF ANY KIND, either express or implied.
 * See the License for the specific language governing permissions and
 * limitations under the License.
 */
package org.sleuthkit.autopsy.report;

import java.awt.Dimension;
import java.awt.Toolkit;
import java.awt.event.ActionEvent;
import java.awt.event.ActionListener;
import java.awt.event.WindowAdapter;
import java.awt.event.WindowEvent;
import java.io.File;
import java.io.IOException;
import java.sql.ResultSet;
import java.sql.SQLException;
import java.text.DateFormat;
import java.text.SimpleDateFormat;
import java.util.ArrayList;
import java.util.Arrays;
import java.util.Collection;
import java.util.Collections;
import java.util.Date;
import java.util.HashMap;
import java.util.Iterator;
import java.util.List;
import java.util.Map;
import java.util.Map.Entry;
import java.util.HashSet;
import java.util.logging.Level;
import javax.swing.JDialog;
import javax.swing.JFrame;
import javax.swing.SwingWorker;
import org.openide.filesystems.FileUtil;
import org.sleuthkit.autopsy.casemodule.Case;
import org.sleuthkit.autopsy.coreutils.EscapeUtil;
import org.sleuthkit.autopsy.coreutils.Logger;
import org.sleuthkit.autopsy.coreutils.MessageNotifyUtil;
import org.sleuthkit.autopsy.report.ReportProgressPanel.ReportStatus;
import org.sleuthkit.datamodel.AbstractFile;
import org.sleuthkit.datamodel.BlackboardArtifact;
import org.sleuthkit.datamodel.BlackboardArtifact.ARTIFACT_TYPE;
import org.sleuthkit.datamodel.BlackboardArtifactTag;
import org.sleuthkit.datamodel.BlackboardAttribute;
import org.sleuthkit.datamodel.BlackboardAttribute.ATTRIBUTE_TYPE;
import org.sleuthkit.datamodel.ContentTag;
import org.sleuthkit.datamodel.SleuthkitCase;
import org.sleuthkit.datamodel.TskCoreException;

/**
 * Instances of this class use GeneralReportModules, TableReportModules and 
 * FileReportModules to generate a report. If desired, displayProgressPanels()
 * can be called to show report generation progress using ReportProgressPanel 
 * objects displayed using a dialog box.
 */
public class ReportGenerator {
    private static final Logger logger = Logger.getLogger(ReportGenerator.class.getName());
    
    private Case currentCase = Case.getCurrentCase();
    private SleuthkitCase skCase = currentCase.getSleuthkitCase();
    
    private Map<TableReportModule, ReportProgressPanel> tableProgress;
    private Map<GeneralReportModule, ReportProgressPanel> generalProgress;
    private Map<FileReportModule, ReportProgressPanel> fileProgress;
    
    private String reportPath;
    private ReportGenerationPanel panel = new ReportGenerationPanel();
    
    static final String REPORTS_DIR = "Reports";
        
    ReportGenerator(Map<TableReportModule, Boolean> tableModuleStates, Map<GeneralReportModule, Boolean> generalModuleStates, Map<FileReportModule, Boolean> fileListModuleStates) {
        // Create the root reports directory path of the form: <CASE DIRECTORY>/Reports/<Case name> <Timestamp>/
        DateFormat dateFormat = new SimpleDateFormat("MM-dd-yyyy-HH-mm-ss");
        Date date = new Date();
        String dateNoTime = dateFormat.format(date);
        this.reportPath = currentCase.getCaseDirectory() + File.separator + REPORTS_DIR + File.separator + currentCase.getName() + " " + dateNoTime + File.separator;
        
        // Create the root reports directory.
        try {
            FileUtil.createFolder(new File(this.reportPath));
        } catch (IOException ex) {
            logger.log(Level.SEVERE, "Failed to make report folder, may be unable to generate reports.", ex);
        }
        
        // Initialize the progress panels
        generalProgress = new HashMap<>();
        tableProgress = new HashMap<>();
        fileProgress = new HashMap<>();
        setupProgressPanels(tableModuleStates, generalModuleStates, fileListModuleStates);
    }
    
    /**
     * Create a ReportProgressPanel for each report generation module selected by the user.
     * 
     * @param tableModuleStates The enabled/disabled state of each TableReportModule
     * @param generalModuleStates The enabled/disabled state of each GeneralReportModule
     * @param fileListModuleStates The enabled/disabled state of each FileReportModule
     */
    private void setupProgressPanels(Map<TableReportModule, Boolean> tableModuleStates, Map<GeneralReportModule, Boolean> generalModuleStates, Map<FileReportModule, Boolean> fileListModuleStates) {
        if (null != tableModuleStates) {
            for (Entry<TableReportModule, Boolean> entry : tableModuleStates.entrySet()) {
                if (entry.getValue()) {
                    TableReportModule module = entry.getKey();
                    String moduleFilePath = module.getFilePath();
                    if (moduleFilePath != null) {
                        tableProgress.put(module, panel.addReport(module.getName(), reportPath + moduleFilePath));
                    }
                    else {
                        tableProgress.put(module, panel.addReport(module.getName(), null));                        
                    }
                }
            }
        }
        
        if (null != generalModuleStates) {
            for (Entry<GeneralReportModule, Boolean> entry : generalModuleStates.entrySet()) {
                if (entry.getValue()) {
                    GeneralReportModule module = entry.getKey();
                    String moduleFilePath = module.getFilePath();
                    if (moduleFilePath != null) {
                        generalProgress.put(module, panel.addReport(module.getName(), reportPath + moduleFilePath));
                    }
                    else {
                        generalProgress.put(module, panel.addReport(module.getName(), null));                        
                    }
                }
            }
        }
        
        if (null != fileListModuleStates) {
            for(Entry<FileReportModule, Boolean> entry : fileListModuleStates.entrySet()) {
                if (entry.getValue()) {
                    FileReportModule module = entry.getKey();
                    String moduleFilePath = module.getFilePath();
                    if (moduleFilePath != null) {
                        fileProgress.put(module, panel.addReport(module.getName(), reportPath + moduleFilePath));
                    }
                    else {
                        fileProgress.put(module, panel.addReport(module.getName(), null));                        
                    }
                }
            }
        }
    }
    
    /**
     * Display the progress panels to the user, and add actions to close the parent dialog.
     */
    public void displayProgressPanels() {
        final JDialog dialog = new JDialog(new JFrame(), true);
        dialog.setDefaultCloseOperation(JDialog.DO_NOTHING_ON_CLOSE);
        dialog.setTitle("Report Generation Progress...");
        dialog.add(this.panel);
        dialog.pack();
        
        panel.addCloseAction(new ActionListener() {
            @Override
            public void actionPerformed(ActionEvent e) {
                dialog.dispose();
            }
        });
        
        dialog.addWindowListener(new WindowAdapter() {
            @Override
            public void windowClosing(WindowEvent e) {
                panel.close();
            }
        });
        
        Dimension screenDimension = Toolkit.getDefaultToolkit().getScreenSize();
        int w = dialog.getSize().width;
        int h = dialog.getSize().height;

        // set the location of the popUp Window on the center of the screen
        dialog.setLocation((screenDimension.width - w) / 2, (screenDimension.height - h) / 2);
        dialog.setVisible(true);
    }
    
    /**
     * Run the GeneralReportModules using a SwingWorker.
     */
    public void generateGeneralReports() {
        GeneralReportsWorker worker = new GeneralReportsWorker();
        worker.execute();
    }
    
    /**
     * Run the TableReportModules using a SwingWorker.
     * 
     * @param artifactTypeSelections the enabled/disabled state of the artifact types to be included in the report
     * @param tagSelections the enabled/disabled state of the tag names to be included in the report
     */
    public void generateBlackboardArtifactsReports(Map<ARTIFACT_TYPE, Boolean> artifactTypeSelections, Map<String, Boolean> tagNameSelections) {
        if (!tableProgress.isEmpty() && null != artifactTypeSelections) {
            TableReportsWorker worker = new TableReportsWorker(artifactTypeSelections, tagNameSelections);
            worker.execute();
        }
    }
    
    /**
     * Run the FileReportModules using a SwingWorker.
     * 
     * @param enabledInfo the Information that should be included about each file
     * in the report.
     */
    public void generateFileListReports(Map<FileReportDataTypes, Boolean> enabledInfo) {
        if (!fileProgress.isEmpty() && null != enabledInfo) {
            List<FileReportDataTypes> enabled = new ArrayList<>();
            for (Entry<FileReportDataTypes, Boolean> e : enabledInfo.entrySet()) {
                if(e.getValue()) {
                    enabled.add(e.getKey());
                }
            }
            FileReportsWorker worker = new FileReportsWorker(enabled);
            worker.execute();
        }
    }
    
    /**
     * SwingWorker to run GeneralReportModules.
     */
    private class GeneralReportsWorker extends SwingWorker<Integer, Integer> {

        @Override
        protected Integer doInBackground() throws Exception {
            for (Entry<GeneralReportModule, ReportProgressPanel> entry : generalProgress.entrySet()) {
                GeneralReportModule module = entry.getKey();
                if (generalProgress.get(module).getStatus() != ReportStatus.CANCELED) {
                    module.generateReport(reportPath, generalProgress.get(module));
                }
            }
            return 0;
        }
        
    }
    
    /**
     * SwingWorker to run FileReportModules.
     */
    private class FileReportsWorker extends SwingWorker<Integer, Integer> {
        private List<FileReportDataTypes> enabledInfo = Arrays.asList(FileReportDataTypes.values());
        private List<FileReportModule> fileModules = new ArrayList<>();
        
        FileReportsWorker(List<FileReportDataTypes> enabled) {
            enabledInfo = enabled;
            for (Entry<FileReportModule, ReportProgressPanel> entry : fileProgress.entrySet()) {
                fileModules.add(entry.getKey());
            }
        }
        
        @Override
        protected Integer doInBackground() throws Exception {
            for (FileReportModule module : fileModules) {
                ReportProgressPanel progress = fileProgress.get(module);
                if (progress.getStatus() != ReportStatus.CANCELED) {
                    progress.start();
                    progress.updateStatusLabel("Querying database...");
                }
            }
            
            List<AbstractFile> files = getFiles();
            int numFiles = files.size();
            for (FileReportModule module : fileModules) {
                module.startReport(reportPath);
                module.startTable(enabledInfo);
                fileProgress.get(module).setIndeterminate(false);
                fileProgress.get(module).setMaximumProgress(numFiles);
            }
            
            int i = 0;
            // Add files to report.
            for (AbstractFile file : files) {
                // Check to see if any reports have been cancelled.
                if (fileModules.isEmpty()) {
                    break;
                }
                // Remove cancelled reports, add files to report otherwise.
                Iterator<FileReportModule> iter = fileModules.iterator();
                while (iter.hasNext()) {
                    FileReportModule module = iter.next();
                    ReportProgressPanel progress = fileProgress.get(module);
                    if (progress.getStatus() == ReportStatus.CANCELED) {
                        iter.remove();
                    } else {
                        module.addRow(file, enabledInfo);
                        progress.increment();
                    }
                    
                    if ((i % 100) == 0) {
                        progress.updateStatusLabel("Now processing " + file.getName());
                    }
                }
                i++;
            }
            
            for (FileReportModule module : fileModules) {
                module.endTable();
                module.endReport();
                fileProgress.get(module).complete();
            }
            
            return 0;
        }
        
        /**
         * Get all files in the image.
         * @return 
         */
        private List<AbstractFile> getFiles() {
            List<AbstractFile> absFiles;
            try {
                SleuthkitCase skCase = Case.getCurrentCase().getSleuthkitCase();
                absFiles = skCase.findAllFilesWhere("NOT meta_type = 2");
                return absFiles;
            } catch (TskCoreException ex) {
                // TODO
                return Collections.EMPTY_LIST;
            }
        }
    }
    
    /**
     * SwingWorker to run TableReportModules to report on blackboard artifacts, 
     * content tags, and blackboard artifact tags.
     */
    private class TableReportsWorker extends SwingWorker<Integer, Integer> {
        private List<TableReportModule> tableModules  = new ArrayList<>();
        private List<ARTIFACT_TYPE> artifactTypes  = new ArrayList<>();
        private HashSet<String> tagNamesFilter = new HashSet<>();
        
        TableReportsWorker(Map<ARTIFACT_TYPE, Boolean> artifactTypeSelections, Map<String, Boolean> tagNameSelections) {
            // Get the report modules selected by the user.
            for (Entry<TableReportModule, ReportProgressPanel> entry : tableProgress.entrySet()) {
                tableModules.add(entry.getKey());
            }
            
            // Get the artifact types selected by the user.
            for (Entry<ARTIFACT_TYPE, Boolean> entry : artifactTypeSelections.entrySet()) {
                if (entry.getValue()) {
                    artifactTypes.add(entry.getKey());
                }
            }
            
            // Get the tag names selected by the user and make a tag names filter.
            if (null != tagNameSelections) {
                for (Entry<String, Boolean> entry : tagNameSelections.entrySet()) {
                    if (entry.getValue() == true) {
                        tagNamesFilter.add(entry.getKey());
                    }
                }
            }
        }

        @Override
        protected Integer doInBackground() throws Exception {
            // Start the progress indicators for each active TableReportModule.
            for (TableReportModule module : tableModules) {
                ReportProgressPanel progress = tableProgress.get(module);
                if (progress.getStatus() != ReportStatus.CANCELED) {
                    module.startReport(reportPath);
                    progress.start();
                    progress.setIndeterminate(false);
                    progress.setMaximumProgress(ARTIFACT_TYPE.values().length + 2); // +2 for content and blackboard artifact tags
                }
            }
                        
            makeBlackboardArtifactTables();
            makeContentTagsTables();
            makeBlackboardArtifactTagsTables();
<<<<<<< HEAD
            
            for (TableReportModule module : tableModules) {
                tableProgress.get(module).complete();
                module.endReport();
            }
            
=======
            
            for (TableReportModule module : tableModules) {
                tableProgress.get(module).complete();
                module.endReport();
            }
            
>>>>>>> c842c111
            return 0;
        }
        
        private void makeBlackboardArtifactTables() {
            // Make a comment string describing the tag names filter in effect. 
            StringBuilder comment = new StringBuilder();
            if (!tagNamesFilter.isEmpty()) {
                comment.append("This report only includes results tagged with: ");
                comment.append(makeCommaSeparatedList(tagNamesFilter));
            }            

            // Add a table to the report for every enabled blackboard artifact type.
            for (ARTIFACT_TYPE type : artifactTypes) {
                // Check for cancellaton.
                removeCancelledTableReportModules();
                if (tableModules.isEmpty()) {
                    return;
<<<<<<< HEAD
                }
                        
                // Keyword hits and hashset hit artifacts get sepcial handling.
=======
                }
                                                        
                for (TableReportModule module : tableModules) {
                    tableProgress.get(module).updateStatusLabel("Now processing " + type.getDisplayName() + "...");  
                }
                
                // Keyword hits and hashset hit artifacts get sepcial handling.                
>>>>>>> c842c111
                if (type.equals(ARTIFACT_TYPE.TSK_KEYWORD_HIT)) {
                    writeKeywordHits(tableModules, comment.toString(), tagNamesFilter);
                    continue;
                } else if (type.equals(ARTIFACT_TYPE.TSK_HASHSET_HIT)) {
                    writeHashsetHits(tableModules, comment.toString(), tagNamesFilter);
                    continue;
                }

                List<ArtifactData> unsortedArtifacts = getFilteredArtifacts(type, tagNamesFilter);
                if (unsortedArtifacts.isEmpty()) {
                    continue;
                }

                // The most efficient way to sort all the Artifacts is to add them to a List, and then
                // sort that List based off a Comparator. Adding to a TreeMap/Set/List sorts the list
                // each time an element is added, which adds unnecessary overhead if we only need it sorted once.
                Collections.sort(unsortedArtifacts);

                // Get the column headers appropriate for the artifact type.
                /* @@@ BC: Seems like a better design here would be to have a method that 
                 * takes in the artifact as an argument and returns the attributes. We then use that
                 * to make the headers and to make each row afterwards so that we don't have artifact-specific
<<<<<<< HEAD
                 * logic in both getArtifactTableCoumnHeaders and getArtifactRow()
=======
                 * logic in both getArtifactTableCoumnHeaders and ArtifactData.getRow()
>>>>>>> c842c111
                 */
                List<String> columnHeaders = getArtifactTableColumnHeaders(type.getTypeID());
                if (columnHeaders == null) {
                    // @@@ Hack to prevent system from hanging.  Better solution is to merge all attributes into a single column or analyze the artifacts to find out how many are needed.
                    MessageNotifyUtil.Notify.show("Skipping artifact type " + type + " in reports", "Unknown columns to report on", MessageNotifyUtil.MessageType.ERROR);
                    continue;
                }

                for (TableReportModule module : tableModules) {
<<<<<<< HEAD
                    tableProgress.get(module).updateStatusLabel("Now processing " + type.getDisplayName() + "...");                    
=======
>>>>>>> c842c111
                    module.startDataType(type.getDisplayName(), comment.toString());                                            
                    module.startTable(columnHeaders);                    
                }

                boolean msgSent = false;    
<<<<<<< HEAD
                for(ArtifactData artifactData : unsortedArtifacts) {                    
                    // Add the row data to all of the reports.
                    for (TableReportModule module : tableModules) {                        
                        List<String> rowData; 
                        rowData = getArtifactRow(artifactData, module);   
=======
                for(ArtifactData artifactData : unsortedArtifacts) {
                    // Add the row data to all of the reports.
                    for (TableReportModule module : tableModules) {
                        
                        // Get the row data for this type of artifact.
                        List<String> rowData = artifactData.getRow();
>>>>>>> c842c111
                        if (rowData.isEmpty()) {
                            if (msgSent == false) {
                                MessageNotifyUtil.Notify.show("Skipping artifact rows for type " + type + " in reports", "Unknown columns to report on", MessageNotifyUtil.MessageType.ERROR);
                                msgSent = true;
                            }
                            continue;
                        }

                        module.addRow(rowData);
<<<<<<< HEAD
                    }
                }

                // Finish up this data type
                for (TableReportModule module : tableModules) {
                    tableProgress.get(module).increment();
                    module.endTable();
                    module.endDataType();
                }
            }        
        }
        
        private void makeContentTagsTables() {
            // Check for cancellaton.
            removeCancelledTableReportModules();
            if (tableModules.isEmpty()) {
                return;
            }
                        
            // Get the content tags.
            List<ContentTag> tags;
            try {
                tags = Case.getCurrentCase().getServices().getTagsManager().getAllContentTags();
            }
            catch (TskCoreException ex) {
                logger.log(Level.SEVERE, "failed to get content tags", ex);
                return;
            }
                        
            // Tell the modules reporting on content tags is beginning.
            for (TableReportModule module : tableModules) {            
                // @@@ This casting is a tricky little workaround to allow the HTML report module to slip in a content hyperlink.
                // @@@ Alos Using the obsolete ARTIFACT_TYPE.TSK_TAG_FILE is also an expedient hack.
                tableProgress.get(module).updateStatusLabel("Now processing " + ARTIFACT_TYPE.TSK_TAG_FILE.getDisplayName() + "...");                                
                ArrayList<String> columnHeaders = new ArrayList<>(Arrays.asList("File", "Tag", "Comment"));                
                StringBuilder comment = new StringBuilder();
                if (!tagNamesFilter.isEmpty()) {
                    comment.append("This report only includes file tagged with: ");
                    comment.append(makeCommaSeparatedList(tagNamesFilter));
                }            
                if (module instanceof ReportHTML) {
                    ReportHTML htmlReportModule = (ReportHTML)module;
                    htmlReportModule.startDataType(ARTIFACT_TYPE.TSK_TAG_FILE.getDisplayName(), comment.toString());                        
                    htmlReportModule.startContentTagsTable(columnHeaders); 
                }
                else {
                    module.startDataType(ARTIFACT_TYPE.TSK_TAG_FILE.getDisplayName(), comment.toString());                        
                    module.startTable(columnHeaders);
                }                
            }
                        
            // Give the modules the rows for the content tags. 
            for (ContentTag tag : tags) {
                if (passesTagNamesFilter(tag.getName().getDisplayName())) {                                                               
                    ArrayList<String> rowData = new ArrayList<>(Arrays.asList(tag.getContent().getName(), tag.getName().getDisplayName(), tag.getComment()));
                    for (TableReportModule module : tableModules) {                                                                                       
                        // @@@ This casting is a tricky little workaround to allow the HTML report module to slip in a content hyperlink.
                        if (module instanceof ReportHTML) {
                            ReportHTML htmlReportModule = (ReportHTML)module;
                            htmlReportModule.addRowWithTaggedContentHyperlink(rowData, tag); 
                        }
                        else {      
                            module.addRow(rowData);
                        }                        
=======
>>>>>>> c842c111
                    }
                }
            }                
                
<<<<<<< HEAD
            // The the modules content tags reporting is ended.
            for (TableReportModule module : tableModules) {
                tableProgress.get(module).increment();
                module.endTable();
                module.endDataType();
            }            
        }
        
        private void makeBlackboardArtifactTagsTables() {
=======
                // Finish up this data type
                for (TableReportModule module : tableModules) {
                    tableProgress.get(module).increment();
                    module.endTable();
                    module.endDataType();
                }
            }        
        }
        
        private void makeContentTagsTables() {
>>>>>>> c842c111
            // Check for cancellaton.
            removeCancelledTableReportModules();
            if (tableModules.isEmpty()) {
                return;
            }
                        
<<<<<<< HEAD
            List<BlackboardArtifactTag> tags;
            try {
                tags = Case.getCurrentCase().getServices().getTagsManager().getAllBlackboardArtifactTags();
            }
            catch (TskCoreException ex) {
                logger.log(Level.SEVERE, "failed to get blackboard artifact tags", ex);
                return;
            }

            // Tell the modules reporting on blackboard artifact tags data type is beginning.
            // @@@ Using the obsolete ARTIFACT_TYPE.TSK_TAG_ARTIFACT is an expedient hack.
            for (TableReportModule module : tableModules) {
                tableProgress.get(module).updateStatusLabel("Now processing " + ARTIFACT_TYPE.TSK_TAG_ARTIFACT.getDisplayName() + "...");                                
                StringBuilder comment = new StringBuilder();
                if (!tagNamesFilter.isEmpty()) {
                    comment.append("This report only includes results tagged with: ");
                    comment.append(makeCommaSeparatedList(tagNamesFilter));
                }                        
                module.startDataType(ARTIFACT_TYPE.TSK_TAG_ARTIFACT.getDisplayName(), comment.toString());                        
                module.startTable(new ArrayList<>(Arrays.asList("Result Type", "Tag", "Comment", "Source File")));
            }
                        
=======
            // Get the content tags.
            List<ContentTag> tags;
            try {
                tags = Case.getCurrentCase().getServices().getTagsManager().getAllContentTags();
            }
            catch (TskCoreException ex) {
                logger.log(Level.SEVERE, "failed to get content tags", ex);
                return;
            }
                        
            // Tell the modules reporting on content tags is beginning.
            for (TableReportModule module : tableModules) {            
                // @@@ This casting is a tricky little workaround to allow the HTML report module to slip in a content hyperlink.
                // @@@ Alos Using the obsolete ARTIFACT_TYPE.TSK_TAG_FILE is also an expedient hack.
                tableProgress.get(module).updateStatusLabel("Now processing " + ARTIFACT_TYPE.TSK_TAG_FILE.getDisplayName() + "...");                                
                ArrayList<String> columnHeaders = new ArrayList<>(Arrays.asList("File", "Tag", "Comment"));                
                StringBuilder comment = new StringBuilder();
                if (!tagNamesFilter.isEmpty()) {
                    comment.append("This report only includes file tagged with: ");
                    comment.append(makeCommaSeparatedList(tagNamesFilter));
                }            
                if (module instanceof ReportHTML) {
                    ReportHTML htmlReportModule = (ReportHTML)module;
                    htmlReportModule.startDataType(ARTIFACT_TYPE.TSK_TAG_FILE.getDisplayName(), comment.toString());                        
                    htmlReportModule.startContentTagsTable(columnHeaders); 
                }
                else {
                    module.startDataType(ARTIFACT_TYPE.TSK_TAG_FILE.getDisplayName(), comment.toString());                        
                    module.startTable(columnHeaders);
                }                
            }
                        
            // Give the modules the rows for the content tags. 
            for (ContentTag tag : tags) {
                if (passesTagNamesFilter(tag.getName().getDisplayName())) {                                                               
                    ArrayList<String> rowData = new ArrayList<>(Arrays.asList(tag.getContent().getName(), tag.getName().getDisplayName(), tag.getComment()));
                    for (TableReportModule module : tableModules) {                                                                                       
                        // @@@ This casting is a tricky little workaround to allow the HTML report module to slip in a content hyperlink.
                        if (module instanceof ReportHTML) {
                            ReportHTML htmlReportModule = (ReportHTML)module;
                            htmlReportModule.addRowWithTaggedContentHyperlink(rowData, tag); 
                        }
                        else {      
                            module.addRow(rowData);
                        }                        
                    }
                }
            }                
                
            // The the modules content tags reporting is ended.
            for (TableReportModule module : tableModules) {
                tableProgress.get(module).increment();
                module.endTable();
                module.endDataType();
            }            
        }
        
        private void makeBlackboardArtifactTagsTables() {
            // Check for cancellaton.
            removeCancelledTableReportModules();
            if (tableModules.isEmpty()) {
                return;
            }
                        
            List<BlackboardArtifactTag> tags;
            try {
                tags = Case.getCurrentCase().getServices().getTagsManager().getAllBlackboardArtifactTags();
            }
            catch (TskCoreException ex) {
                logger.log(Level.SEVERE, "failed to get blackboard artifact tags", ex);
                return;
            }

            // Tell the modules reporting on blackboard artifact tags data type is beginning.
            // @@@ Using the obsolete ARTIFACT_TYPE.TSK_TAG_ARTIFACT is an expedient hack.
            for (TableReportModule module : tableModules) {
                tableProgress.get(module).updateStatusLabel("Now processing " + ARTIFACT_TYPE.TSK_TAG_ARTIFACT.getDisplayName() + "...");                                
                StringBuilder comment = new StringBuilder();
                if (!tagNamesFilter.isEmpty()) {
                    comment.append("This report only includes results tagged with: ");
                    comment.append(makeCommaSeparatedList(tagNamesFilter));
                }                        
                module.startDataType(ARTIFACT_TYPE.TSK_TAG_ARTIFACT.getDisplayName(), comment.toString());                        
                module.startTable(new ArrayList<>(Arrays.asList("Result Type", "Tag", "Comment", "Source File")));
            }
                        
>>>>>>> c842c111
            // Give the modules the rows for the content tags. 
            for (BlackboardArtifactTag tag : tags) {
                if (passesTagNamesFilter(tag.getName().getDisplayName())) {                               
                    for (TableReportModule module : tableModules) {
                        module.addRow(new ArrayList<>(Arrays.asList(tag.getArtifact().getArtifactTypeName(), tag.getName().getDisplayName(), tag.getComment(), tag.getContent().getName()))); 
                    }
                }
            }                

            // The the modules blackboard artifact tags reporting is ended.
            for (TableReportModule module : tableModules) {
                tableProgress.get(module).increment();
                module.endTable();
                module.endDataType();
            }            
        }     
        
        boolean passesTagNamesFilter(String tagName) {
            return tagNamesFilter.isEmpty() || tagNamesFilter.contains(tagName);
        }
        
        void removeCancelledTableReportModules() {
            Iterator<TableReportModule> iter = tableModules.iterator();
            while (iter.hasNext()) {
                TableReportModule module = iter.next();
                if (tableProgress.get(module).getStatus() == ReportStatus.CANCELED) {
                    iter.remove();
                }
            }            
        }        
    }
        
    /// @@@ Should move the methods specific to TableReportsWorker into that scope.
    private Boolean failsTagFilter(HashSet<String> tagNames, HashSet<String> tagsNamesFilter) 
    {
        if (null == tagsNamesFilter || tagsNamesFilter.isEmpty()) {
            return false;
        }

        HashSet<String> filteredTagNames = new HashSet<>(tagNames);
        filteredTagNames.retainAll(tagsNamesFilter);
        return filteredTagNames.isEmpty();
    }
    
    /**
     * Get a List of the artifacts and data of the given type that pass the given Tag Filter.
     * 
     * @param type The artifact type to get
     * @param tagNamesFilter The tag names that should be included.
     * @return a list of the filtered tags.
     */
    private List<ArtifactData> getFilteredArtifacts(ARTIFACT_TYPE type, HashSet<String> tagNamesFilter) {
        List<ArtifactData> artifacts = new ArrayList<>();
        try {
             for (BlackboardArtifact artifact : skCase.getBlackboardArtifacts(type)) {
                 List<BlackboardArtifactTag> tags = Case.getCurrentCase().getServices().getTagsManager().getBlackboardArtifactTagsByArtifact(artifact);
                 HashSet<String> uniqueTagNames = new HashSet<>();
                 for (BlackboardArtifactTag tag : tags) {
                     uniqueTagNames.add(tag.getName().getDisplayName());
                 }
                 if(failsTagFilter(uniqueTagNames, tagNamesFilter)) {
                     continue;
                 }
                 try {
                     artifacts.add(new ArtifactData(artifact, skCase.getBlackboardAttributes(artifact), uniqueTagNames));
                 } catch (TskCoreException ex) {
                     logger.log(Level.SEVERE, "Failed to get Blackboard Attributes when generating report.", ex);
                 }
             }
         } 
         catch (TskCoreException ex) {
             logger.log(Level.SEVERE, "Failed to get Blackboard Artifacts when generating report.", ex);
         }
        return artifacts;
    }
            
    /**
     * Write the keyword hits to the provided TableReportModules.
     * @param tableModules modules to report on
     */
    @SuppressWarnings("deprecation")
    private void writeKeywordHits(List<TableReportModule> tableModules, String comment, HashSet<String> tagNamesFilter) {
        ResultSet listsRs = null;
        try {
            // Query for keyword lists
            listsRs = skCase.runQuery("SELECT att.value_text AS list " +
                                                "FROM blackboard_attributes AS att, blackboard_artifacts AS art " +
                                                "WHERE att.attribute_type_id = " + ATTRIBUTE_TYPE.TSK_SET_NAME.getTypeID() + " " +
                                                    "AND art.artifact_type_id = " + ARTIFACT_TYPE.TSK_KEYWORD_HIT.getTypeID() + " " +
                                                    "AND att.artifact_id = art.artifact_id " + 
                                                "GROUP BY list");
            List<String> lists = new ArrayList<>();
            while(listsRs.next()) {
                String list = listsRs.getString("list");
                if(list.isEmpty()) {
                    list = "User Searches";
                }
                lists.add(list);
            }
            
            // Make keyword data type and give them set index
            for (TableReportModule module : tableModules) {
                module.startDataType(ARTIFACT_TYPE.TSK_KEYWORD_HIT.getDisplayName(), comment);
                module.addSetIndex(lists);
                tableProgress.get(module).updateStatusLabel("Now processing "
                        + ARTIFACT_TYPE.TSK_KEYWORD_HIT.getDisplayName() + "...");
            }
        }
        catch (SQLException ex) {
            logger.log(Level.SEVERE, "Failed to query keyword lists.", ex);
        } finally {
            if (listsRs != null) {
                try {
                    skCase.closeRunQuery(listsRs);
                } catch (SQLException ex) {
                }
            }
        }
        
        ResultSet rs = null;
        try {
            // Query for keywords
            rs = skCase.runQuery("SELECT art.artifact_id, art.obj_id, att1.value_text AS keyword, att2.value_text AS preview, att3.value_text AS list, f.name AS name " +
                                           "FROM blackboard_artifacts AS art, blackboard_attributes AS att1, blackboard_attributes AS att2, blackboard_attributes AS att3, tsk_files AS f " +
                                           "WHERE (att1.artifact_id = art.artifact_id) " +
                                                 "AND (att2.artifact_id = art.artifact_id) " + 
                                                 "AND (att3.artifact_id = art.artifact_id) " + 
                                                 "AND (f.obj_id = art.obj_id) " +
                                                 "AND (att1.attribute_type_id = " + ATTRIBUTE_TYPE.TSK_KEYWORD.getTypeID() + ") " +
                                                 "AND (att2.attribute_type_id = " + ATTRIBUTE_TYPE.TSK_KEYWORD_PREVIEW.getTypeID() + ") " +
                                                 "AND (att3.attribute_type_id = " + ATTRIBUTE_TYPE.TSK_SET_NAME.getTypeID() + ") " +
                                                 "AND (art.artifact_type_id = " + ARTIFACT_TYPE.TSK_KEYWORD_HIT.getTypeID() + ") " +
                                           "ORDER BY list, keyword, name");
            String currentKeyword = "";
            String currentList = "";
            while (rs.next()) {
                // Check to see if all the TableReportModules have been canceled
                if (tableModules.isEmpty()) {
                    break;
                }
                Iterator<TableReportModule> iter = tableModules.iterator();
                while (iter.hasNext()) {
                    TableReportModule module = iter.next();
                    if (tableProgress.get(module).getStatus() == ReportStatus.CANCELED) {
                        iter.remove();
                    }
                }
 
               // Get any tags that associated with this artifact and apply the tag filter.
               HashSet<String> uniqueTagNames = new HashSet<>();
               ResultSet tagNameRows = skCase.runQuery("SELECT display_name FROM tag_names WHERE artifact_id = " + rs.getLong("artifact_id"));
               while (tagNameRows.next()) {
                   uniqueTagNames.add(tagNameRows.getString("display_name"));
               }
               if(failsTagFilter(uniqueTagNames, tagNamesFilter)) {
                   continue;
               }                    
               String tagsList = makeCommaSeparatedList(uniqueTagNames);
                                                        
                Long objId = rs.getLong("obj_id");
                String keyword = rs.getString("keyword");
                String preview = rs.getString("preview");
                String list = rs.getString("list");
                String uniquePath = "";

                 try {
                    uniquePath = skCase.getAbstractFileById(objId).getUniquePath();
                } catch (TskCoreException ex) {
                    logger.log(Level.WARNING, "Failed to get Abstract File by ID.", ex);
                }

                // If the lists aren't the same, we've started a new list
                if((!list.equals(currentList) && !list.isEmpty()) || (list.isEmpty() && !currentList.equals("User Searches"))) {
                    if(!currentList.isEmpty()) {
                        for (TableReportModule module : tableModules) {
                            module.endTable();
                            module.endSet();
                        }
                    }
                    currentList = list.isEmpty() ? "User Searches" : list;
                    currentKeyword = ""; // reset the current keyword because it's a new list
                    for (TableReportModule module : tableModules) {
                        module.startSet(currentList);
                        tableProgress.get(module).updateStatusLabel("Now processing "
                                + ARTIFACT_TYPE.TSK_KEYWORD_HIT.getDisplayName()
                                + " (" + currentList + ")...");
                    }
                }
                if (!keyword.equals(currentKeyword)) {
                    if(!currentKeyword.equals("")) {
                        for (TableReportModule module : tableModules) {
                            module.endTable();
                        }
                    }
                    currentKeyword = keyword;
                    for (TableReportModule module : tableModules) {
                        module.addSetElement(currentKeyword);
                        module.startTable(getArtifactTableColumnHeaders(ARTIFACT_TYPE.TSK_KEYWORD_HIT.getTypeID()));
                    }
                }
                
                String previewreplace = EscapeUtil.escapeHtml(preview);
                for (TableReportModule module : tableModules) {
                    module.addRow(Arrays.asList(new String[] {previewreplace.replaceAll("<!", ""), uniquePath, tagsList}));
                }
            }
            
            // Finish the current data type
            for (TableReportModule module : tableModules) {
                tableProgress.get(module).increment();
                module.endDataType();
            }
        } catch (SQLException ex) {
            logger.log(Level.SEVERE, "Failed to query keywords.", ex);
        } finally {
            if (rs != null) {
                try {
                    skCase.closeRunQuery(rs);
                } catch (SQLException ex) {
                }
            }
        }
    }
    
    /**
     * Write the hash set hits to the provided TableReportModules.
     * @param tableModules modules to report on
     */
    @SuppressWarnings("deprecation")
    private void writeHashsetHits(List<TableReportModule> tableModules,  String comment, HashSet<String> tagNamesFilter) {
        ResultSet listsRs = null;
        try {
            // Query for hashsets
            listsRs = skCase.runQuery("SELECT att.value_text AS list " +
                                                "FROM blackboard_attributes AS att, blackboard_artifacts AS art " +
                                                "WHERE att.attribute_type_id = " + ATTRIBUTE_TYPE.TSK_SET_NAME.getTypeID() + " " +
                                                    "AND art.artifact_type_id = " + ARTIFACT_TYPE.TSK_HASHSET_HIT.getTypeID() + " " +
                                                    "AND att.artifact_id = art.artifact_id " + 
                                                "GROUP BY list");
            List<String> lists = new ArrayList<>();
            while(listsRs.next()) {
                lists.add(listsRs.getString("list"));
            }
            
            for (TableReportModule module : tableModules) {
                module.startDataType(ARTIFACT_TYPE.TSK_HASHSET_HIT.getDisplayName(), comment);
                module.addSetIndex(lists);
                tableProgress.get(module).updateStatusLabel("Now processing "
                        + ARTIFACT_TYPE.TSK_HASHSET_HIT.getDisplayName() + "...");
            }
        } catch (SQLException ex) {        
            logger.log(Level.SEVERE, "Failed to query hashset lists.", ex);
        } finally {
            if (listsRs != null) {
                try {
                    skCase.closeRunQuery(listsRs);
                } catch (SQLException ex) {
                }
            }
        }
        
        ResultSet rs = null;
        try {
            // Query for hashset hits
            rs = skCase.runQuery("SELECT art.artifact_id, art.obj_id, att.value_text AS setname, f.name AS name, f.size AS size " +
                                           "FROM blackboard_artifacts AS art, blackboard_attributes AS att, tsk_files AS f " +
                                           "WHERE (att.artifact_id = art.artifact_id) " +
                                                 "AND (f.obj_id = art.obj_id) " +
                                                 "AND (att.attribute_type_id = " + ATTRIBUTE_TYPE.TSK_SET_NAME.getTypeID() + ") " +
                                                 "AND (art.artifact_type_id = " + ARTIFACT_TYPE.TSK_HASHSET_HIT.getTypeID() + ") " +
                                           "ORDER BY setname, name, size");
            String currentSet = "";
            while (rs.next()) {
                // Check to see if all the TableReportModules have been canceled
                if (tableModules.isEmpty()) {
                    break;
                }
                Iterator<TableReportModule> iter = tableModules.iterator();
                while (iter.hasNext()) {
                    TableReportModule module = iter.next();
                    if (tableProgress.get(module).getStatus() == ReportStatus.CANCELED) {
                        iter.remove();
                    }
                }
                
                // Get any tags that associated with this artifact and apply the tag filter.
                HashSet<String> uniqueTagNames = new HashSet<>();
                ResultSet tagNameRows = skCase.runQuery("SELECT display_name FROM tag_names WHERE artifact_id = " + rs.getLong("artifact_id"));
                while (tagNameRows.next()) {
                    uniqueTagNames.add(tagNameRows.getString("display_name"));
                }
                if(failsTagFilter(uniqueTagNames, tagNamesFilter)) {
                    continue;
                }                    
                String tagsList = makeCommaSeparatedList(uniqueTagNames);
                                                                        
                Long objId = rs.getLong("obj_id");
                String set = rs.getString("setname");
                String size = rs.getString("size");
                String uniquePath = "";
                
                try {
                    uniquePath = skCase.getAbstractFileById(objId).getUniquePath();
                } catch (TskCoreException ex) {
                    logger.log(Level.WARNING, "Failed to get Abstract File from ID.", ex);
                }

                // If the sets aren't the same, we've started a new set
                if(!set.equals(currentSet)) {
                    if(!currentSet.isEmpty()) {
                        for (TableReportModule module : tableModules) {
                            module.endTable();
                            module.endSet();
                        }
                    }
                    currentSet = set;
                    for (TableReportModule module : tableModules) {
                        module.startSet(currentSet);
                        module.startTable(getArtifactTableColumnHeaders(ARTIFACT_TYPE.TSK_HASHSET_HIT.getTypeID()));
                        tableProgress.get(module).updateStatusLabel("Now processing "
                                + ARTIFACT_TYPE.TSK_HASHSET_HIT.getDisplayName()
                                + " (" + currentSet + ")...");
                    }
                }
                
                // Add a row for this hit to every module
                for (TableReportModule module : tableModules) {
                    module.addRow(Arrays.asList(new String[] {uniquePath, size, tagsList}));
                }
            }
            
            // Finish the current data type
            for (TableReportModule module : tableModules) {
                tableProgress.get(module).increment();
                module.endDataType();
            }
        } catch (SQLException ex) {
            logger.log(Level.SEVERE, "Failed to query hashsets hits.", ex);
        } finally {
            if (rs != null) {
                try {
                    skCase.closeRunQuery(rs);
                } catch (SQLException ex) {
                }
            }
        }
    }
        
    /**
     * For a given artifact type ID, return the list of the row titles we're reporting on.
     * 
     * @param artifactTypeId artifact type ID
     * @return List<String> row titles
     */
    private List<String> getArtifactTableColumnHeaders(int artifactTypeId) {
        ArrayList<String> columnHeaders;

        BlackboardArtifact.ARTIFACT_TYPE type = BlackboardArtifact.ARTIFACT_TYPE.fromID(artifactTypeId);        
        switch (type) {
            case TSK_WEB_BOOKMARK:
                columnHeaders = new ArrayList<>(Arrays.asList(new String[] {"URL", "Title", "Date Created", "Program", "Source File"}));
                break;
            case TSK_WEB_COOKIE: 
                columnHeaders = new ArrayList<>(Arrays.asList(new String[] {"URL", "Date/Time", "Name", "Value", "Program", "Source File"}));
                break;
            case TSK_WEB_HISTORY: 
                columnHeaders = new ArrayList<>(Arrays.asList(new String[] {"URL", "Date Accessed", "Referrer", "Title", "Program", "Source File"}));
                break;
            case TSK_WEB_DOWNLOAD: 
                columnHeaders = new ArrayList<>(Arrays.asList(new String[] {"Destination", "Source URL", "Date Accessed", "Program", "Source File"}));
                break;
            case TSK_RECENT_OBJECT: 
                columnHeaders = new ArrayList<>(Arrays.asList(new String[] {"Path", "Date/Time", "Source File"}));
                break;
            case TSK_INSTALLED_PROG: 
                columnHeaders = new ArrayList<>(Arrays.asList(new String[] {"Program Name", "Install Date/Time", "Source File"}));
                break;
            case TSK_KEYWORD_HIT: 
                columnHeaders = new ArrayList<>(Arrays.asList(new String[] {"Preview", "Source File"}));
                break;
            case TSK_HASHSET_HIT: 
                columnHeaders = new ArrayList<>(Arrays.asList(new String[] {"File", "Size"}));
                break;
            case TSK_DEVICE_ATTACHED: 
                columnHeaders = new ArrayList<>(Arrays.asList(new String[] {"Name", "Device ID", "Date/Time", "Source File"}));
                break;
            case TSK_WEB_SEARCH_QUERY: 
                columnHeaders = new ArrayList<>(Arrays.asList(new String[] {"Text", "Domain", "Date Accessed", "Program Name", "Source File"}));
                break;
            case TSK_METADATA_EXIF: 
                columnHeaders = new ArrayList<>(Arrays.asList(new String[] {"Date Taken", "Device Manufacturer", "Device Model", "Latitude", "Longitude", "Source File"}));
                break;
            case TSK_CONTACT: 
                columnHeaders = new ArrayList<>(Arrays.asList(new String[] {"Person Name", "Phone Number", "Phone Number (Home)", "Phone Number (Office)", "Phone Number (Mobile)", "Email", "Source File"  }));
                break;
            case TSK_MESSAGE: 
                columnHeaders = new ArrayList<>(Arrays.asList(new String[] {"Message Type", "Direction", "Date/Time",  "From Phone Number", "From Email", "To Phone Number", "To Email", "Subject", "Text", "Source File"  }));
                break;
            case TSK_CALLLOG:
                columnHeaders = new ArrayList<>(Arrays.asList(new String[] {"Person Name", "Phone Number", "Date/Time", "Direction", "Source File"  }));
                break;
            case TSK_CALENDAR_ENTRY:
                columnHeaders = new ArrayList<>(Arrays.asList(new String[] {"Calendar Entry Type", "Description", "Start Date/Time", "End Date/Time", "Location", "Source File"  }));
                break;
            case TSK_SPEED_DIAL_ENTRY:
                columnHeaders = new ArrayList<>(Arrays.asList(new String[] {"Short Cut", "Person Name", "Phone Number",  "Source File"  }));
                break;
            case TSK_BLUETOOTH_PAIRING:
                columnHeaders = new ArrayList<>(Arrays.asList(new String[] {"Device Name", "Device Address", "Date/Time",  "Source File"  }));
                break;
            case TSK_GPS_TRACKPOINT:
                 columnHeaders = new ArrayList<>(Arrays.asList(new String[] {"Latitude", "Longitude", "Altitude",  "Name", "Location Address", "Date/Time", "Source File"  }));
                break;
            case TSK_GPS_BOOKMARK:
                 columnHeaders = new ArrayList<>(Arrays.asList(new String[] {"Latitude", "Longitude", "Altitude",  "Name", "Location Address", "Date/Time", "Source File"  }));
                break;
            case TSK_GPS_LAST_KNOWN_LOCATION:
                 columnHeaders = new ArrayList<>(Arrays.asList(new String[] {"Latitude", "Longitude", "Altitude",  "Name", "Location Address", "Date/Time", "Source File"  }));
                break;
            case TSK_GPS_SEARCH:
                 columnHeaders = new ArrayList<>(Arrays.asList(new String[] {"Latitude", "Longitude", "Altitude",  "Name", "Location Address", "Date/Time", "Source File"  }));
                break;
            case TSK_SERVICE_ACCOUNT:
                 columnHeaders = new ArrayList<>(Arrays.asList(new String[] {"Category", "User ID", "Password",  "Person Name", "App Name", "URL", "App Path", "Description", "ReplyTo Address", "Mail Server", "Source File" }));
                break;
            case TSK_TOOL_OUTPUT: 
                columnHeaders = new ArrayList<>(Arrays.asList(new String[] {"Program Name", "Text", "Source File"}));
                break;
            default:
                return null;
        }
        columnHeaders.add("Tags");
        
        return columnHeaders;
    }
    
    /**
     * Map all BlackboardAttributes' values in a list of BlackboardAttributes to each attribute's attribute
     * type ID, using module's dateToString method for date/time conversions if a module is supplied.
     * 
     * @param attList list of BlackboardAttributes to be mapped
     * @param module the TableReportModule the mapping is for
     * @return Map<Integer, String> of the BlackboardAttributes mapped to their attribute type ID
     */
    public Map<Integer, String> getMappedAttributes(List<BlackboardAttribute> attList, TableReportModule... module) {
        Map<Integer, String> attributes = new HashMap<>();
        int size = ATTRIBUTE_TYPE.values().length;
        for (int n = 0; n <= size; n++) {
            attributes.put(n, "");
        }
        for (BlackboardAttribute tempatt : attList) {
            String value = "";
            Integer type = tempatt.getAttributeTypeID();
            if (type.equals(ATTRIBUTE_TYPE.TSK_DATETIME.getTypeID()) || 
                type.equals(ATTRIBUTE_TYPE.TSK_DATETIME_ACCESSED.getTypeID()) ||
                type.equals(ATTRIBUTE_TYPE.TSK_DATETIME_CREATED.getTypeID()) ||
                type.equals(ATTRIBUTE_TYPE.TSK_DATETIME_MODIFIED.getTypeID()) ||
                type.equals(ATTRIBUTE_TYPE.TSK_DATETIME_SENT.getTypeID()) ||
                type.equals(ATTRIBUTE_TYPE.TSK_DATETIME_RCVD.getTypeID()) ||
                type.equals(ATTRIBUTE_TYPE.TSK_DATETIME_START.getTypeID()) ||
                type.equals(ATTRIBUTE_TYPE.TSK_DATETIME_END.getTypeID())
                    ) {
                if (module.length > 0) {
                    value = module[0].dateToString(tempatt.getValueLong());
                } else {
                    SimpleDateFormat sdf = new java.text.SimpleDateFormat("yyyy/MM/dd HH:mm:ss");
                    value = sdf.format(new java.util.Date((tempatt.getValueLong() * 1000)));
                }
            } else if(type.equals(ATTRIBUTE_TYPE.TSK_GEO_LATITUDE.getTypeID()) ||
                    type.equals(ATTRIBUTE_TYPE.TSK_GEO_LONGITUDE.getTypeID()) ||
                    type.equals(ATTRIBUTE_TYPE.TSK_GEO_ALTITUDE.getTypeID())) {
                value = Double.toString(tempatt.getValueDouble());
            } else {
                value = tempatt.getValueString();
            }
            if (value == null) {
                value = "";
            }
            value = EscapeUtil.escapeHtml(value);
            attributes.put(type, value);
        }
        return attributes;
    }
    
    /**
     * Converts a collection of strings into a single string of comma-separated items
     * 
     * @param items A collection of strings
     * @return A string of comma-separated items 
     */
    private String makeCommaSeparatedList(Collection<String> items) {
        String list = "";
        for (Iterator<String> iterator = items.iterator(); iterator.hasNext(); ) {
            list += iterator.next() + (iterator.hasNext() ? ", " : "");
        }
        return list;
    }
<<<<<<< HEAD
        
    /**
     * Get a list of Strings with all the row values for a given BlackboardArtifact and 
     * list of BlackboardAttributes Entry, basing the date/time field on the given TableReportModule.
     * 
     * @param entry BlackboardArtifact and list of BlackboardAttributes
     * @param module TableReportModule for which the row is desired
     * @return List<String> row values
     * @throws TskCoreException 
     */
    private List<String> getArtifactRow(ArtifactData artifactData, TableReportModule module) {
        Map<Integer, String> attributes = getMappedAttributes(artifactData.getAttributes(), module);
        
        List<String> rowData = new ArrayList<>();
        BlackboardArtifact.ARTIFACT_TYPE type = BlackboardArtifact.ARTIFACT_TYPE.fromID(artifactData.getArtifact().getArtifactTypeID());        
        switch (type) {
            case TSK_WEB_BOOKMARK:
                rowData.add(attributes.get(ATTRIBUTE_TYPE.TSK_URL.getTypeID()));
                rowData.add(attributes.get(ATTRIBUTE_TYPE.TSK_TITLE.getTypeID()));
                rowData.add(attributes.get(ATTRIBUTE_TYPE.TSK_DATETIME_ACCESSED.getTypeID()));
                rowData.add(attributes.get(ATTRIBUTE_TYPE.TSK_PROG_NAME.getTypeID()));
                rowData.add(getFileUniquePath(artifactData.getObjectID()));
                break;
            case TSK_WEB_COOKIE:
                rowData.add(attributes.get(ATTRIBUTE_TYPE.TSK_URL.getTypeID()));
                rowData.add(attributes.get(ATTRIBUTE_TYPE.TSK_DATETIME.getTypeID()));
                rowData.add(attributes.get(ATTRIBUTE_TYPE.TSK_NAME.getTypeID()));
                rowData.add(attributes.get(ATTRIBUTE_TYPE.TSK_VALUE.getTypeID()));
                rowData.add(attributes.get(ATTRIBUTE_TYPE.TSK_PROG_NAME.getTypeID()));
                rowData.add(getFileUniquePath(artifactData.getObjectID()));
                break;
            case TSK_WEB_HISTORY:
                rowData.add(attributes.get(ATTRIBUTE_TYPE.TSK_URL.getTypeID()));
                rowData.add(attributes.get(ATTRIBUTE_TYPE.TSK_DATETIME_ACCESSED.getTypeID()));
                rowData.add(attributes.get(ATTRIBUTE_TYPE.TSK_REFERRER.getTypeID()));
                rowData.add(attributes.get(ATTRIBUTE_TYPE.TSK_NAME.getTypeID()));
                rowData.add(attributes.get(ATTRIBUTE_TYPE.TSK_PROG_NAME.getTypeID()));
                rowData.add(getFileUniquePath(artifactData.getObjectID()));
                break;
            case TSK_WEB_DOWNLOAD:
                rowData.add(attributes.get(ATTRIBUTE_TYPE.TSK_PATH.getTypeID()));
                rowData.add(attributes.get(ATTRIBUTE_TYPE.TSK_URL.getTypeID()));
                rowData.add(attributes.get(ATTRIBUTE_TYPE.TSK_DATETIME_ACCESSED.getTypeID()));
                rowData.add(attributes.get(ATTRIBUTE_TYPE.TSK_PROG_NAME.getTypeID()));
                rowData.add(getFileUniquePath(artifactData.getObjectID()));
                break;
            case TSK_RECENT_OBJECT:
                rowData.add(attributes.get(ATTRIBUTE_TYPE.TSK_PATH.getTypeID()));
                rowData.add(attributes.get(ATTRIBUTE_TYPE.TSK_DATETIME.getTypeID()));
                rowData.add(getFileUniquePath(artifactData.getObjectID()));
                break;
            case TSK_INSTALLED_PROG:
                rowData.add(attributes.get(ATTRIBUTE_TYPE.TSK_PROG_NAME.getTypeID()));
                rowData.add(attributes.get(ATTRIBUTE_TYPE.TSK_DATETIME.getTypeID()));
                rowData.add(getFileUniquePath(artifactData.getObjectID()));
                break;
            case TSK_DEVICE_ATTACHED:
                rowData.add(attributes.get(ATTRIBUTE_TYPE.TSK_DEVICE_MODEL.getTypeID()));
                rowData.add(attributes.get(ATTRIBUTE_TYPE.TSK_DEVICE_ID.getTypeID()));
                rowData.add(attributes.get(ATTRIBUTE_TYPE.TSK_DATETIME.getTypeID()));
                rowData.add(getFileUniquePath(artifactData.getObjectID()));
                break;
            case TSK_WEB_SEARCH_QUERY:
                rowData.add(attributes.get(ATTRIBUTE_TYPE.TSK_TEXT.getTypeID()));
                rowData.add(attributes.get(ATTRIBUTE_TYPE.TSK_DOMAIN.getTypeID()));
                rowData.add(attributes.get(ATTRIBUTE_TYPE.TSK_DATETIME_ACCESSED.getTypeID()));
                rowData.add(attributes.get(ATTRIBUTE_TYPE.TSK_PROG_NAME.getTypeID()));
                rowData.add(getFileUniquePath(artifactData.getObjectID()));
                break;
            case TSK_METADATA_EXIF: 
                rowData.add(attributes.get(ATTRIBUTE_TYPE.TSK_DATETIME.getTypeID()));
                rowData.add(attributes.get(ATTRIBUTE_TYPE.TSK_DEVICE_MAKE.getTypeID()));
                rowData.add(attributes.get(ATTRIBUTE_TYPE.TSK_DEVICE_MODEL.getTypeID()));
                rowData.add(attributes.get(ATTRIBUTE_TYPE.TSK_GEO_LATITUDE.getTypeID()));
                rowData.add(attributes.get(ATTRIBUTE_TYPE.TSK_GEO_LONGITUDE.getTypeID()));
                rowData.add(getFileUniquePath(artifactData.getObjectID()));
                break;
             case TSK_CONTACT:
                rowData.add(attributes.get(ATTRIBUTE_TYPE.TSK_NAME_PERSON.getTypeID()));
                rowData.add(attributes.get(ATTRIBUTE_TYPE.TSK_PHONE_NUMBER.getTypeID()));
                rowData.add(attributes.get(ATTRIBUTE_TYPE.TSK_PHONE_NUMBER_HOME.getTypeID()));
                rowData.add(attributes.get(ATTRIBUTE_TYPE.TSK_PHONE_NUMBER_OFFICE.getTypeID()));
                rowData.add(attributes.get(ATTRIBUTE_TYPE.TSK_PHONE_NUMBER_MOBILE.getTypeID()));
                rowData.add(attributes.get(ATTRIBUTE_TYPE.TSK_EMAIL.getTypeID()));
                rowData.add(getFileUniquePath(artifactData.getObjectID()));
                break;
             case TSK_MESSAGE:
                rowData.add(attributes.get(ATTRIBUTE_TYPE.TSK_MESSAGE_TYPE.getTypeID()));
                rowData.add(attributes.get(ATTRIBUTE_TYPE.TSK_DIRECTION.getTypeID()));
                rowData.add(attributes.get(ATTRIBUTE_TYPE.TSK_DATETIME.getTypeID()));
                rowData.add(attributes.get(ATTRIBUTE_TYPE.TSK_PHONE_NUMBER_FROM.getTypeID()));
                rowData.add(attributes.get(ATTRIBUTE_TYPE.TSK_EMAIL_FROM.getTypeID()));
                rowData.add(attributes.get(ATTRIBUTE_TYPE.TSK_PHONE_NUMBER_TO.getTypeID()));
                rowData.add(attributes.get(ATTRIBUTE_TYPE.TSK_EMAIL_TO.getTypeID()));
                rowData.add(attributes.get(ATTRIBUTE_TYPE.TSK_SUBJECT.getTypeID()));
                rowData.add(attributes.get(ATTRIBUTE_TYPE.TSK_TEXT.getTypeID()));
                rowData.add(getFileUniquePath(artifactData.getObjectID()));
                break;
              case TSK_CALLLOG:
                rowData.add(attributes.get(ATTRIBUTE_TYPE.TSK_NAME_PERSON.getTypeID()));
                rowData.add(attributes.get(ATTRIBUTE_TYPE.TSK_PHONE_NUMBER.getTypeID()));
                rowData.add(attributes.get(ATTRIBUTE_TYPE.TSK_DATETIME.getTypeID()));
                rowData.add(attributes.get(ATTRIBUTE_TYPE.TSK_DIRECTION.getTypeID()));
                rowData.add(getFileUniquePath(artifactData.getObjectID()));
                break;
              case TSK_CALENDAR_ENTRY:
                rowData.add(attributes.get(ATTRIBUTE_TYPE.TSK_CALENDAR_ENTRY_TYPE.getTypeID()));
                rowData.add(attributes.get(ATTRIBUTE_TYPE.TSK_DESCRIPTION.getTypeID()));
                rowData.add(attributes.get(ATTRIBUTE_TYPE.TSK_DATETIME_START.getTypeID()));
                rowData.add(attributes.get(ATTRIBUTE_TYPE.TSK_DATETIME_END.getTypeID()));
                rowData.add(attributes.get(ATTRIBUTE_TYPE.TSK_LOCATION.getTypeID()));
                rowData.add(getFileUniquePath(artifactData.getObjectID()));
                break;
              case TSK_SPEED_DIAL_ENTRY:
                rowData.add(attributes.get(ATTRIBUTE_TYPE.TSK_SHORTCUT.getTypeID()));
                rowData.add(attributes.get(ATTRIBUTE_TYPE.TSK_NAME_PERSON.getTypeID()));
                rowData.add(attributes.get(ATTRIBUTE_TYPE.TSK_PHONE_NUMBER.getTypeID()));
                rowData.add(getFileUniquePath(artifactData.getObjectID()));
                break;
              case TSK_BLUETOOTH_PAIRING:
                rowData.add(attributes.get(ATTRIBUTE_TYPE.TSK_DEVICE_NAME.getTypeID()));
                rowData.add(attributes.get(ATTRIBUTE_TYPE.TSK_DEVICE_ID.getTypeID()));
                rowData.add(attributes.get(ATTRIBUTE_TYPE.TSK_DATETIME.getTypeID()));
                rowData.add(getFileUniquePath(artifactData.getObjectID()));
                break;
              case TSK_GPS_TRACKPOINT:
                rowData.add(attributes.get(ATTRIBUTE_TYPE.TSK_GEO_LATITUDE.getTypeID()));
                rowData.add(attributes.get(ATTRIBUTE_TYPE.TSK_GEO_LONGITUDE.getTypeID()));
                rowData.add(attributes.get(ATTRIBUTE_TYPE.TSK_GEO_ALTITUDE.getTypeID()));
                rowData.add(attributes.get(ATTRIBUTE_TYPE.TSK_NAME.getTypeID()));
                rowData.add(attributes.get(ATTRIBUTE_TYPE.TSK_LOCATION.getTypeID()));
                rowData.add(attributes.get(ATTRIBUTE_TYPE.TSK_DATETIME.getTypeID()));
                rowData.add(getFileUniquePath(artifactData.getObjectID()));
                break;
              case TSK_GPS_BOOKMARK:
                rowData.add(attributes.get(ATTRIBUTE_TYPE.TSK_GEO_LATITUDE.getTypeID()));
                rowData.add(attributes.get(ATTRIBUTE_TYPE.TSK_GEO_LONGITUDE.getTypeID()));
                rowData.add(attributes.get(ATTRIBUTE_TYPE.TSK_GEO_ALTITUDE.getTypeID()));
                rowData.add(attributes.get(ATTRIBUTE_TYPE.TSK_NAME.getTypeID()));
                rowData.add(attributes.get(ATTRIBUTE_TYPE.TSK_LOCATION.getTypeID()));
                rowData.add(attributes.get(ATTRIBUTE_TYPE.TSK_DATETIME.getTypeID()));
                rowData.add(getFileUniquePath(artifactData.getObjectID()));
                break;
              case TSK_GPS_LAST_KNOWN_LOCATION:
                rowData.add(attributes.get(ATTRIBUTE_TYPE.TSK_GEO_LATITUDE.getTypeID()));
                rowData.add(attributes.get(ATTRIBUTE_TYPE.TSK_GEO_LONGITUDE.getTypeID()));
                rowData.add(attributes.get(ATTRIBUTE_TYPE.TSK_GEO_ALTITUDE.getTypeID()));
                rowData.add(attributes.get(ATTRIBUTE_TYPE.TSK_NAME.getTypeID()));
                rowData.add(attributes.get(ATTRIBUTE_TYPE.TSK_LOCATION.getTypeID()));
                rowData.add(attributes.get(ATTRIBUTE_TYPE.TSK_DATETIME.getTypeID()));
                rowData.add(getFileUniquePath(artifactData.getObjectID()));
                break;
              case TSK_GPS_SEARCH:
                rowData.add(attributes.get(ATTRIBUTE_TYPE.TSK_GEO_LATITUDE.getTypeID()));
                rowData.add(attributes.get(ATTRIBUTE_TYPE.TSK_GEO_LONGITUDE.getTypeID()));
                rowData.add(attributes.get(ATTRIBUTE_TYPE.TSK_GEO_ALTITUDE.getTypeID()));
                rowData.add(attributes.get(ATTRIBUTE_TYPE.TSK_NAME.getTypeID()));
                rowData.add(attributes.get(ATTRIBUTE_TYPE.TSK_LOCATION.getTypeID()));
                rowData.add(attributes.get(ATTRIBUTE_TYPE.TSK_DATETIME.getTypeID()));
                rowData.add(getFileUniquePath(artifactData.getObjectID()));
                break;
              case TSK_SERVICE_ACCOUNT:
                rowData.add(attributes.get(ATTRIBUTE_TYPE.TSK_CATEGORY.getTypeID()));
                rowData.add(attributes.get(ATTRIBUTE_TYPE.TSK_USER_ID.getTypeID()));
                rowData.add(attributes.get(ATTRIBUTE_TYPE.TSK_PASSWORD.getTypeID()));
                rowData.add(attributes.get(ATTRIBUTE_TYPE.TSK_NAME.getTypeID()));
                rowData.add(attributes.get(ATTRIBUTE_TYPE.TSK_PROG_NAME.getTypeID()));
                rowData.add(attributes.get(ATTRIBUTE_TYPE.TSK_URL.getTypeID()));
                rowData.add(attributes.get(ATTRIBUTE_TYPE.TSK_PATH.getTypeID()));
                rowData.add(attributes.get(ATTRIBUTE_TYPE.TSK_DESCRIPTION.getTypeID()));
                rowData.add(attributes.get(ATTRIBUTE_TYPE.TSK_EMAIL_REPLYTO.getTypeID()));
                rowData.add(attributes.get(ATTRIBUTE_TYPE.TSK_SERVER_NAME.getTypeID()));
                rowData.add(getFileUniquePath(artifactData.getObjectID()));
                break;
             case TSK_TOOL_OUTPUT: 
                rowData.add(attributes.get(ATTRIBUTE_TYPE.TSK_PROG_NAME.getTypeID()));
                rowData.add(attributes.get(ATTRIBUTE_TYPE.TSK_TEXT.getTypeID()));
                rowData.add(getFileUniquePath(artifactData.getObjectID()));
                break;
        }
        rowData.add(makeCommaSeparatedList(artifactData.getTags()));
        
        return rowData;
    }
=======
>>>>>>> c842c111
    
    /**
     * Given a tsk_file's obj_id, return the unique path of that file.
     * 
     * @param objId tsk_file obj_id
     * @return String unique path
     */
    private String getFileUniquePath(long objId) {
        try {
            return skCase.getAbstractFileById(objId).getUniquePath();
        } catch (TskCoreException ex) {
            logger.log(Level.WARNING, "Failed to get Abstract File by ID.", ex);
        }
        return "";
    }
<<<<<<< HEAD
        
=======

>>>>>>> c842c111
    /**
     * Container class that holds data about an Artifact to eliminate duplicate
     * calls to the Sleuthkit database.
     */
    private class ArtifactData implements Comparable<ArtifactData> {
        private BlackboardArtifact artifact;
        private List<BlackboardAttribute> attributes;
        private HashSet<String> tags;
        private List<String> rowData = null;
        
        ArtifactData(BlackboardArtifact artifact, List<BlackboardAttribute> attrs, HashSet<String> tags) {
            this.artifact = artifact;
            this.attributes = attrs;
            this.tags = tags;
        }
        
        public BlackboardArtifact getArtifact() { return artifact; }
        
        public List<BlackboardAttribute> getAttributes() { return attributes; }
        
        public HashSet<String> getTags() { return tags; }
        
        public long getArtifactID() { return artifact.getArtifactID(); }
        
        public long getObjectID() { return artifact.getObjectID(); }

        
        /**
         * Compares ArtifactData objects by the first attribute they have in
         * common in their List<BlackboardAttribute>. 
         * 
         * If all attributes are the same, they are assumed duplicates and are
         * compared by their artifact id. Should only be used with attributes
         * of the same type.
         */
        @Override
        public int compareTo(ArtifactData otherArtifactData) {
            List<String> thisRow = getRow();
            List<String> otherRow = otherArtifactData.getRow();
            for (int i = 0; i < thisRow.size(); i++) {
                int compare = thisRow.get(i).compareTo(otherRow.get(i));
                if (compare != 0) {
                    return compare;
                }
            }
            // If all attributes are the same, they're most likely duplicates so sort by artifact ID
            return ((Long) this.getArtifactID()).compareTo((Long) otherArtifactData.getArtifactID());
        }
        
        /**
         * Get the values for each row in the table report.
         */
        public List<String> getRow() {
            if (rowData == null) {
                try {
                    rowData = getOrderedRowDataAsStrings();
                } catch (TskCoreException ex) {
                    logger.log(Level.WARNING, "Core exception while generating row data for artifact report.", ex);
                    rowData = Collections.<String>emptyList();
                }
            }
            return rowData;
        }
        
       /**
        * Get a list of Strings with all the row values for the Artifact in the
        * correct order to be written to the report.
        * 
        * @return List<String> row values
        * @throws TskCoreException 
        */
       private List<String> getOrderedRowDataAsStrings() throws TskCoreException {
            Map<Integer, String> mappedAttributes = getMappedAttributes();            
            List<String> orderedRowData = new ArrayList<>();
            BlackboardArtifact.ARTIFACT_TYPE type = BlackboardArtifact.ARTIFACT_TYPE.fromID(getArtifact().getArtifactTypeID());        
            switch (type) {
                case TSK_WEB_BOOKMARK:
                    orderedRowData.add(mappedAttributes.get(ATTRIBUTE_TYPE.TSK_URL.getTypeID()));
                    orderedRowData.add(mappedAttributes.get(ATTRIBUTE_TYPE.TSK_TITLE.getTypeID()));
                    orderedRowData.add(mappedAttributes.get(ATTRIBUTE_TYPE.TSK_DATETIME_CREATED.getTypeID()));
                    orderedRowData.add(mappedAttributes.get(ATTRIBUTE_TYPE.TSK_PROG_NAME.getTypeID()));
                    orderedRowData.add(getFileUniquePath(getObjectID()));
                    break;
                case TSK_WEB_COOKIE:
                    orderedRowData.add(mappedAttributes.get(ATTRIBUTE_TYPE.TSK_URL.getTypeID()));
                    orderedRowData.add(mappedAttributes.get(ATTRIBUTE_TYPE.TSK_DATETIME.getTypeID()));
                    orderedRowData.add(mappedAttributes.get(ATTRIBUTE_TYPE.TSK_NAME.getTypeID()));
                    orderedRowData.add(mappedAttributes.get(ATTRIBUTE_TYPE.TSK_VALUE.getTypeID()));
                    orderedRowData.add(mappedAttributes.get(ATTRIBUTE_TYPE.TSK_PROG_NAME.getTypeID()));
                    orderedRowData.add(getFileUniquePath(getObjectID()));
                    break;
                case TSK_WEB_HISTORY:
                    orderedRowData.add(mappedAttributes.get(ATTRIBUTE_TYPE.TSK_URL.getTypeID()));
                    orderedRowData.add(mappedAttributes.get(ATTRIBUTE_TYPE.TSK_DATETIME_ACCESSED.getTypeID()));
                    orderedRowData.add(mappedAttributes.get(ATTRIBUTE_TYPE.TSK_REFERRER.getTypeID()));
                    orderedRowData.add(mappedAttributes.get(ATTRIBUTE_TYPE.TSK_TITLE.getTypeID()));
                    orderedRowData.add(mappedAttributes.get(ATTRIBUTE_TYPE.TSK_PROG_NAME.getTypeID()));
                    orderedRowData.add(getFileUniquePath(getObjectID()));
                    break;
                case TSK_WEB_DOWNLOAD:
                    orderedRowData.add(mappedAttributes.get(ATTRIBUTE_TYPE.TSK_PATH.getTypeID()));
                    orderedRowData.add(mappedAttributes.get(ATTRIBUTE_TYPE.TSK_URL.getTypeID()));
                    orderedRowData.add(mappedAttributes.get(ATTRIBUTE_TYPE.TSK_DATETIME_ACCESSED.getTypeID()));
                    orderedRowData.add(mappedAttributes.get(ATTRIBUTE_TYPE.TSK_PROG_NAME.getTypeID()));
                    orderedRowData.add(getFileUniquePath(getObjectID()));
                    break;
                case TSK_RECENT_OBJECT:
                    orderedRowData.add(mappedAttributes.get(ATTRIBUTE_TYPE.TSK_PATH.getTypeID()));
                    orderedRowData.add(mappedAttributes.get(ATTRIBUTE_TYPE.TSK_DATETIME.getTypeID()));
                    orderedRowData.add(getFileUniquePath(getObjectID()));
                    break;
                case TSK_INSTALLED_PROG:
                    orderedRowData.add(mappedAttributes.get(ATTRIBUTE_TYPE.TSK_PROG_NAME.getTypeID()));
                    orderedRowData.add(mappedAttributes.get(ATTRIBUTE_TYPE.TSK_DATETIME.getTypeID()));
                    orderedRowData.add(getFileUniquePath(getObjectID()));
                    break;
                case TSK_DEVICE_ATTACHED:
                    orderedRowData.add(mappedAttributes.get(ATTRIBUTE_TYPE.TSK_DEVICE_MODEL.getTypeID()));
                    orderedRowData.add(mappedAttributes.get(ATTRIBUTE_TYPE.TSK_DEVICE_ID.getTypeID()));
                    orderedRowData.add(mappedAttributes.get(ATTRIBUTE_TYPE.TSK_DATETIME.getTypeID()));
                    orderedRowData.add(getFileUniquePath(getObjectID()));
                    break;
                case TSK_WEB_SEARCH_QUERY:
                    orderedRowData.add(mappedAttributes.get(ATTRIBUTE_TYPE.TSK_TEXT.getTypeID()));
                    orderedRowData.add(mappedAttributes.get(ATTRIBUTE_TYPE.TSK_DOMAIN.getTypeID()));
                    orderedRowData.add(mappedAttributes.get(ATTRIBUTE_TYPE.TSK_DATETIME_ACCESSED.getTypeID()));
                    orderedRowData.add(mappedAttributes.get(ATTRIBUTE_TYPE.TSK_PROG_NAME.getTypeID()));
                    orderedRowData.add(getFileUniquePath(getObjectID()));
                    break;
                case TSK_METADATA_EXIF: 
                    orderedRowData.add(mappedAttributes.get(ATTRIBUTE_TYPE.TSK_DATETIME.getTypeID()));
                    orderedRowData.add(mappedAttributes.get(ATTRIBUTE_TYPE.TSK_DEVICE_MAKE.getTypeID()));
                    orderedRowData.add(mappedAttributes.get(ATTRIBUTE_TYPE.TSK_DEVICE_MODEL.getTypeID()));
                    orderedRowData.add(mappedAttributes.get(ATTRIBUTE_TYPE.TSK_GEO_LATITUDE.getTypeID()));
                    orderedRowData.add(mappedAttributes.get(ATTRIBUTE_TYPE.TSK_GEO_LONGITUDE.getTypeID()));
                    orderedRowData.add(getFileUniquePath(getObjectID()));
                    break;
                 case TSK_CONTACT:
                    orderedRowData.add(mappedAttributes.get(ATTRIBUTE_TYPE.TSK_NAME_PERSON.getTypeID()));
                    orderedRowData.add(mappedAttributes.get(ATTRIBUTE_TYPE.TSK_PHONE_NUMBER.getTypeID()));
                    orderedRowData.add(mappedAttributes.get(ATTRIBUTE_TYPE.TSK_PHONE_NUMBER_HOME.getTypeID()));
                    orderedRowData.add(mappedAttributes.get(ATTRIBUTE_TYPE.TSK_PHONE_NUMBER_OFFICE.getTypeID()));
                    orderedRowData.add(mappedAttributes.get(ATTRIBUTE_TYPE.TSK_PHONE_NUMBER_MOBILE.getTypeID()));
                    orderedRowData.add(mappedAttributes.get(ATTRIBUTE_TYPE.TSK_EMAIL.getTypeID()));
                    orderedRowData.add(getFileUniquePath(getObjectID()));
                    break;
                 case TSK_MESSAGE:
                    orderedRowData.add(mappedAttributes.get(ATTRIBUTE_TYPE.TSK_MESSAGE_TYPE.getTypeID()));
                    orderedRowData.add(mappedAttributes.get(ATTRIBUTE_TYPE.TSK_DIRECTION.getTypeID()));
                    orderedRowData.add(mappedAttributes.get(ATTRIBUTE_TYPE.TSK_DATETIME.getTypeID()));
                    orderedRowData.add(mappedAttributes.get(ATTRIBUTE_TYPE.TSK_PHONE_NUMBER_FROM.getTypeID()));
                    orderedRowData.add(mappedAttributes.get(ATTRIBUTE_TYPE.TSK_EMAIL_FROM.getTypeID()));
                    orderedRowData.add(mappedAttributes.get(ATTRIBUTE_TYPE.TSK_PHONE_NUMBER_TO.getTypeID()));
                    orderedRowData.add(mappedAttributes.get(ATTRIBUTE_TYPE.TSK_EMAIL_TO.getTypeID()));
                    orderedRowData.add(mappedAttributes.get(ATTRIBUTE_TYPE.TSK_SUBJECT.getTypeID()));
                    orderedRowData.add(mappedAttributes.get(ATTRIBUTE_TYPE.TSK_TEXT.getTypeID()));
                    orderedRowData.add(getFileUniquePath(getObjectID()));
                    break;
                  case TSK_CALLLOG:
                    orderedRowData.add(mappedAttributes.get(ATTRIBUTE_TYPE.TSK_NAME_PERSON.getTypeID()));
                    orderedRowData.add(mappedAttributes.get(ATTRIBUTE_TYPE.TSK_PHONE_NUMBER.getTypeID()));
                    orderedRowData.add(mappedAttributes.get(ATTRIBUTE_TYPE.TSK_DATETIME.getTypeID()));
                    orderedRowData.add(mappedAttributes.get(ATTRIBUTE_TYPE.TSK_DIRECTION.getTypeID()));
                    orderedRowData.add(getFileUniquePath(getObjectID()));
                    break;
                  case TSK_CALENDAR_ENTRY:
                    orderedRowData.add(mappedAttributes.get(ATTRIBUTE_TYPE.TSK_CALENDAR_ENTRY_TYPE.getTypeID()));
                    orderedRowData.add(mappedAttributes.get(ATTRIBUTE_TYPE.TSK_DESCRIPTION.getTypeID()));
                    orderedRowData.add(mappedAttributes.get(ATTRIBUTE_TYPE.TSK_DATETIME_START.getTypeID()));
                    orderedRowData.add(mappedAttributes.get(ATTRIBUTE_TYPE.TSK_DATETIME_END.getTypeID()));
                    orderedRowData.add(mappedAttributes.get(ATTRIBUTE_TYPE.TSK_LOCATION.getTypeID()));
                    orderedRowData.add(getFileUniquePath(getObjectID()));
                    break;
                  case TSK_SPEED_DIAL_ENTRY:
                    orderedRowData.add(mappedAttributes.get(ATTRIBUTE_TYPE.TSK_SHORTCUT.getTypeID()));
                    orderedRowData.add(mappedAttributes.get(ATTRIBUTE_TYPE.TSK_NAME_PERSON.getTypeID()));
                    orderedRowData.add(mappedAttributes.get(ATTRIBUTE_TYPE.TSK_PHONE_NUMBER.getTypeID()));
                    orderedRowData.add(getFileUniquePath(getObjectID()));
                    break;
                  case TSK_BLUETOOTH_PAIRING:
                    orderedRowData.add(mappedAttributes.get(ATTRIBUTE_TYPE.TSK_DEVICE_NAME.getTypeID()));
                    orderedRowData.add(mappedAttributes.get(ATTRIBUTE_TYPE.TSK_DEVICE_ID.getTypeID()));
                    orderedRowData.add(mappedAttributes.get(ATTRIBUTE_TYPE.TSK_DATETIME.getTypeID()));
                    orderedRowData.add(getFileUniquePath(getObjectID()));
                    break;
                  case TSK_GPS_TRACKPOINT:
                    orderedRowData.add(mappedAttributes.get(ATTRIBUTE_TYPE.TSK_GEO_LATITUDE.getTypeID()));
                    orderedRowData.add(mappedAttributes.get(ATTRIBUTE_TYPE.TSK_GEO_LONGITUDE.getTypeID()));
                    orderedRowData.add(mappedAttributes.get(ATTRIBUTE_TYPE.TSK_GEO_ALTITUDE.getTypeID()));
                    orderedRowData.add(mappedAttributes.get(ATTRIBUTE_TYPE.TSK_NAME.getTypeID()));
                    orderedRowData.add(mappedAttributes.get(ATTRIBUTE_TYPE.TSK_LOCATION.getTypeID()));
                    orderedRowData.add(mappedAttributes.get(ATTRIBUTE_TYPE.TSK_DATETIME.getTypeID()));
                    orderedRowData.add(getFileUniquePath(getObjectID()));
                    break;
                  case TSK_GPS_BOOKMARK:
                    orderedRowData.add(mappedAttributes.get(ATTRIBUTE_TYPE.TSK_GEO_LATITUDE.getTypeID()));
                    orderedRowData.add(mappedAttributes.get(ATTRIBUTE_TYPE.TSK_GEO_LONGITUDE.getTypeID()));
                    orderedRowData.add(mappedAttributes.get(ATTRIBUTE_TYPE.TSK_GEO_ALTITUDE.getTypeID()));
                    orderedRowData.add(mappedAttributes.get(ATTRIBUTE_TYPE.TSK_NAME.getTypeID()));
                    orderedRowData.add(mappedAttributes.get(ATTRIBUTE_TYPE.TSK_LOCATION.getTypeID()));
                    orderedRowData.add(mappedAttributes.get(ATTRIBUTE_TYPE.TSK_DATETIME.getTypeID()));
                    orderedRowData.add(getFileUniquePath(getObjectID()));
                    break;
                  case TSK_GPS_LAST_KNOWN_LOCATION:
                    orderedRowData.add(mappedAttributes.get(ATTRIBUTE_TYPE.TSK_GEO_LATITUDE.getTypeID()));
                    orderedRowData.add(mappedAttributes.get(ATTRIBUTE_TYPE.TSK_GEO_LONGITUDE.getTypeID()));
                    orderedRowData.add(mappedAttributes.get(ATTRIBUTE_TYPE.TSK_GEO_ALTITUDE.getTypeID()));
                    orderedRowData.add(mappedAttributes.get(ATTRIBUTE_TYPE.TSK_NAME.getTypeID()));
                    orderedRowData.add(mappedAttributes.get(ATTRIBUTE_TYPE.TSK_LOCATION.getTypeID()));
                    orderedRowData.add(mappedAttributes.get(ATTRIBUTE_TYPE.TSK_DATETIME.getTypeID()));
                    orderedRowData.add(getFileUniquePath(getObjectID()));
                    break;
                  case TSK_GPS_SEARCH:
                    orderedRowData.add(mappedAttributes.get(ATTRIBUTE_TYPE.TSK_GEO_LATITUDE.getTypeID()));
                    orderedRowData.add(mappedAttributes.get(ATTRIBUTE_TYPE.TSK_GEO_LONGITUDE.getTypeID()));
                    orderedRowData.add(mappedAttributes.get(ATTRIBUTE_TYPE.TSK_GEO_ALTITUDE.getTypeID()));
                    orderedRowData.add(mappedAttributes.get(ATTRIBUTE_TYPE.TSK_NAME.getTypeID()));
                    orderedRowData.add(mappedAttributes.get(ATTRIBUTE_TYPE.TSK_LOCATION.getTypeID()));
                    orderedRowData.add(mappedAttributes.get(ATTRIBUTE_TYPE.TSK_DATETIME.getTypeID()));
                    orderedRowData.add(getFileUniquePath(getObjectID()));
                    break;
                  case TSK_SERVICE_ACCOUNT:
                    orderedRowData.add(mappedAttributes.get(ATTRIBUTE_TYPE.TSK_CATEGORY.getTypeID()));
                    orderedRowData.add(mappedAttributes.get(ATTRIBUTE_TYPE.TSK_USER_ID.getTypeID()));
                    orderedRowData.add(mappedAttributes.get(ATTRIBUTE_TYPE.TSK_PASSWORD.getTypeID()));
                    orderedRowData.add(mappedAttributes.get(ATTRIBUTE_TYPE.TSK_NAME.getTypeID()));
                    orderedRowData.add(mappedAttributes.get(ATTRIBUTE_TYPE.TSK_PROG_NAME.getTypeID()));
                    orderedRowData.add(mappedAttributes.get(ATTRIBUTE_TYPE.TSK_URL.getTypeID()));
                    orderedRowData.add(mappedAttributes.get(ATTRIBUTE_TYPE.TSK_PATH.getTypeID()));
                    orderedRowData.add(mappedAttributes.get(ATTRIBUTE_TYPE.TSK_DESCRIPTION.getTypeID()));
                    orderedRowData.add(mappedAttributes.get(ATTRIBUTE_TYPE.TSK_EMAIL_REPLYTO.getTypeID()));
                    orderedRowData.add(mappedAttributes.get(ATTRIBUTE_TYPE.TSK_SERVER_NAME.getTypeID()));
                    orderedRowData.add(getFileUniquePath(getObjectID()));
                    break;
                 case TSK_TOOL_OUTPUT: 
                    orderedRowData.add(mappedAttributes.get(ATTRIBUTE_TYPE.TSK_PROG_NAME.getTypeID()));
                    orderedRowData.add(mappedAttributes.get(ATTRIBUTE_TYPE.TSK_TEXT.getTypeID()));
                    orderedRowData.add(getFileUniquePath(getObjectID()));
                    break;
            }
            orderedRowData.add(makeCommaSeparatedList(getTags()));

            return orderedRowData;
        }
       
        /**
         * Returns a mapping of Attribute Type ID to the String representation
         * of an Attribute Value.
         */
        private Map<Integer,String> getMappedAttributes() {
            return ReportGenerator.this.getMappedAttributes(attributes);
        }
       
        /**
         * Get a BlackboardArtifact.
         * 
         * @param long artifactId An artifact id
         * @return The BlackboardArtifact associated with the artifact id
         */
        private BlackboardArtifact getArtifactByID(long artifactId) {
            try {
                return skCase.getBlackboardArtifact(artifactId);
            } catch (TskCoreException ex) {
                logger.log(Level.WARNING, "Failed to get blackboard artifact by ID.", ex);
            }
            return null;
        }
    }
}

<|MERGE_RESOLUTION|>--- conflicted
+++ resolved
@@ -381,21 +381,12 @@
             makeBlackboardArtifactTables();
             makeContentTagsTables();
             makeBlackboardArtifactTagsTables();
-<<<<<<< HEAD
             
             for (TableReportModule module : tableModules) {
                 tableProgress.get(module).complete();
                 module.endReport();
             }
             
-=======
-            
-            for (TableReportModule module : tableModules) {
-                tableProgress.get(module).complete();
-                module.endReport();
-            }
-            
->>>>>>> c842c111
             return 0;
         }
         
@@ -413,11 +404,6 @@
                 removeCancelledTableReportModules();
                 if (tableModules.isEmpty()) {
                     return;
-<<<<<<< HEAD
-                }
-                        
-                // Keyword hits and hashset hit artifacts get sepcial handling.
-=======
                 }
                                                         
                 for (TableReportModule module : tableModules) {
@@ -425,7 +411,6 @@
                 }
                 
                 // Keyword hits and hashset hit artifacts get sepcial handling.                
->>>>>>> c842c111
                 if (type.equals(ARTIFACT_TYPE.TSK_KEYWORD_HIT)) {
                     writeKeywordHits(tableModules, comment.toString(), tagNamesFilter);
                     continue;
@@ -435,6 +420,7 @@
                 }
 
                 List<ArtifactData> unsortedArtifacts = getFilteredArtifacts(type, tagNamesFilter);
+                
                 if (unsortedArtifacts.isEmpty()) {
                     continue;
                 }
@@ -448,11 +434,7 @@
                 /* @@@ BC: Seems like a better design here would be to have a method that 
                  * takes in the artifact as an argument and returns the attributes. We then use that
                  * to make the headers and to make each row afterwards so that we don't have artifact-specific
-<<<<<<< HEAD
-                 * logic in both getArtifactTableCoumnHeaders and getArtifactRow()
-=======
                  * logic in both getArtifactTableCoumnHeaders and ArtifactData.getRow()
->>>>>>> c842c111
                  */
                 List<String> columnHeaders = getArtifactTableColumnHeaders(type.getTypeID());
                 if (columnHeaders == null) {
@@ -460,31 +442,19 @@
                     MessageNotifyUtil.Notify.show("Skipping artifact type " + type + " in reports", "Unknown columns to report on", MessageNotifyUtil.MessageType.ERROR);
                     continue;
                 }
-
+                
                 for (TableReportModule module : tableModules) {
-<<<<<<< HEAD
-                    tableProgress.get(module).updateStatusLabel("Now processing " + type.getDisplayName() + "...");                    
-=======
->>>>>>> c842c111
                     module.startDataType(type.getDisplayName(), comment.toString());                                            
                     module.startTable(columnHeaders);                    
                 }
-
+                
                 boolean msgSent = false;    
-<<<<<<< HEAD
-                for(ArtifactData artifactData : unsortedArtifacts) {                    
-                    // Add the row data to all of the reports.
-                    for (TableReportModule module : tableModules) {                        
-                        List<String> rowData; 
-                        rowData = getArtifactRow(artifactData, module);   
-=======
                 for(ArtifactData artifactData : unsortedArtifacts) {
                     // Add the row data to all of the reports.
                     for (TableReportModule module : tableModules) {
                         
                         // Get the row data for this type of artifact.
                         List<String> rowData = artifactData.getRow();
->>>>>>> c842c111
                         if (rowData.isEmpty()) {
                             if (msgSent == false) {
                                 MessageNotifyUtil.Notify.show("Skipping artifact rows for type " + type + " in reports", "Unknown columns to report on", MessageNotifyUtil.MessageType.ERROR);
@@ -494,10 +464,9 @@
                         }
 
                         module.addRow(rowData);
-<<<<<<< HEAD
-                    }
-                }
-
+                    }
+                }
+                
                 // Finish up this data type
                 for (TableReportModule module : tableModules) {
                     tableProgress.get(module).increment();
@@ -559,13 +528,10 @@
                         else {      
                             module.addRow(rowData);
                         }                        
-=======
->>>>>>> c842c111
                     }
                 }
             }                
                 
-<<<<<<< HEAD
             // The the modules content tags reporting is ended.
             for (TableReportModule module : tableModules) {
                 tableProgress.get(module).increment();
@@ -575,25 +541,12 @@
         }
         
         private void makeBlackboardArtifactTagsTables() {
-=======
-                // Finish up this data type
-                for (TableReportModule module : tableModules) {
-                    tableProgress.get(module).increment();
-                    module.endTable();
-                    module.endDataType();
-                }
-            }        
-        }
-        
-        private void makeContentTagsTables() {
->>>>>>> c842c111
             // Check for cancellaton.
             removeCancelledTableReportModules();
             if (tableModules.isEmpty()) {
                 return;
             }
                         
-<<<<<<< HEAD
             List<BlackboardArtifactTag> tags;
             try {
                 tags = Case.getCurrentCase().getServices().getTagsManager().getAllBlackboardArtifactTags();
@@ -616,94 +569,6 @@
                 module.startTable(new ArrayList<>(Arrays.asList("Result Type", "Tag", "Comment", "Source File")));
             }
                         
-=======
-            // Get the content tags.
-            List<ContentTag> tags;
-            try {
-                tags = Case.getCurrentCase().getServices().getTagsManager().getAllContentTags();
-            }
-            catch (TskCoreException ex) {
-                logger.log(Level.SEVERE, "failed to get content tags", ex);
-                return;
-            }
-                        
-            // Tell the modules reporting on content tags is beginning.
-            for (TableReportModule module : tableModules) {            
-                // @@@ This casting is a tricky little workaround to allow the HTML report module to slip in a content hyperlink.
-                // @@@ Alos Using the obsolete ARTIFACT_TYPE.TSK_TAG_FILE is also an expedient hack.
-                tableProgress.get(module).updateStatusLabel("Now processing " + ARTIFACT_TYPE.TSK_TAG_FILE.getDisplayName() + "...");                                
-                ArrayList<String> columnHeaders = new ArrayList<>(Arrays.asList("File", "Tag", "Comment"));                
-                StringBuilder comment = new StringBuilder();
-                if (!tagNamesFilter.isEmpty()) {
-                    comment.append("This report only includes file tagged with: ");
-                    comment.append(makeCommaSeparatedList(tagNamesFilter));
-                }            
-                if (module instanceof ReportHTML) {
-                    ReportHTML htmlReportModule = (ReportHTML)module;
-                    htmlReportModule.startDataType(ARTIFACT_TYPE.TSK_TAG_FILE.getDisplayName(), comment.toString());                        
-                    htmlReportModule.startContentTagsTable(columnHeaders); 
-                }
-                else {
-                    module.startDataType(ARTIFACT_TYPE.TSK_TAG_FILE.getDisplayName(), comment.toString());                        
-                    module.startTable(columnHeaders);
-                }                
-            }
-                        
-            // Give the modules the rows for the content tags. 
-            for (ContentTag tag : tags) {
-                if (passesTagNamesFilter(tag.getName().getDisplayName())) {                                                               
-                    ArrayList<String> rowData = new ArrayList<>(Arrays.asList(tag.getContent().getName(), tag.getName().getDisplayName(), tag.getComment()));
-                    for (TableReportModule module : tableModules) {                                                                                       
-                        // @@@ This casting is a tricky little workaround to allow the HTML report module to slip in a content hyperlink.
-                        if (module instanceof ReportHTML) {
-                            ReportHTML htmlReportModule = (ReportHTML)module;
-                            htmlReportModule.addRowWithTaggedContentHyperlink(rowData, tag); 
-                        }
-                        else {      
-                            module.addRow(rowData);
-                        }                        
-                    }
-                }
-            }                
-                
-            // The the modules content tags reporting is ended.
-            for (TableReportModule module : tableModules) {
-                tableProgress.get(module).increment();
-                module.endTable();
-                module.endDataType();
-            }            
-        }
-        
-        private void makeBlackboardArtifactTagsTables() {
-            // Check for cancellaton.
-            removeCancelledTableReportModules();
-            if (tableModules.isEmpty()) {
-                return;
-            }
-                        
-            List<BlackboardArtifactTag> tags;
-            try {
-                tags = Case.getCurrentCase().getServices().getTagsManager().getAllBlackboardArtifactTags();
-            }
-            catch (TskCoreException ex) {
-                logger.log(Level.SEVERE, "failed to get blackboard artifact tags", ex);
-                return;
-            }
-
-            // Tell the modules reporting on blackboard artifact tags data type is beginning.
-            // @@@ Using the obsolete ARTIFACT_TYPE.TSK_TAG_ARTIFACT is an expedient hack.
-            for (TableReportModule module : tableModules) {
-                tableProgress.get(module).updateStatusLabel("Now processing " + ARTIFACT_TYPE.TSK_TAG_ARTIFACT.getDisplayName() + "...");                                
-                StringBuilder comment = new StringBuilder();
-                if (!tagNamesFilter.isEmpty()) {
-                    comment.append("This report only includes results tagged with: ");
-                    comment.append(makeCommaSeparatedList(tagNamesFilter));
-                }                        
-                module.startDataType(ARTIFACT_TYPE.TSK_TAG_ARTIFACT.getDisplayName(), comment.toString());                        
-                module.startTable(new ArrayList<>(Arrays.asList("Result Type", "Tag", "Comment", "Source File")));
-            }
-                        
->>>>>>> c842c111
             // Give the modules the rows for the content tags. 
             for (BlackboardArtifactTag tag : tags) {
                 if (passesTagNamesFilter(tag.getName().getDisplayName())) {                               
@@ -1201,193 +1066,6 @@
         }
         return list;
     }
-<<<<<<< HEAD
-        
-    /**
-     * Get a list of Strings with all the row values for a given BlackboardArtifact and 
-     * list of BlackboardAttributes Entry, basing the date/time field on the given TableReportModule.
-     * 
-     * @param entry BlackboardArtifact and list of BlackboardAttributes
-     * @param module TableReportModule for which the row is desired
-     * @return List<String> row values
-     * @throws TskCoreException 
-     */
-    private List<String> getArtifactRow(ArtifactData artifactData, TableReportModule module) {
-        Map<Integer, String> attributes = getMappedAttributes(artifactData.getAttributes(), module);
-        
-        List<String> rowData = new ArrayList<>();
-        BlackboardArtifact.ARTIFACT_TYPE type = BlackboardArtifact.ARTIFACT_TYPE.fromID(artifactData.getArtifact().getArtifactTypeID());        
-        switch (type) {
-            case TSK_WEB_BOOKMARK:
-                rowData.add(attributes.get(ATTRIBUTE_TYPE.TSK_URL.getTypeID()));
-                rowData.add(attributes.get(ATTRIBUTE_TYPE.TSK_TITLE.getTypeID()));
-                rowData.add(attributes.get(ATTRIBUTE_TYPE.TSK_DATETIME_ACCESSED.getTypeID()));
-                rowData.add(attributes.get(ATTRIBUTE_TYPE.TSK_PROG_NAME.getTypeID()));
-                rowData.add(getFileUniquePath(artifactData.getObjectID()));
-                break;
-            case TSK_WEB_COOKIE:
-                rowData.add(attributes.get(ATTRIBUTE_TYPE.TSK_URL.getTypeID()));
-                rowData.add(attributes.get(ATTRIBUTE_TYPE.TSK_DATETIME.getTypeID()));
-                rowData.add(attributes.get(ATTRIBUTE_TYPE.TSK_NAME.getTypeID()));
-                rowData.add(attributes.get(ATTRIBUTE_TYPE.TSK_VALUE.getTypeID()));
-                rowData.add(attributes.get(ATTRIBUTE_TYPE.TSK_PROG_NAME.getTypeID()));
-                rowData.add(getFileUniquePath(artifactData.getObjectID()));
-                break;
-            case TSK_WEB_HISTORY:
-                rowData.add(attributes.get(ATTRIBUTE_TYPE.TSK_URL.getTypeID()));
-                rowData.add(attributes.get(ATTRIBUTE_TYPE.TSK_DATETIME_ACCESSED.getTypeID()));
-                rowData.add(attributes.get(ATTRIBUTE_TYPE.TSK_REFERRER.getTypeID()));
-                rowData.add(attributes.get(ATTRIBUTE_TYPE.TSK_NAME.getTypeID()));
-                rowData.add(attributes.get(ATTRIBUTE_TYPE.TSK_PROG_NAME.getTypeID()));
-                rowData.add(getFileUniquePath(artifactData.getObjectID()));
-                break;
-            case TSK_WEB_DOWNLOAD:
-                rowData.add(attributes.get(ATTRIBUTE_TYPE.TSK_PATH.getTypeID()));
-                rowData.add(attributes.get(ATTRIBUTE_TYPE.TSK_URL.getTypeID()));
-                rowData.add(attributes.get(ATTRIBUTE_TYPE.TSK_DATETIME_ACCESSED.getTypeID()));
-                rowData.add(attributes.get(ATTRIBUTE_TYPE.TSK_PROG_NAME.getTypeID()));
-                rowData.add(getFileUniquePath(artifactData.getObjectID()));
-                break;
-            case TSK_RECENT_OBJECT:
-                rowData.add(attributes.get(ATTRIBUTE_TYPE.TSK_PATH.getTypeID()));
-                rowData.add(attributes.get(ATTRIBUTE_TYPE.TSK_DATETIME.getTypeID()));
-                rowData.add(getFileUniquePath(artifactData.getObjectID()));
-                break;
-            case TSK_INSTALLED_PROG:
-                rowData.add(attributes.get(ATTRIBUTE_TYPE.TSK_PROG_NAME.getTypeID()));
-                rowData.add(attributes.get(ATTRIBUTE_TYPE.TSK_DATETIME.getTypeID()));
-                rowData.add(getFileUniquePath(artifactData.getObjectID()));
-                break;
-            case TSK_DEVICE_ATTACHED:
-                rowData.add(attributes.get(ATTRIBUTE_TYPE.TSK_DEVICE_MODEL.getTypeID()));
-                rowData.add(attributes.get(ATTRIBUTE_TYPE.TSK_DEVICE_ID.getTypeID()));
-                rowData.add(attributes.get(ATTRIBUTE_TYPE.TSK_DATETIME.getTypeID()));
-                rowData.add(getFileUniquePath(artifactData.getObjectID()));
-                break;
-            case TSK_WEB_SEARCH_QUERY:
-                rowData.add(attributes.get(ATTRIBUTE_TYPE.TSK_TEXT.getTypeID()));
-                rowData.add(attributes.get(ATTRIBUTE_TYPE.TSK_DOMAIN.getTypeID()));
-                rowData.add(attributes.get(ATTRIBUTE_TYPE.TSK_DATETIME_ACCESSED.getTypeID()));
-                rowData.add(attributes.get(ATTRIBUTE_TYPE.TSK_PROG_NAME.getTypeID()));
-                rowData.add(getFileUniquePath(artifactData.getObjectID()));
-                break;
-            case TSK_METADATA_EXIF: 
-                rowData.add(attributes.get(ATTRIBUTE_TYPE.TSK_DATETIME.getTypeID()));
-                rowData.add(attributes.get(ATTRIBUTE_TYPE.TSK_DEVICE_MAKE.getTypeID()));
-                rowData.add(attributes.get(ATTRIBUTE_TYPE.TSK_DEVICE_MODEL.getTypeID()));
-                rowData.add(attributes.get(ATTRIBUTE_TYPE.TSK_GEO_LATITUDE.getTypeID()));
-                rowData.add(attributes.get(ATTRIBUTE_TYPE.TSK_GEO_LONGITUDE.getTypeID()));
-                rowData.add(getFileUniquePath(artifactData.getObjectID()));
-                break;
-             case TSK_CONTACT:
-                rowData.add(attributes.get(ATTRIBUTE_TYPE.TSK_NAME_PERSON.getTypeID()));
-                rowData.add(attributes.get(ATTRIBUTE_TYPE.TSK_PHONE_NUMBER.getTypeID()));
-                rowData.add(attributes.get(ATTRIBUTE_TYPE.TSK_PHONE_NUMBER_HOME.getTypeID()));
-                rowData.add(attributes.get(ATTRIBUTE_TYPE.TSK_PHONE_NUMBER_OFFICE.getTypeID()));
-                rowData.add(attributes.get(ATTRIBUTE_TYPE.TSK_PHONE_NUMBER_MOBILE.getTypeID()));
-                rowData.add(attributes.get(ATTRIBUTE_TYPE.TSK_EMAIL.getTypeID()));
-                rowData.add(getFileUniquePath(artifactData.getObjectID()));
-                break;
-             case TSK_MESSAGE:
-                rowData.add(attributes.get(ATTRIBUTE_TYPE.TSK_MESSAGE_TYPE.getTypeID()));
-                rowData.add(attributes.get(ATTRIBUTE_TYPE.TSK_DIRECTION.getTypeID()));
-                rowData.add(attributes.get(ATTRIBUTE_TYPE.TSK_DATETIME.getTypeID()));
-                rowData.add(attributes.get(ATTRIBUTE_TYPE.TSK_PHONE_NUMBER_FROM.getTypeID()));
-                rowData.add(attributes.get(ATTRIBUTE_TYPE.TSK_EMAIL_FROM.getTypeID()));
-                rowData.add(attributes.get(ATTRIBUTE_TYPE.TSK_PHONE_NUMBER_TO.getTypeID()));
-                rowData.add(attributes.get(ATTRIBUTE_TYPE.TSK_EMAIL_TO.getTypeID()));
-                rowData.add(attributes.get(ATTRIBUTE_TYPE.TSK_SUBJECT.getTypeID()));
-                rowData.add(attributes.get(ATTRIBUTE_TYPE.TSK_TEXT.getTypeID()));
-                rowData.add(getFileUniquePath(artifactData.getObjectID()));
-                break;
-              case TSK_CALLLOG:
-                rowData.add(attributes.get(ATTRIBUTE_TYPE.TSK_NAME_PERSON.getTypeID()));
-                rowData.add(attributes.get(ATTRIBUTE_TYPE.TSK_PHONE_NUMBER.getTypeID()));
-                rowData.add(attributes.get(ATTRIBUTE_TYPE.TSK_DATETIME.getTypeID()));
-                rowData.add(attributes.get(ATTRIBUTE_TYPE.TSK_DIRECTION.getTypeID()));
-                rowData.add(getFileUniquePath(artifactData.getObjectID()));
-                break;
-              case TSK_CALENDAR_ENTRY:
-                rowData.add(attributes.get(ATTRIBUTE_TYPE.TSK_CALENDAR_ENTRY_TYPE.getTypeID()));
-                rowData.add(attributes.get(ATTRIBUTE_TYPE.TSK_DESCRIPTION.getTypeID()));
-                rowData.add(attributes.get(ATTRIBUTE_TYPE.TSK_DATETIME_START.getTypeID()));
-                rowData.add(attributes.get(ATTRIBUTE_TYPE.TSK_DATETIME_END.getTypeID()));
-                rowData.add(attributes.get(ATTRIBUTE_TYPE.TSK_LOCATION.getTypeID()));
-                rowData.add(getFileUniquePath(artifactData.getObjectID()));
-                break;
-              case TSK_SPEED_DIAL_ENTRY:
-                rowData.add(attributes.get(ATTRIBUTE_TYPE.TSK_SHORTCUT.getTypeID()));
-                rowData.add(attributes.get(ATTRIBUTE_TYPE.TSK_NAME_PERSON.getTypeID()));
-                rowData.add(attributes.get(ATTRIBUTE_TYPE.TSK_PHONE_NUMBER.getTypeID()));
-                rowData.add(getFileUniquePath(artifactData.getObjectID()));
-                break;
-              case TSK_BLUETOOTH_PAIRING:
-                rowData.add(attributes.get(ATTRIBUTE_TYPE.TSK_DEVICE_NAME.getTypeID()));
-                rowData.add(attributes.get(ATTRIBUTE_TYPE.TSK_DEVICE_ID.getTypeID()));
-                rowData.add(attributes.get(ATTRIBUTE_TYPE.TSK_DATETIME.getTypeID()));
-                rowData.add(getFileUniquePath(artifactData.getObjectID()));
-                break;
-              case TSK_GPS_TRACKPOINT:
-                rowData.add(attributes.get(ATTRIBUTE_TYPE.TSK_GEO_LATITUDE.getTypeID()));
-                rowData.add(attributes.get(ATTRIBUTE_TYPE.TSK_GEO_LONGITUDE.getTypeID()));
-                rowData.add(attributes.get(ATTRIBUTE_TYPE.TSK_GEO_ALTITUDE.getTypeID()));
-                rowData.add(attributes.get(ATTRIBUTE_TYPE.TSK_NAME.getTypeID()));
-                rowData.add(attributes.get(ATTRIBUTE_TYPE.TSK_LOCATION.getTypeID()));
-                rowData.add(attributes.get(ATTRIBUTE_TYPE.TSK_DATETIME.getTypeID()));
-                rowData.add(getFileUniquePath(artifactData.getObjectID()));
-                break;
-              case TSK_GPS_BOOKMARK:
-                rowData.add(attributes.get(ATTRIBUTE_TYPE.TSK_GEO_LATITUDE.getTypeID()));
-                rowData.add(attributes.get(ATTRIBUTE_TYPE.TSK_GEO_LONGITUDE.getTypeID()));
-                rowData.add(attributes.get(ATTRIBUTE_TYPE.TSK_GEO_ALTITUDE.getTypeID()));
-                rowData.add(attributes.get(ATTRIBUTE_TYPE.TSK_NAME.getTypeID()));
-                rowData.add(attributes.get(ATTRIBUTE_TYPE.TSK_LOCATION.getTypeID()));
-                rowData.add(attributes.get(ATTRIBUTE_TYPE.TSK_DATETIME.getTypeID()));
-                rowData.add(getFileUniquePath(artifactData.getObjectID()));
-                break;
-              case TSK_GPS_LAST_KNOWN_LOCATION:
-                rowData.add(attributes.get(ATTRIBUTE_TYPE.TSK_GEO_LATITUDE.getTypeID()));
-                rowData.add(attributes.get(ATTRIBUTE_TYPE.TSK_GEO_LONGITUDE.getTypeID()));
-                rowData.add(attributes.get(ATTRIBUTE_TYPE.TSK_GEO_ALTITUDE.getTypeID()));
-                rowData.add(attributes.get(ATTRIBUTE_TYPE.TSK_NAME.getTypeID()));
-                rowData.add(attributes.get(ATTRIBUTE_TYPE.TSK_LOCATION.getTypeID()));
-                rowData.add(attributes.get(ATTRIBUTE_TYPE.TSK_DATETIME.getTypeID()));
-                rowData.add(getFileUniquePath(artifactData.getObjectID()));
-                break;
-              case TSK_GPS_SEARCH:
-                rowData.add(attributes.get(ATTRIBUTE_TYPE.TSK_GEO_LATITUDE.getTypeID()));
-                rowData.add(attributes.get(ATTRIBUTE_TYPE.TSK_GEO_LONGITUDE.getTypeID()));
-                rowData.add(attributes.get(ATTRIBUTE_TYPE.TSK_GEO_ALTITUDE.getTypeID()));
-                rowData.add(attributes.get(ATTRIBUTE_TYPE.TSK_NAME.getTypeID()));
-                rowData.add(attributes.get(ATTRIBUTE_TYPE.TSK_LOCATION.getTypeID()));
-                rowData.add(attributes.get(ATTRIBUTE_TYPE.TSK_DATETIME.getTypeID()));
-                rowData.add(getFileUniquePath(artifactData.getObjectID()));
-                break;
-              case TSK_SERVICE_ACCOUNT:
-                rowData.add(attributes.get(ATTRIBUTE_TYPE.TSK_CATEGORY.getTypeID()));
-                rowData.add(attributes.get(ATTRIBUTE_TYPE.TSK_USER_ID.getTypeID()));
-                rowData.add(attributes.get(ATTRIBUTE_TYPE.TSK_PASSWORD.getTypeID()));
-                rowData.add(attributes.get(ATTRIBUTE_TYPE.TSK_NAME.getTypeID()));
-                rowData.add(attributes.get(ATTRIBUTE_TYPE.TSK_PROG_NAME.getTypeID()));
-                rowData.add(attributes.get(ATTRIBUTE_TYPE.TSK_URL.getTypeID()));
-                rowData.add(attributes.get(ATTRIBUTE_TYPE.TSK_PATH.getTypeID()));
-                rowData.add(attributes.get(ATTRIBUTE_TYPE.TSK_DESCRIPTION.getTypeID()));
-                rowData.add(attributes.get(ATTRIBUTE_TYPE.TSK_EMAIL_REPLYTO.getTypeID()));
-                rowData.add(attributes.get(ATTRIBUTE_TYPE.TSK_SERVER_NAME.getTypeID()));
-                rowData.add(getFileUniquePath(artifactData.getObjectID()));
-                break;
-             case TSK_TOOL_OUTPUT: 
-                rowData.add(attributes.get(ATTRIBUTE_TYPE.TSK_PROG_NAME.getTypeID()));
-                rowData.add(attributes.get(ATTRIBUTE_TYPE.TSK_TEXT.getTypeID()));
-                rowData.add(getFileUniquePath(artifactData.getObjectID()));
-                break;
-        }
-        rowData.add(makeCommaSeparatedList(artifactData.getTags()));
-        
-        return rowData;
-    }
-=======
->>>>>>> c842c111
     
     /**
      * Given a tsk_file's obj_id, return the unique path of that file.
@@ -1403,11 +1081,7 @@
         }
         return "";
     }
-<<<<<<< HEAD
-        
-=======
-
->>>>>>> c842c111
+
     /**
      * Container class that holds data about an Artifact to eliminate duplicate
      * calls to the Sleuthkit database.
