/*
 * Autopsy Forensic Browser
 *
 * Copyright 2011-15 Basis Technology Corp.
 * Contact: carrier <at> sleuthkit <dot> org
 *
 * Licensed under the Apache License, Version 2.0 (the "License");
 * you may not use this file except in compliance with the License.
 * You may obtain a copy of the License at
 *
 *     http://www.apache.org/licenses/LICENSE-2.0
 *
 * Unless required by applicable law or agreed to in writing, software
 * distributed under the License is distributed on an "AS IS" BASIS,
 * WITHOUT WARRANTIES OR CONDITIONS OF ANY KIND, either express or implied.
 * See the License for the specific language governing permissions and
 * limitations under the License.
 */
package org.sleuthkit.autopsy.corecomponents;

import java.util.ArrayList;
import java.util.HashMap;
import java.util.List;
import org.openide.nodes.AbstractNode;
import org.openide.nodes.Children;
import org.openide.nodes.Node;
import org.openide.util.lookup.Lookups;
import org.sleuthkit.autopsy.coreutils.ImageUtils;
import org.sleuthkit.autopsy.coreutils.Logger;
import org.sleuthkit.datamodel.Content;

/**
 * Complementary class to ThumbnailViewNode. Children node factory. Wraps around
 * original data result children nodes of the passed in parent node, and creates
 * filter nodes for the supported children nodes, adding the bitmap data. If
 * original nodes are lazy loaded, this will support lazy loading. Currently, we
 * add a page node hierarchy to divide children nodes into "pages".
 *
 * Filter-node like class, but adds additional hierarchy (pages) as parents of
 * the filtered nodes.
 */
class ThumbnailViewChildren extends Children.Keys<Integer> {

    static final int IMAGES_PER_PAGE = 200;
    private Node parent;
    private final HashMap<Integer, List<Node>> pages = new HashMap<>();
    private int totalImages = 0;
    private int totalPages = 0;
    private int iconSize = ImageUtils.ICON_SIZE_MEDIUM;
    private static final Logger logger = Logger.getLogger(ThumbnailViewChildren.class.getName());

    /**
     * the constructor
     */
    ThumbnailViewChildren(Node arg, int iconSize) {
        super(true); //support lazy loading

        this.parent = arg;
        this.iconSize = iconSize;
    }

    @Override
    protected void addNotify() {
        super.addNotify();

        setupKeys();
    }

    int getTotalPages() {
        return totalPages;
    }

    int getTotalImages() {
        return totalImages;
    }

    private void setupKeys() {
        //divide the supported content into buckets
        totalImages = 0;
        //TODO when lazy loading of original nodes is fixed
        //we should be asking the datamodel for the children instead
        //and not counting the children nodes (which might not be preloaded at this point)
        final List<Node> suppContent = new ArrayList<>();
        for (Node child : parent.getChildren().getNodes()) {
            if (isSupported(child)) {
                ++totalImages;
                //Content content = child.getLookup().lookup(Content.class);
                //suppContent.add(content);
                suppContent.add(child);
            }
        }

        if (totalImages == 0) {
            return;
        }

        totalPages = 0;
        if (totalImages < IMAGES_PER_PAGE) {
            totalPages = 1;
        } else {
            totalPages = totalImages / IMAGES_PER_PAGE;
            if (totalPages % totalImages != 0) {
                ++totalPages;
            }
        }

        int prevImages = 0;
        for (int page = 1; page <= totalPages; ++page) {
            int toAdd = Math.min(IMAGES_PER_PAGE, totalImages - prevImages);
            List<Node> pageContent = suppContent.subList(prevImages, prevImages + toAdd);
            pages.put(page, pageContent);
            prevImages += toAdd;
        }

        Integer[] pageNums = new Integer[totalPages];
        for (int i = 0; i < totalPages; ++i) {
            pageNums[i] = i + 1;
        }
        setKeys(pageNums);
<<<<<<< HEAD

=======
>>>>>>> c517eb4e
    }

    @Override
    protected void removeNotify() {
        super.removeNotify();
        pages.clear();
        totalImages = 0;
    }

    @Override
    protected Node[] createNodes(Integer pageNum) {
        final ThumbnailPageNode pageNode = new ThumbnailPageNode(pageNum);
        return new Node[]{pageNode};
    }

    public static boolean isSupported(Node node) {
        if (node != null) {
            Content content = node.getLookup().lookup(Content.class);
            if (content != null) {
                return ImageUtils.thumbnailSupported(content);
            }
        }
        return false;
    }

    public void setIconSize(int iconSize) {
        this.iconSize = iconSize;
    }

    /**
     * Node representing page node, a parent of image nodes, with a name showing
     * children range
     */
    private class ThumbnailPageNode extends AbstractNode {

        ThumbnailPageNode(Integer pageNum) {
            super(new ThumbnailPageNodeChildren(pages.get(pageNum)), Lookups.singleton(pageNum));
            setName(Integer.toString(pageNum));
            int from = 1 + ((pageNum - 1) * IMAGES_PER_PAGE);
            int showImages = Math.min(IMAGES_PER_PAGE, totalImages - (from - 1));
            int to = from + showImages - 1;
            setDisplayName(from + "-" + to);

            this.setIconBaseWithExtension("org/sleuthkit/autopsy/images/Folder-icon.png"); //NON-NLS

        }
    }

    //TODO insert node at beginning pressing which goes back to page view
    private class ThumbnailPageNodeChildren extends Children.Keys<Node> {

        //wrapped original nodes
        private List<Node> contentImages = null;

        ThumbnailPageNodeChildren(List<Node> contentImages) {
            super(true);

            this.contentImages = contentImages;
        }

        @Override
        protected void addNotify() {
            super.addNotify();

            setKeys(contentImages);
        }

        @Override
        protected void removeNotify() {
            super.removeNotify();

            setKeys(new ArrayList<Node>());
        }

        @Override
        protected Node[] createNodes(Node wrapped) {
            if (wrapped != null) {
                final ThumbnailViewNode thumb = new ThumbnailViewNode(wrapped, iconSize);
                return new Node[]{thumb};
            } else {
                return new Node[]{};
            }
        }
    }
}<|MERGE_RESOLUTION|>--- conflicted
+++ resolved
@@ -117,10 +117,6 @@
             pageNums[i] = i + 1;
         }
         setKeys(pageNums);
-<<<<<<< HEAD
-
-=======
->>>>>>> c517eb4e
     }
 
     @Override
