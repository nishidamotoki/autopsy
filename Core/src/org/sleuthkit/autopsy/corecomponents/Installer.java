/*
 * Autopsy Forensic Browser
 *
 * Copyright 2011-2017 Basis Technology Corp.
 * Contact: carrier <at> sleuthkit <dot> org
 *
 * Licensed under the Apache License, Version 2.0 (the "License");
 * you may not use this file except in compliance with the License.
 * You may obtain a copy of the License at
 *
 *     http://www.apache.org/licenses/LICENSE-2.0
 *
 * Unless required by applicable law or agreed to in writing, software
 * distributed under the License is distributed on an "AS IS" BASIS,
 * WITHOUT WARRANTIES OR CONDITIONS OF ANY KIND, either express or implied.
 * See the License for the specific language governing permissions and
 * limitations under the License.
 */
package org.sleuthkit.autopsy.corecomponents;

import java.awt.Insets;
import java.util.Map;
import java.util.TreeMap;
import java.util.logging.Level;
import javax.swing.BorderFactory;
import javax.swing.UIManager;
import javax.swing.UIManager.LookAndFeelInfo;
import javax.swing.UnsupportedLookAndFeelException;
import org.netbeans.swing.tabcontrol.plaf.DefaultTabbedContainerUI;
import org.openide.modules.ModuleInstall;
<<<<<<< HEAD
import org.openide.util.Lookup;
import org.openide.windows.WindowManager;
import org.sleuthkit.autopsy.casemodule.Case;
import org.sleuthkit.autopsy.casemodule.CaseActionException;
import org.sleuthkit.autopsy.casemodule.CaseMetadata;
import org.sleuthkit.autopsy.casemodule.OpenFromArguments;
=======
import org.openide.windows.WindowManager;
>>>>>>> 861d4233
import org.sleuthkit.autopsy.casemodule.StartupWindowProvider;
import org.sleuthkit.autopsy.coreutils.Logger;

/**
 * Manages this module's life cycle. Opens the startup dialog during startup.
 */
public class Installer extends ModuleInstall {

    private static final long serialVersionUID = 1L;
    private static final Logger logger = Logger.getLogger(Installer.class.getName());
    private static Installer instance;

    public synchronized static Installer getDefault() {
        if (null == instance) {
            instance = new Installer();
        }
        return instance;
    }

    private Installer() {
        super();
    }

    @Override
    public void restored() {
        super.restored();
        setLookAndFeel();
        UIManager.put("ViewTabDisplayerUI", "org.sleuthkit.autopsy.corecomponents.NoTabsTabDisplayerUI");
        UIManager.put(DefaultTabbedContainerUI.KEY_VIEW_CONTENT_BORDER, BorderFactory.createEmptyBorder());
        UIManager.put("TabbedPane.contentBorderInsets", new Insets(0, 0, 0, 0));
        WindowManager.getDefault().invokeWhenUIReady(() -> {
<<<<<<< HEAD
            Collection<? extends OptionProcessor> processors = Lookup.getDefault().lookupAll(OptionProcessor.class);
            for (OptionProcessor processor : processors) {
                if (processor instanceof OpenFromArguments) {
                    OpenFromArguments argsProcessor = (OpenFromArguments) processor;
                    final String caseFile = argsProcessor.getDefaultArg();
                    if (caseFile != null && !caseFile.isEmpty() && caseFile.endsWith(CaseMetadata.getFileExtension()) && new File(caseFile).exists()) { //NON-NLS
                        try {
                            Case.openAsCurrentCase(caseFile);
                        } catch (CaseActionException ex) {
                            logger.log(Level.SEVERE, String.format("Error opening case with metadata file path %s", caseFile), ex); //NON-NLS
                 
                        //JIRA-3035: notify user!
                        }
                        return;
                    }
                }
            }
=======
>>>>>>> 861d4233
            StartupWindowProvider.getInstance().open();
        });
    }

    @Override
    public void uninstalled() {
        super.uninstalled();
    }

    private void setLookAndFeel() {
        if (System.getProperty("os.name").toLowerCase().contains("mac")) { //NON-NLS
            setOSXLookAndFeel();
        }
    }

    /**
     * Set the look and feel to be the Cross Platform 'Metal', but keep Aqua
     * dependent elements that set the Menu Bar to be in the correct place on
     * Mac OS X.
     */
    private void setOSXLookAndFeel() {
        try {
            UIManager.setLookAndFeel(UIManager.getSystemLookAndFeelClassName());
        } catch (ClassNotFoundException | InstantiationException | IllegalAccessException | UnsupportedLookAndFeelException ex) {
            logger.log(Level.WARNING, "Error setting OS-X look-and-feel", ex); //NON-NLS
        }

        // Store the keys that deal with menu items
        final String[] UI_MENU_ITEM_KEYS = new String[]{"MenuBarUI",}; //NON-NLS    
        Map<Object, Object> uiEntries = new TreeMap<>();
        for (String key : UI_MENU_ITEM_KEYS) {
            uiEntries.put(key, UIManager.get(key));
        }

        // Use Metal if available.
        for (LookAndFeelInfo info : UIManager.getInstalledLookAndFeels()) {
            if ("Nimbus".equals(info.getName())) { //NON-NLS
                try {
                    UIManager.setLookAndFeel(info.getClassName());
                } catch (ClassNotFoundException | InstantiationException | IllegalAccessException | UnsupportedLookAndFeelException ex) {
                    logger.log(Level.WARNING, "Error setting OS-X look-and-feel", ex); //NON-NLS
                }
                break;
            }
        }

        // Overwrite the Metal menu item keys to use the Aqua versions.
        uiEntries.entrySet().stream().forEach((entry) -> {
            UIManager.put(entry.getKey(), entry.getValue());
        });
    }
}<|MERGE_RESOLUTION|>--- conflicted
+++ resolved
@@ -28,16 +28,7 @@
 import javax.swing.UnsupportedLookAndFeelException;
 import org.netbeans.swing.tabcontrol.plaf.DefaultTabbedContainerUI;
 import org.openide.modules.ModuleInstall;
-<<<<<<< HEAD
-import org.openide.util.Lookup;
 import org.openide.windows.WindowManager;
-import org.sleuthkit.autopsy.casemodule.Case;
-import org.sleuthkit.autopsy.casemodule.CaseActionException;
-import org.sleuthkit.autopsy.casemodule.CaseMetadata;
-import org.sleuthkit.autopsy.casemodule.OpenFromArguments;
-=======
-import org.openide.windows.WindowManager;
->>>>>>> 861d4233
 import org.sleuthkit.autopsy.casemodule.StartupWindowProvider;
 import org.sleuthkit.autopsy.coreutils.Logger;
 
@@ -69,26 +60,6 @@
         UIManager.put(DefaultTabbedContainerUI.KEY_VIEW_CONTENT_BORDER, BorderFactory.createEmptyBorder());
         UIManager.put("TabbedPane.contentBorderInsets", new Insets(0, 0, 0, 0));
         WindowManager.getDefault().invokeWhenUIReady(() -> {
-<<<<<<< HEAD
-            Collection<? extends OptionProcessor> processors = Lookup.getDefault().lookupAll(OptionProcessor.class);
-            for (OptionProcessor processor : processors) {
-                if (processor instanceof OpenFromArguments) {
-                    OpenFromArguments argsProcessor = (OpenFromArguments) processor;
-                    final String caseFile = argsProcessor.getDefaultArg();
-                    if (caseFile != null && !caseFile.isEmpty() && caseFile.endsWith(CaseMetadata.getFileExtension()) && new File(caseFile).exists()) { //NON-NLS
-                        try {
-                            Case.openAsCurrentCase(caseFile);
-                        } catch (CaseActionException ex) {
-                            logger.log(Level.SEVERE, String.format("Error opening case with metadata file path %s", caseFile), ex); //NON-NLS
-                 
-                        //JIRA-3035: notify user!
-                        }
-                        return;
-                    }
-                }
-            }
-=======
->>>>>>> 861d4233
             StartupWindowProvider.getInstance().open();
         });
     }
