/*
 * Autopsy Forensic Browser
 *
 * Copyright 2018 Basis Technology Corp.
 * Contact: carrier <at> sleuthkit <dot> org
 *
 * Licensed under the Apache License, Version 2.0 (the "License");
 * you may not use this file except in compliance with the License.
 * You may obtain a copy of the License at
 *
 *     http://www.apache.org/licenses/LICENSE-2.0
 *
 * Unless required by applicable law or agreed to in writing, software
 * distributed under the License is distributed on an "AS IS" BASIS,
 * WITHOUT WARRANTIES OR CONDITIONS OF ANY KIND, either express or implied.
 * See the License for the specific language governing permissions and
 * limitations under the License.
 */
package org.sleuthkit.autopsy.corecomponents;

import java.beans.PropertyChangeEvent;
import java.util.EnumSet;
import java.util.Objects;
import java.util.TimeZone;
import javax.swing.JPanel;
import org.netbeans.spi.options.OptionsPanelController;
import org.sleuthkit.autopsy.casemodule.Case;
import org.sleuthkit.autopsy.casemodule.CasePreferences;
import org.sleuthkit.autopsy.centralrepository.datamodel.EamDbUtil;
import org.sleuthkit.autopsy.core.UserPreferences;
import org.sleuthkit.autopsy.coreutils.TimeZoneUtils;
import org.sleuthkit.autopsy.directorytree.DirectoryTreeTopComponent;
import org.sleuthkit.autopsy.texttranslation.TextTranslationService;

/**
 * Panel for configuring view preferences.
 */
public class ViewPreferencesPanel extends JPanel implements OptionsPanel {

    private final boolean immediateUpdates;

    /**
     * Creates new form ViewPreferencesPanel
     *
     * @param immediateUpdates If true, value changes will be persisted at the
     *                         moment they occur.
     */
    public ViewPreferencesPanel(boolean immediateUpdates) {
        initComponents();
        this.immediateUpdates = immediateUpdates;
        Case.addEventTypeSubscriber(EnumSet.of(Case.Events.CURRENT_CASE), (PropertyChangeEvent evt) -> {
            //disable when case is closed, enable when case is open
            currentCaseSettingsPanel.setEnabled(evt.getNewValue() != null);
            groupByDataSourceCheckbox.setEnabled(evt.getNewValue() != null);
        });
        this.timeZoneList.setListData(TimeZoneUtils.createTimeZoneList().stream().toArray(String[]::new));
    }

    @Override
    public void load() {
        // Global Settings
        boolean keepPreferredViewer = UserPreferences.keepPreferredContentViewer();
        keepCurrentViewerRadioButton.setSelected(keepPreferredViewer);
        useBestViewerRadioButton.setSelected(!keepPreferredViewer);

        boolean useLocalTime = UserPreferences.displayTimesInLocalTime();
        timeZoneList.setEnabled(!useLocalTime);
        timeZoneList.setSelectedValue(TimeZoneUtils.createTimeZoneString(TimeZone.getTimeZone(UserPreferences.getTimeZoneForDisplays())), true);
        useLocalTimeRadioButton.setSelected(useLocalTime);
        useAnotherTimeRadioButton.setSelected(!useLocalTime);

        dataSourcesHideKnownCheckbox.setSelected(UserPreferences.hideKnownFilesInDataSourcesTree());
        viewsHideKnownCheckbox.setSelected(UserPreferences.hideKnownFilesInViewsTree());

        dataSourcesHideSlackCheckbox.setSelected(UserPreferences.hideSlackFilesInDataSourcesTree());
        viewsHideSlackCheckbox.setSelected(UserPreferences.hideSlackFilesInViewsTree());

        commentsOccurencesColumnsCheckbox.setEnabled(EamDbUtil.useCentralRepo());
        commentsOccurencesColumnWrapAroundText.setEnabled(EamDbUtil.useCentralRepo());
        commentsOccurencesColumnsCheckbox.setSelected(UserPreferences.hideCentralRepoCommentsAndOccurrences());
<<<<<<< HEAD

        maximumResultsSpinner.setValue(UserPreferences.getMaximumNumberOfResults());
=======
        
        hideOtherUsersTagsCheckbox.setSelected(UserPreferences.showOnlyCurrentUserTags());
        deletedFilesLimitCheckbox.setSelected(DeletedFilePreferences.getDefault().getShouldLimitDeletedFiles());
>>>>>>> d965506f
        translateNamesInTableRadioButton.setSelected(UserPreferences.displayTranslatedFileNames());
        
        TextTranslationService tts = TextTranslationService.getInstance();
        translateNamesInTableRadioButton.setEnabled(tts.hasProvider());

        // Current Case Settings
        boolean caseIsOpen = Case.isCaseOpen();
        currentCaseSettingsPanel.setEnabled(caseIsOpen);
        groupByDataSourceCheckbox.setEnabled(caseIsOpen);

        if (caseIsOpen) {
            groupByDataSourceCheckbox.setSelected(Objects.equals(CasePreferences.getGroupItemsInTreeByDataSource(), true));
        } else {
            groupByDataSourceCheckbox.setSelected(false);
        }

        // Current Session Settings
        hideRejectedResultsCheckbox.setSelected(DirectoryTreeTopComponent.getDefault().getShowRejectedResults() == false);
    }

    @Override
    public void store() {
        UserPreferences.setKeepPreferredContentViewer(keepCurrentViewerRadioButton.isSelected());
        UserPreferences.setDisplayTimesInLocalTime(useLocalTimeRadioButton.isSelected());
        if (useAnotherTimeRadioButton.isSelected()) {
            UserPreferences.setTimeZoneForDisplays(timeZoneList.getSelectedValue().substring(11).trim());
        }
        UserPreferences.setHideKnownFilesInDataSourcesTree(dataSourcesHideKnownCheckbox.isSelected());
        UserPreferences.setHideKnownFilesInViewsTree(viewsHideKnownCheckbox.isSelected());
        UserPreferences.setHideSlackFilesInDataSourcesTree(dataSourcesHideSlackCheckbox.isSelected());
        UserPreferences.setHideSlackFilesInViewsTree(viewsHideSlackCheckbox.isSelected());
        UserPreferences.setShowOnlyCurrentUserTags(hideOtherUsersTagsCheckbox.isSelected());
        UserPreferences.setHideCentralRepoCommentsAndOccurrences(commentsOccurencesColumnsCheckbox.isSelected());
        UserPreferences.setDisplayTranslatedFileNames(translateNamesInTableRadioButton.isSelected());
        UserPreferences.setMaximumNumberOfResults((Integer)maximumResultsSpinner.getValue());

        storeGroupItemsInTreeByDataSource();

        DirectoryTreeTopComponent.getDefault().setShowRejectedResults(hideRejectedResultsCheckbox.isSelected() == false);
    }

    /**
     * Store the 'groupByDataSourceCheckbox' value.
     *
     * Note: The value will not be stored if the value hasn't previously been
     * stored and the checkbox isn't selected. This is so GroupDataSourcesDialog
     * can prompt the user for this in the event the value hasn't been
     * initialized.
     */
    private void storeGroupItemsInTreeByDataSource() {
        if (Case.isCaseOpen() && (CasePreferences.getGroupItemsInTreeByDataSource() != null || groupByDataSourceCheckbox.isSelected())) {
            CasePreferences.setGroupItemsInTreeByDataSource(groupByDataSourceCheckbox.isSelected());
        }
    }

    /**
     * This method is called from within the constructor to initialize the form.
     * WARNING: Do NOT modify this code. The content of this method is always
     * regenerated by the Form Editor.
     */
    @SuppressWarnings("unchecked")
    // <editor-fold defaultstate="collapsed" desc="Generated Code">//GEN-BEGIN:initComponents
    private void initComponents() {

        viewPreferencesScrollPane = new javax.swing.JScrollPane();
        viewPreferencesPanel = new javax.swing.JPanel();
        globalSettingsPanel = new javax.swing.JPanel();
        selectFileLabel = new javax.swing.JLabel();
        useBestViewerRadioButton = new javax.swing.JRadioButton();
        keepCurrentViewerRadioButton = new javax.swing.JRadioButton();
        hideKnownFilesLabel = new javax.swing.JLabel();
        dataSourcesHideKnownCheckbox = new javax.swing.JCheckBox();
        viewsHideKnownCheckbox = new javax.swing.JCheckBox();
        hideSlackFilesLabel = new javax.swing.JLabel();
        dataSourcesHideSlackCheckbox = new javax.swing.JCheckBox();
        viewsHideSlackCheckbox = new javax.swing.JCheckBox();
        displayTimeLabel = new javax.swing.JLabel();
        useLocalTimeRadioButton = new javax.swing.JRadioButton();
        useAnotherTimeRadioButton = new javax.swing.JRadioButton();
        hideOtherUsersTagsCheckbox = new javax.swing.JCheckBox();
        hideOtherUsersTagsLabel = new javax.swing.JLabel();
        centralRepoLabel = new javax.swing.JLabel();
        commentsOccurencesColumnsCheckbox = new javax.swing.JCheckBox();
        maximumResultsLabel = new javax.swing.JLabel();
        jScrollPane1 = new javax.swing.JScrollPane();
        timeZoneList = new javax.swing.JList<>();
        translateTextLabel = new javax.swing.JLabel();
        commentsOccurencesColumnWrapAroundText = new javax.swing.JLabel();
        translateNamesInTableRadioButton = new javax.swing.JRadioButton();
        maximumResultsSpinner = new javax.swing.JSpinner();
        currentCaseSettingsPanel = new javax.swing.JPanel();
        groupByDataSourceCheckbox = new javax.swing.JCheckBox();
        currentSessionSettingsPanel = new javax.swing.JPanel();
        hideRejectedResultsCheckbox = new javax.swing.JCheckBox();

        setPreferredSize(new java.awt.Dimension(625, 465));

        viewPreferencesScrollPane.setBorder(null);
        viewPreferencesScrollPane.setPreferredSize(new java.awt.Dimension(625, 465));

        viewPreferencesPanel.setPreferredSize(new java.awt.Dimension(625, 465));

        globalSettingsPanel.setBorder(javax.swing.BorderFactory.createTitledBorder(org.openide.util.NbBundle.getMessage(ViewPreferencesPanel.class, "ViewPreferencesPanel.globalSettingsPanel.border.title"))); // NOI18N

        org.openide.awt.Mnemonics.setLocalizedText(selectFileLabel, org.openide.util.NbBundle.getMessage(ViewPreferencesPanel.class, "ViewPreferencesPanel.selectFileLabel.text")); // NOI18N

        org.openide.awt.Mnemonics.setLocalizedText(useBestViewerRadioButton, org.openide.util.NbBundle.getMessage(ViewPreferencesPanel.class, "ViewPreferencesPanel.useBestViewerRadioButton.text")); // NOI18N
        useBestViewerRadioButton.setToolTipText(org.openide.util.NbBundle.getMessage(ViewPreferencesPanel.class, "ViewPreferencesPanel.useBestViewerRadioButton.toolTipText")); // NOI18N
        useBestViewerRadioButton.addActionListener(new java.awt.event.ActionListener() {
            public void actionPerformed(java.awt.event.ActionEvent evt) {
                useBestViewerRadioButtonActionPerformed(evt);
            }
        });

        org.openide.awt.Mnemonics.setLocalizedText(keepCurrentViewerRadioButton, org.openide.util.NbBundle.getMessage(ViewPreferencesPanel.class, "ViewPreferencesPanel.keepCurrentViewerRadioButton.text")); // NOI18N
        keepCurrentViewerRadioButton.setToolTipText(org.openide.util.NbBundle.getMessage(ViewPreferencesPanel.class, "ViewPreferencesPanel.keepCurrentViewerRadioButton.toolTipText")); // NOI18N
        keepCurrentViewerRadioButton.addActionListener(new java.awt.event.ActionListener() {
            public void actionPerformed(java.awt.event.ActionEvent evt) {
                keepCurrentViewerRadioButtonActionPerformed(evt);
            }
        });

        org.openide.awt.Mnemonics.setLocalizedText(hideKnownFilesLabel, org.openide.util.NbBundle.getMessage(ViewPreferencesPanel.class, "ViewPreferencesPanel.hideKnownFilesLabel.text")); // NOI18N

        org.openide.awt.Mnemonics.setLocalizedText(dataSourcesHideKnownCheckbox, org.openide.util.NbBundle.getMessage(ViewPreferencesPanel.class, "ViewPreferencesPanel.dataSourcesHideKnownCheckbox.text")); // NOI18N
        dataSourcesHideKnownCheckbox.addActionListener(new java.awt.event.ActionListener() {
            public void actionPerformed(java.awt.event.ActionEvent evt) {
                dataSourcesHideKnownCheckboxActionPerformed(evt);
            }
        });

        org.openide.awt.Mnemonics.setLocalizedText(viewsHideKnownCheckbox, org.openide.util.NbBundle.getMessage(ViewPreferencesPanel.class, "ViewPreferencesPanel.viewsHideKnownCheckbox.text")); // NOI18N
        viewsHideKnownCheckbox.addActionListener(new java.awt.event.ActionListener() {
            public void actionPerformed(java.awt.event.ActionEvent evt) {
                viewsHideKnownCheckboxActionPerformed(evt);
            }
        });

        org.openide.awt.Mnemonics.setLocalizedText(hideSlackFilesLabel, org.openide.util.NbBundle.getMessage(ViewPreferencesPanel.class, "ViewPreferencesPanel.hideSlackFilesLabel.text")); // NOI18N

        org.openide.awt.Mnemonics.setLocalizedText(dataSourcesHideSlackCheckbox, org.openide.util.NbBundle.getMessage(ViewPreferencesPanel.class, "ViewPreferencesPanel.dataSourcesHideSlackCheckbox.text")); // NOI18N
        dataSourcesHideSlackCheckbox.addActionListener(new java.awt.event.ActionListener() {
            public void actionPerformed(java.awt.event.ActionEvent evt) {
                dataSourcesHideSlackCheckboxActionPerformed(evt);
            }
        });

        org.openide.awt.Mnemonics.setLocalizedText(viewsHideSlackCheckbox, org.openide.util.NbBundle.getMessage(ViewPreferencesPanel.class, "ViewPreferencesPanel.viewsHideSlackCheckbox.text")); // NOI18N
        viewsHideSlackCheckbox.addActionListener(new java.awt.event.ActionListener() {
            public void actionPerformed(java.awt.event.ActionEvent evt) {
                viewsHideSlackCheckboxActionPerformed(evt);
            }
        });

        org.openide.awt.Mnemonics.setLocalizedText(displayTimeLabel, org.openide.util.NbBundle.getMessage(ViewPreferencesPanel.class, "ViewPreferencesPanel.displayTimeLabel.text")); // NOI18N

        org.openide.awt.Mnemonics.setLocalizedText(useLocalTimeRadioButton, org.openide.util.NbBundle.getMessage(ViewPreferencesPanel.class, "ViewPreferencesPanel.useLocalTimeRadioButton.text")); // NOI18N
        useLocalTimeRadioButton.addActionListener(new java.awt.event.ActionListener() {
            public void actionPerformed(java.awt.event.ActionEvent evt) {
                useLocalTimeRadioButtonActionPerformed(evt);
            }
        });

        org.openide.awt.Mnemonics.setLocalizedText(useAnotherTimeRadioButton, org.openide.util.NbBundle.getMessage(ViewPreferencesPanel.class, "ViewPreferencesPanel.useAnotherTimeRadioButton.text")); // NOI18N
        useAnotherTimeRadioButton.addActionListener(new java.awt.event.ActionListener() {
            public void actionPerformed(java.awt.event.ActionEvent evt) {
                useAnotherTimeRadioButtonActionPerformed(evt);
            }
        });

        org.openide.awt.Mnemonics.setLocalizedText(hideOtherUsersTagsCheckbox, org.openide.util.NbBundle.getMessage(ViewPreferencesPanel.class, "ViewPreferencesPanel.hideOtherUsersTagsCheckbox.text")); // NOI18N
        hideOtherUsersTagsCheckbox.addActionListener(new java.awt.event.ActionListener() {
            public void actionPerformed(java.awt.event.ActionEvent evt) {
                hideOtherUsersTagsCheckboxActionPerformed(evt);
            }
        });

        org.openide.awt.Mnemonics.setLocalizedText(hideOtherUsersTagsLabel, org.openide.util.NbBundle.getMessage(ViewPreferencesPanel.class, "ViewPreferencesPanel.hideOtherUsersTagsLabel.text")); // NOI18N

        org.openide.awt.Mnemonics.setLocalizedText(centralRepoLabel, org.openide.util.NbBundle.getMessage(ViewPreferencesPanel.class, "ViewPreferencesPanel.centralRepoLabel.text")); // NOI18N

        org.openide.awt.Mnemonics.setLocalizedText(commentsOccurencesColumnsCheckbox, org.openide.util.NbBundle.getMessage(ViewPreferencesPanel.class, "ViewPreferencesPanel.commentsOccurencesColumnsCheckbox.text")); // NOI18N
        commentsOccurencesColumnsCheckbox.setHorizontalAlignment(javax.swing.SwingConstants.TRAILING);
        commentsOccurencesColumnsCheckbox.addActionListener(new java.awt.event.ActionListener() {
            public void actionPerformed(java.awt.event.ActionEvent evt) {
                commentsOccurencesColumnsCheckboxActionPerformed(evt);
            }
        });

        org.openide.awt.Mnemonics.setLocalizedText(maximumResultsLabel, org.openide.util.NbBundle.getMessage(ViewPreferencesPanel.class, "ViewPreferencesPanel.maximumResultsLabel.text")); // NOI18N
        maximumResultsLabel.setToolTipText(org.openide.util.NbBundle.getMessage(ViewPreferencesPanel.class, "ViewPreferencesPanel.maximumResultsLabel.toolTipText")); // NOI18N

        timeZoneList.addListSelectionListener(new javax.swing.event.ListSelectionListener() {
            public void valueChanged(javax.swing.event.ListSelectionEvent evt) {
                timeZoneListValueChanged(evt);
            }
        });
        jScrollPane1.setViewportView(timeZoneList);

        org.openide.awt.Mnemonics.setLocalizedText(translateTextLabel, org.openide.util.NbBundle.getMessage(ViewPreferencesPanel.class, "ViewPreferencesPanel.translateTextLabel.text")); // NOI18N

        org.openide.awt.Mnemonics.setLocalizedText(commentsOccurencesColumnWrapAroundText, org.openide.util.NbBundle.getMessage(ViewPreferencesPanel.class, "ViewPreferencesPanel.commentsOccurencesColumnWrapAroundText.text")); // NOI18N

        org.openide.awt.Mnemonics.setLocalizedText(translateNamesInTableRadioButton, org.openide.util.NbBundle.getMessage(ViewPreferencesPanel.class, "ViewPreferencesPanel.translateNamesInTableRadioButton.text")); // NOI18N
        translateNamesInTableRadioButton.addActionListener(new java.awt.event.ActionListener() {
            public void actionPerformed(java.awt.event.ActionEvent evt) {
                translateNamesInTableRadioButtonActionPerformed(evt);
            }
        });

        maximumResultsSpinner.setModel(new javax.swing.SpinnerNumberModel(20000, 0, 100000, 10000));
        maximumResultsSpinner.addChangeListener(new javax.swing.event.ChangeListener() {
            public void stateChanged(javax.swing.event.ChangeEvent evt) {
                maximumResultsSpinnerStateChanged(evt);
            }
        });

        javax.swing.GroupLayout globalSettingsPanelLayout = new javax.swing.GroupLayout(globalSettingsPanel);
        globalSettingsPanel.setLayout(globalSettingsPanelLayout);
        globalSettingsPanelLayout.setHorizontalGroup(
            globalSettingsPanelLayout.createParallelGroup(javax.swing.GroupLayout.Alignment.LEADING)
            .addGroup(globalSettingsPanelLayout.createSequentialGroup()
                .addContainerGap()
                .addGroup(globalSettingsPanelLayout.createParallelGroup(javax.swing.GroupLayout.Alignment.LEADING)
                    .addGroup(globalSettingsPanelLayout.createSequentialGroup()
                        .addGap(10, 10, 10)
                        .addComponent(hideOtherUsersTagsCheckbox))
                    .addGroup(globalSettingsPanelLayout.createSequentialGroup()
                        .addComponent(centralRepoLabel)
                        .addGap(135, 135, 135)
                        .addComponent(jScrollPane1, javax.swing.GroupLayout.PREFERRED_SIZE, 272, javax.swing.GroupLayout.PREFERRED_SIZE))
                    .addComponent(hideOtherUsersTagsLabel)
                    .addGroup(globalSettingsPanelLayout.createSequentialGroup()
                        .addGroup(globalSettingsPanelLayout.createParallelGroup(javax.swing.GroupLayout.Alignment.LEADING)
                            .addComponent(hideKnownFilesLabel)
                            .addGroup(globalSettingsPanelLayout.createParallelGroup(javax.swing.GroupLayout.Alignment.TRAILING)
                                .addGroup(globalSettingsPanelLayout.createParallelGroup(javax.swing.GroupLayout.Alignment.LEADING)
                                    .addGroup(globalSettingsPanelLayout.createSequentialGroup()
                                        .addGap(10, 10, 10)
                                        .addGroup(globalSettingsPanelLayout.createParallelGroup(javax.swing.GroupLayout.Alignment.LEADING)
                                            .addComponent(dataSourcesHideSlackCheckbox)
                                            .addComponent(viewsHideSlackCheckbox)))
                                    .addComponent(hideSlackFilesLabel))
                                .addGroup(globalSettingsPanelLayout.createSequentialGroup()
                                    .addGap(10, 10, 10)
                                    .addGroup(globalSettingsPanelLayout.createParallelGroup(javax.swing.GroupLayout.Alignment.LEADING)
                                        .addComponent(dataSourcesHideKnownCheckbox)
                                        .addComponent(viewsHideKnownCheckbox))))
                            .addGroup(globalSettingsPanelLayout.createSequentialGroup()
                                .addGap(10, 10, 10)
                                .addComponent(commentsOccurencesColumnsCheckbox))
                            .addGroup(globalSettingsPanelLayout.createSequentialGroup()
                                .addGap(32, 32, 32)
                                .addComponent(commentsOccurencesColumnWrapAroundText)))
                        .addGap(18, 18, 18)
                        .addGroup(globalSettingsPanelLayout.createParallelGroup(javax.swing.GroupLayout.Alignment.LEADING)
                            .addComponent(displayTimeLabel)
                            .addComponent(selectFileLabel)
                            .addComponent(translateTextLabel, javax.swing.GroupLayout.PREFERRED_SIZE, 120, javax.swing.GroupLayout.PREFERRED_SIZE)
                            .addGroup(globalSettingsPanelLayout.createSequentialGroup()
                                .addGap(10, 10, 10)
                                .addGroup(globalSettingsPanelLayout.createParallelGroup(javax.swing.GroupLayout.Alignment.LEADING)
                                    .addComponent(keepCurrentViewerRadioButton)
                                    .addComponent(useBestViewerRadioButton)
                                    .addComponent(useLocalTimeRadioButton)
                                    .addComponent(useAnotherTimeRadioButton)
                                    .addComponent(translateNamesInTableRadioButton)))))
                    .addGroup(globalSettingsPanelLayout.createSequentialGroup()
                        .addComponent(maximumResultsLabel)
                        .addPreferredGap(javax.swing.LayoutStyle.ComponentPlacement.RELATED)
                        .addComponent(maximumResultsSpinner, javax.swing.GroupLayout.PREFERRED_SIZE, 70, javax.swing.GroupLayout.PREFERRED_SIZE)))
                .addContainerGap(javax.swing.GroupLayout.DEFAULT_SIZE, Short.MAX_VALUE))
        );
        globalSettingsPanelLayout.setVerticalGroup(
            globalSettingsPanelLayout.createParallelGroup(javax.swing.GroupLayout.Alignment.LEADING)
            .addGroup(globalSettingsPanelLayout.createSequentialGroup()
                .addContainerGap()
                .addGroup(globalSettingsPanelLayout.createParallelGroup(javax.swing.GroupLayout.Alignment.LEADING)
                    .addGroup(globalSettingsPanelLayout.createSequentialGroup()
                        .addComponent(hideKnownFilesLabel)
                        .addPreferredGap(javax.swing.LayoutStyle.ComponentPlacement.RELATED)
                        .addComponent(dataSourcesHideKnownCheckbox)
                        .addPreferredGap(javax.swing.LayoutStyle.ComponentPlacement.RELATED)
                        .addComponent(viewsHideKnownCheckbox)
                        .addPreferredGap(javax.swing.LayoutStyle.ComponentPlacement.UNRELATED)
                        .addComponent(hideSlackFilesLabel)
                        .addPreferredGap(javax.swing.LayoutStyle.ComponentPlacement.RELATED)
                        .addComponent(dataSourcesHideSlackCheckbox)
                        .addPreferredGap(javax.swing.LayoutStyle.ComponentPlacement.RELATED)
                        .addComponent(viewsHideSlackCheckbox)
                        .addPreferredGap(javax.swing.LayoutStyle.ComponentPlacement.UNRELATED)
                        .addComponent(hideOtherUsersTagsLabel)
                        .addPreferredGap(javax.swing.LayoutStyle.ComponentPlacement.RELATED)
                        .addComponent(hideOtherUsersTagsCheckbox)
                        .addPreferredGap(javax.swing.LayoutStyle.ComponentPlacement.UNRELATED)
                        .addComponent(centralRepoLabel)
                        .addGap(3, 3, 3)
                        .addComponent(commentsOccurencesColumnsCheckbox, javax.swing.GroupLayout.PREFERRED_SIZE, 18, javax.swing.GroupLayout.PREFERRED_SIZE)
                        .addPreferredGap(javax.swing.LayoutStyle.ComponentPlacement.RELATED)
                        .addComponent(commentsOccurencesColumnWrapAroundText)
                        .addGap(6, 6, 6)
                        .addGroup(globalSettingsPanelLayout.createParallelGroup(javax.swing.GroupLayout.Alignment.BASELINE)
                            .addComponent(maximumResultsLabel)
                            .addComponent(maximumResultsSpinner, javax.swing.GroupLayout.PREFERRED_SIZE, javax.swing.GroupLayout.DEFAULT_SIZE, javax.swing.GroupLayout.PREFERRED_SIZE)))
                    .addGroup(globalSettingsPanelLayout.createSequentialGroup()
                        .addComponent(selectFileLabel)
                        .addPreferredGap(javax.swing.LayoutStyle.ComponentPlacement.RELATED)
                        .addComponent(useBestViewerRadioButton)
                        .addPreferredGap(javax.swing.LayoutStyle.ComponentPlacement.RELATED)
                        .addComponent(keepCurrentViewerRadioButton)
                        .addPreferredGap(javax.swing.LayoutStyle.ComponentPlacement.UNRELATED)
                        .addComponent(displayTimeLabel)
                        .addPreferredGap(javax.swing.LayoutStyle.ComponentPlacement.RELATED)
                        .addComponent(useLocalTimeRadioButton)
                        .addPreferredGap(javax.swing.LayoutStyle.ComponentPlacement.RELATED)
                        .addComponent(useAnotherTimeRadioButton)
                        .addPreferredGap(javax.swing.LayoutStyle.ComponentPlacement.RELATED)
                        .addComponent(jScrollPane1, javax.swing.GroupLayout.PREFERRED_SIZE, 67, javax.swing.GroupLayout.PREFERRED_SIZE)
                        .addPreferredGap(javax.swing.LayoutStyle.ComponentPlacement.RELATED)
                        .addComponent(translateTextLabel)
                        .addPreferredGap(javax.swing.LayoutStyle.ComponentPlacement.RELATED)
                        .addComponent(translateNamesInTableRadioButton)))
                .addContainerGap(javax.swing.GroupLayout.DEFAULT_SIZE, Short.MAX_VALUE))
        );

        currentCaseSettingsPanel.setBorder(javax.swing.BorderFactory.createTitledBorder(org.openide.util.NbBundle.getMessage(ViewPreferencesPanel.class, "ViewPreferencesPanel.currentCaseSettingsPanel.border.title"))); // NOI18N

        org.openide.awt.Mnemonics.setLocalizedText(groupByDataSourceCheckbox, org.openide.util.NbBundle.getMessage(ViewPreferencesPanel.class, "ViewPreferencesPanel.groupByDataSourceCheckbox.text")); // NOI18N
        groupByDataSourceCheckbox.addActionListener(new java.awt.event.ActionListener() {
            public void actionPerformed(java.awt.event.ActionEvent evt) {
                groupByDataSourceCheckboxActionPerformed(evt);
            }
        });

        javax.swing.GroupLayout currentCaseSettingsPanelLayout = new javax.swing.GroupLayout(currentCaseSettingsPanel);
        currentCaseSettingsPanel.setLayout(currentCaseSettingsPanelLayout);
        currentCaseSettingsPanelLayout.setHorizontalGroup(
            currentCaseSettingsPanelLayout.createParallelGroup(javax.swing.GroupLayout.Alignment.LEADING)
            .addGroup(currentCaseSettingsPanelLayout.createSequentialGroup()
                .addContainerGap()
                .addComponent(groupByDataSourceCheckbox)
                .addContainerGap(javax.swing.GroupLayout.DEFAULT_SIZE, Short.MAX_VALUE))
        );
        currentCaseSettingsPanelLayout.setVerticalGroup(
            currentCaseSettingsPanelLayout.createParallelGroup(javax.swing.GroupLayout.Alignment.LEADING)
            .addGroup(currentCaseSettingsPanelLayout.createSequentialGroup()
                .addContainerGap(javax.swing.GroupLayout.DEFAULT_SIZE, Short.MAX_VALUE)
                .addComponent(groupByDataSourceCheckbox))
        );

        currentSessionSettingsPanel.setBorder(javax.swing.BorderFactory.createTitledBorder(org.openide.util.NbBundle.getMessage(ViewPreferencesPanel.class, "ViewPreferencesPanel.currentSessionSettingsPanel.border.title"))); // NOI18N

        org.openide.awt.Mnemonics.setLocalizedText(hideRejectedResultsCheckbox, org.openide.util.NbBundle.getMessage(ViewPreferencesPanel.class, "ViewPreferencesPanel.hideRejectedResultsCheckbox.text")); // NOI18N
        hideRejectedResultsCheckbox.addActionListener(new java.awt.event.ActionListener() {
            public void actionPerformed(java.awt.event.ActionEvent evt) {
                hideRejectedResultsCheckboxActionPerformed(evt);
            }
        });

        javax.swing.GroupLayout currentSessionSettingsPanelLayout = new javax.swing.GroupLayout(currentSessionSettingsPanel);
        currentSessionSettingsPanel.setLayout(currentSessionSettingsPanelLayout);
        currentSessionSettingsPanelLayout.setHorizontalGroup(
            currentSessionSettingsPanelLayout.createParallelGroup(javax.swing.GroupLayout.Alignment.LEADING)
            .addGroup(currentSessionSettingsPanelLayout.createSequentialGroup()
                .addContainerGap()
                .addComponent(hideRejectedResultsCheckbox, javax.swing.GroupLayout.PREFERRED_SIZE, 259, javax.swing.GroupLayout.PREFERRED_SIZE)
                .addContainerGap(javax.swing.GroupLayout.DEFAULT_SIZE, Short.MAX_VALUE))
        );
        currentSessionSettingsPanelLayout.setVerticalGroup(
            currentSessionSettingsPanelLayout.createParallelGroup(javax.swing.GroupLayout.Alignment.LEADING)
            .addGroup(currentSessionSettingsPanelLayout.createSequentialGroup()
                .addContainerGap(javax.swing.GroupLayout.DEFAULT_SIZE, Short.MAX_VALUE)
                .addComponent(hideRejectedResultsCheckbox))
        );

        javax.swing.GroupLayout viewPreferencesPanelLayout = new javax.swing.GroupLayout(viewPreferencesPanel);
        viewPreferencesPanel.setLayout(viewPreferencesPanelLayout);
        viewPreferencesPanelLayout.setHorizontalGroup(
            viewPreferencesPanelLayout.createParallelGroup(javax.swing.GroupLayout.Alignment.LEADING)
            .addGroup(javax.swing.GroupLayout.Alignment.TRAILING, viewPreferencesPanelLayout.createSequentialGroup()
                .addContainerGap()
                .addGroup(viewPreferencesPanelLayout.createParallelGroup(javax.swing.GroupLayout.Alignment.TRAILING)
                    .addComponent(currentSessionSettingsPanel, javax.swing.GroupLayout.DEFAULT_SIZE, javax.swing.GroupLayout.DEFAULT_SIZE, Short.MAX_VALUE)
                    .addComponent(currentCaseSettingsPanel, javax.swing.GroupLayout.DEFAULT_SIZE, javax.swing.GroupLayout.DEFAULT_SIZE, Short.MAX_VALUE)
                    .addComponent(globalSettingsPanel, javax.swing.GroupLayout.DEFAULT_SIZE, javax.swing.GroupLayout.DEFAULT_SIZE, Short.MAX_VALUE))
                .addContainerGap())
        );
        viewPreferencesPanelLayout.setVerticalGroup(
            viewPreferencesPanelLayout.createParallelGroup(javax.swing.GroupLayout.Alignment.LEADING)
            .addGroup(viewPreferencesPanelLayout.createSequentialGroup()
                .addComponent(globalSettingsPanel, javax.swing.GroupLayout.PREFERRED_SIZE, javax.swing.GroupLayout.DEFAULT_SIZE, javax.swing.GroupLayout.PREFERRED_SIZE)
                .addPreferredGap(javax.swing.LayoutStyle.ComponentPlacement.UNRELATED)
                .addComponent(currentCaseSettingsPanel, javax.swing.GroupLayout.PREFERRED_SIZE, javax.swing.GroupLayout.DEFAULT_SIZE, javax.swing.GroupLayout.PREFERRED_SIZE)
                .addPreferredGap(javax.swing.LayoutStyle.ComponentPlacement.UNRELATED)
                .addComponent(currentSessionSettingsPanel, javax.swing.GroupLayout.PREFERRED_SIZE, javax.swing.GroupLayout.DEFAULT_SIZE, javax.swing.GroupLayout.PREFERRED_SIZE)
                .addContainerGap(javax.swing.GroupLayout.DEFAULT_SIZE, Short.MAX_VALUE))
        );

        viewPreferencesScrollPane.setViewportView(viewPreferencesPanel);

        javax.swing.GroupLayout layout = new javax.swing.GroupLayout(this);
        this.setLayout(layout);
        layout.setHorizontalGroup(
            layout.createParallelGroup(javax.swing.GroupLayout.Alignment.LEADING)
            .addComponent(viewPreferencesScrollPane, javax.swing.GroupLayout.DEFAULT_SIZE, javax.swing.GroupLayout.DEFAULT_SIZE, Short.MAX_VALUE)
        );
        layout.setVerticalGroup(
            layout.createParallelGroup(javax.swing.GroupLayout.Alignment.LEADING)
            .addComponent(viewPreferencesScrollPane, javax.swing.GroupLayout.DEFAULT_SIZE, 528, Short.MAX_VALUE)
        );
    }// </editor-fold>//GEN-END:initComponents

    private void groupByDataSourceCheckboxActionPerformed(java.awt.event.ActionEvent evt) {//GEN-FIRST:event_groupByDataSourceCheckboxActionPerformed
        if (immediateUpdates) {
            storeGroupItemsInTreeByDataSource();
        } else {
            firePropertyChange(OptionsPanelController.PROP_CHANGED, null, null);
        }
    }//GEN-LAST:event_groupByDataSourceCheckboxActionPerformed

    private void hideRejectedResultsCheckboxActionPerformed(java.awt.event.ActionEvent evt) {//GEN-FIRST:event_hideRejectedResultsCheckboxActionPerformed
        if (immediateUpdates) {
            DirectoryTreeTopComponent.getDefault().setShowRejectedResults(hideRejectedResultsCheckbox.isSelected() == false);
        } else {
            firePropertyChange(OptionsPanelController.PROP_CHANGED, null, null);
        }
    }//GEN-LAST:event_hideRejectedResultsCheckboxActionPerformed

    private void translateNamesInTableRadioButtonActionPerformed(java.awt.event.ActionEvent evt) {//GEN-FIRST:event_translateNamesInTableRadioButtonActionPerformed
        if (immediateUpdates) {
            UserPreferences.setDisplayTranslatedFileNames(translateNamesInTableRadioButton.isSelected());
        } else {
            firePropertyChange(OptionsPanelController.PROP_CHANGED, null, null);
        }
    }//GEN-LAST:event_translateNamesInTableRadioButtonActionPerformed

    private void timeZoneListValueChanged(javax.swing.event.ListSelectionEvent evt) {//GEN-FIRST:event_timeZoneListValueChanged
        if (immediateUpdates && useAnotherTimeRadioButton.isSelected()) {
            UserPreferences.setTimeZoneForDisplays(timeZoneList.getSelectedValue().substring(11).trim());
        } else {
            firePropertyChange(OptionsPanelController.PROP_CHANGED, null, null);
        }
    }//GEN-LAST:event_timeZoneListValueChanged

    private void commentsOccurencesColumnsCheckboxActionPerformed(java.awt.event.ActionEvent evt) {//GEN-FIRST:event_commentsOccurencesColumnsCheckboxActionPerformed
        if (immediateUpdates) {
            UserPreferences.setHideCentralRepoCommentsAndOccurrences(commentsOccurencesColumnsCheckbox.isSelected());
        } else {
            firePropertyChange(OptionsPanelController.PROP_CHANGED, null, null);
        }
    }//GEN-LAST:event_commentsOccurencesColumnsCheckboxActionPerformed

    private void hideOtherUsersTagsCheckboxActionPerformed(java.awt.event.ActionEvent evt) {//GEN-FIRST:event_hideOtherUsersTagsCheckboxActionPerformed
        if (immediateUpdates) {
            UserPreferences.setShowOnlyCurrentUserTags(hideOtherUsersTagsCheckbox.isSelected());
        } else {
            firePropertyChange(OptionsPanelController.PROP_CHANGED, null, null);
        }
    }//GEN-LAST:event_hideOtherUsersTagsCheckboxActionPerformed

    private void useAnotherTimeRadioButtonActionPerformed(java.awt.event.ActionEvent evt) {//GEN-FIRST:event_useAnotherTimeRadioButtonActionPerformed
        useLocalTimeRadioButton.setSelected(false);
        useAnotherTimeRadioButton.setSelected(true);
        timeZoneList.setEnabled(true);
        if (immediateUpdates) {
            UserPreferences.setDisplayTimesInLocalTime(false);
        } else {
            firePropertyChange(OptionsPanelController.PROP_CHANGED, null, null);
        }
    }//GEN-LAST:event_useAnotherTimeRadioButtonActionPerformed

    private void useLocalTimeRadioButtonActionPerformed(java.awt.event.ActionEvent evt) {//GEN-FIRST:event_useLocalTimeRadioButtonActionPerformed
        useLocalTimeRadioButton.setSelected(true);
        useAnotherTimeRadioButton.setSelected(false);
        timeZoneList.setEnabled(false);
        if (immediateUpdates) {
            UserPreferences.setDisplayTimesInLocalTime(true);
        } else {
            firePropertyChange(OptionsPanelController.PROP_CHANGED, null, null);
        }
    }//GEN-LAST:event_useLocalTimeRadioButtonActionPerformed

    private void viewsHideSlackCheckboxActionPerformed(java.awt.event.ActionEvent evt) {//GEN-FIRST:event_viewsHideSlackCheckboxActionPerformed
        if (immediateUpdates) {
            UserPreferences.setHideSlackFilesInViewsTree(viewsHideSlackCheckbox.isSelected());
        } else {
            firePropertyChange(OptionsPanelController.PROP_CHANGED, null, null);
        }
    }//GEN-LAST:event_viewsHideSlackCheckboxActionPerformed

    private void dataSourcesHideSlackCheckboxActionPerformed(java.awt.event.ActionEvent evt) {//GEN-FIRST:event_dataSourcesHideSlackCheckboxActionPerformed
        if (immediateUpdates) {
            UserPreferences.setHideSlackFilesInDataSourcesTree(dataSourcesHideSlackCheckbox.isSelected());
        } else {
            firePropertyChange(OptionsPanelController.PROP_CHANGED, null, null);
        }
    }//GEN-LAST:event_dataSourcesHideSlackCheckboxActionPerformed

    private void viewsHideKnownCheckboxActionPerformed(java.awt.event.ActionEvent evt) {//GEN-FIRST:event_viewsHideKnownCheckboxActionPerformed
        if (immediateUpdates) {
            UserPreferences.setHideKnownFilesInViewsTree(viewsHideKnownCheckbox.isSelected());
        } else {
            firePropertyChange(OptionsPanelController.PROP_CHANGED, null, null);
        }
    }//GEN-LAST:event_viewsHideKnownCheckboxActionPerformed

    private void dataSourcesHideKnownCheckboxActionPerformed(java.awt.event.ActionEvent evt) {//GEN-FIRST:event_dataSourcesHideKnownCheckboxActionPerformed
        if (immediateUpdates) {
            UserPreferences.setHideKnownFilesInDataSourcesTree(dataSourcesHideKnownCheckbox.isSelected());
        } else {
            firePropertyChange(OptionsPanelController.PROP_CHANGED, null, null);
        }
    }//GEN-LAST:event_dataSourcesHideKnownCheckboxActionPerformed

    private void keepCurrentViewerRadioButtonActionPerformed(java.awt.event.ActionEvent evt) {//GEN-FIRST:event_keepCurrentViewerRadioButtonActionPerformed
        useBestViewerRadioButton.setSelected(false);
        keepCurrentViewerRadioButton.setSelected(true);
        if (immediateUpdates) {
            UserPreferences.setKeepPreferredContentViewer(true);
        } else {
            firePropertyChange(OptionsPanelController.PROP_CHANGED, null, null);
        }
    }//GEN-LAST:event_keepCurrentViewerRadioButtonActionPerformed

    private void useBestViewerRadioButtonActionPerformed(java.awt.event.ActionEvent evt) {//GEN-FIRST:event_useBestViewerRadioButtonActionPerformed
        useBestViewerRadioButton.setSelected(true);
        keepCurrentViewerRadioButton.setSelected(false);
        if (immediateUpdates) {
            UserPreferences.setKeepPreferredContentViewer(false);
        } else {
            firePropertyChange(OptionsPanelController.PROP_CHANGED, null, null);
        }
    }//GEN-LAST:event_useBestViewerRadioButtonActionPerformed

    private void maximumResultsSpinnerStateChanged(javax.swing.event.ChangeEvent evt) {//GEN-FIRST:event_maximumResultsSpinnerStateChanged
        if (immediateUpdates) {
            UserPreferences.setMaximumNumberOfResults((Integer)maximumResultsSpinner.getValue());
        } else {
            firePropertyChange(OptionsPanelController.PROP_CHANGED, null, null);            
        }
    }//GEN-LAST:event_maximumResultsSpinnerStateChanged


    // Variables declaration - do not modify//GEN-BEGIN:variables
    private javax.swing.JLabel centralRepoLabel;
    private javax.swing.JLabel commentsOccurencesColumnWrapAroundText;
    private javax.swing.JCheckBox commentsOccurencesColumnsCheckbox;
    private javax.swing.JPanel currentCaseSettingsPanel;
    private javax.swing.JPanel currentSessionSettingsPanel;
    private javax.swing.JCheckBox dataSourcesHideKnownCheckbox;
    private javax.swing.JCheckBox dataSourcesHideSlackCheckbox;
    private javax.swing.JLabel displayTimeLabel;
    private javax.swing.JPanel globalSettingsPanel;
    private javax.swing.JCheckBox groupByDataSourceCheckbox;
    private javax.swing.JLabel hideKnownFilesLabel;
    private javax.swing.JCheckBox hideOtherUsersTagsCheckbox;
    private javax.swing.JLabel hideOtherUsersTagsLabel;
    private javax.swing.JCheckBox hideRejectedResultsCheckbox;
    private javax.swing.JLabel hideSlackFilesLabel;
    private javax.swing.JScrollPane jScrollPane1;
    private javax.swing.JRadioButton keepCurrentViewerRadioButton;
    private javax.swing.JLabel maximumResultsLabel;
    private javax.swing.JSpinner maximumResultsSpinner;
    private javax.swing.JLabel selectFileLabel;
    private javax.swing.JList<String> timeZoneList;
    private javax.swing.JRadioButton translateNamesInTableRadioButton;
    private javax.swing.JLabel translateTextLabel;
    private javax.swing.JRadioButton useAnotherTimeRadioButton;
    private javax.swing.JRadioButton useBestViewerRadioButton;
    private javax.swing.JRadioButton useLocalTimeRadioButton;
    private javax.swing.JPanel viewPreferencesPanel;
    private javax.swing.JScrollPane viewPreferencesScrollPane;
    private javax.swing.JCheckBox viewsHideKnownCheckbox;
    private javax.swing.JCheckBox viewsHideSlackCheckbox;
    // End of variables declaration//GEN-END:variables
}<|MERGE_RESOLUTION|>--- conflicted
+++ resolved
@@ -78,14 +78,9 @@
         commentsOccurencesColumnsCheckbox.setEnabled(EamDbUtil.useCentralRepo());
         commentsOccurencesColumnWrapAroundText.setEnabled(EamDbUtil.useCentralRepo());
         commentsOccurencesColumnsCheckbox.setSelected(UserPreferences.hideCentralRepoCommentsAndOccurrences());
-<<<<<<< HEAD
-
         maximumResultsSpinner.setValue(UserPreferences.getMaximumNumberOfResults());
-=======
         
         hideOtherUsersTagsCheckbox.setSelected(UserPreferences.showOnlyCurrentUserTags());
-        deletedFilesLimitCheckbox.setSelected(DeletedFilePreferences.getDefault().getShouldLimitDeletedFiles());
->>>>>>> d965506f
         translateNamesInTableRadioButton.setSelected(UserPreferences.displayTranslatedFileNames());
         
         TextTranslationService tts = TextTranslationService.getInstance();
