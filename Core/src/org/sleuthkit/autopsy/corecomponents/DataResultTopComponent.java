--- conflicted
+++ resolved
@@ -339,11 +339,7 @@
         try {
             openCase = Case.getOpenCase();
         } catch (NoCurrentCaseException ex) {
-<<<<<<< HEAD
-            return false;
-=======
             return true;
->>>>>>> 41d990bd
         }
         return (!this.isMain) || openCase.hasData() == false;
     }
