/*
 * Central Repository
 *
 * Copyright 2015-2018 Basis Technology Corp.
 * Contact: carrier <at> sleuthkit <dot> org
 *
 * Licensed under the Apache License, Version 2.0 (the "License");
 * you may not use this file except in compliance with the License.
 * You may obtain a copy of the License at
 *
 *     http://www.apache.org/licenses/LICENSE-2.0
 *
 * Unless required by applicable law or agreed to in writing, software
 * distributed under the License is distributed on an "AS IS" BASIS,
 * WITHOUT WARRANTIES OR CONDITIONS OF ANY KIND, either express or implied.
 * See the License for the specific language governing permissions and
 * limitations under the License.
 */
package org.sleuthkit.autopsy.centralrepository.datamodel;

import com.google.common.cache.Cache;
import com.google.common.cache.CacheBuilder;
import com.google.common.cache.CacheLoader;
import java.net.UnknownHostException;
import java.util.ArrayList;
import java.util.List;
import java.util.Collection;
import java.util.LinkedHashSet;
import java.util.stream.Collectors;
import java.sql.Connection;
import java.sql.PreparedStatement;
import java.sql.ResultSet;
import java.sql.SQLException;
import java.sql.Statement;
import java.sql.Types;
import java.time.LocalDate;
import java.util.HashMap;
import java.util.Map;
import java.util.Set;
import java.util.concurrent.ExecutionException;
import java.util.concurrent.TimeUnit;
import java.util.logging.Level;
import org.sleuthkit.autopsy.casemodule.Case;
import static org.sleuthkit.autopsy.centralrepository.datamodel.EamDbUtil.updateSchemaVersion;
import org.sleuthkit.autopsy.coreutils.Logger;
import org.sleuthkit.autopsy.healthmonitor.HealthMonitor;
import org.sleuthkit.autopsy.healthmonitor.TimingMetric;
import org.sleuthkit.datamodel.CaseDbSchemaVersionNumber;
import org.sleuthkit.datamodel.TskData;

/**
 *
 * Generic JDBC methods
 *
 */
abstract class AbstractSqlEamDb implements EamDb {

    private final static Logger logger = Logger.getLogger(AbstractSqlEamDb.class.getName());

    protected final List<CorrelationAttributeInstance.Type> defaultCorrelationTypes;

    private int bulkArtifactsCount;
    protected int bulkArtifactsThreshold;
    private final Map<String, Collection<CorrelationAttributeInstance>> bulkArtifacts;
    private static final int CASE_CACHE_TIMEOUT = 5;
    private static final int DATA_SOURCE_CACHE_TIMEOUT = 5;
    private static final Cache<Integer, CorrelationAttributeInstance.Type> typeCache = CacheBuilder.newBuilder().build();
    private static final Cache<String, CorrelationCase> caseCacheByUUID = CacheBuilder.newBuilder()
            .expireAfterWrite(CASE_CACHE_TIMEOUT, TimeUnit.MINUTES).
            build();
    private static final Cache<Integer, CorrelationCase> caseCacheById = CacheBuilder.newBuilder()
            .expireAfterWrite(CASE_CACHE_TIMEOUT, TimeUnit.MINUTES).
            build();
    private static final Cache<String, CorrelationDataSource> dataSourceCacheByDeviceId = CacheBuilder.newBuilder()
            .expireAfterWrite(DATA_SOURCE_CACHE_TIMEOUT, TimeUnit.MINUTES).
            build();
    private static final Cache<String, CorrelationDataSource> dataSourceCacheById = CacheBuilder.newBuilder()
            .expireAfterWrite(DATA_SOURCE_CACHE_TIMEOUT, TimeUnit.MINUTES).
            build();
    // Maximum length for the value column in the instance tables
    static final int MAX_VALUE_LENGTH = 256;

    // number of instances to keep in bulk queue before doing an insert.
    // Update Test code if this changes.  It's hard coded there.
    static final int DEFAULT_BULK_THRESHHOLD = 1000;

    /**
     * Connect to the DB and initialize it.
     *
     * @throws UnknownHostException, EamDbException
     */
    protected AbstractSqlEamDb() throws EamDbException {
        bulkArtifactsCount = 0;
        bulkArtifacts = new HashMap<>();

        defaultCorrelationTypes = CorrelationAttributeInstance.getDefaultCorrelationTypes();
        defaultCorrelationTypes.forEach((type) -> {
            bulkArtifacts.put(type.getDbTableName(), new ArrayList<>());
        });
    }

    /**
     * Setup and create a connection to the selected database implementation
     */
    protected abstract Connection connect() throws EamDbException;

    /**
     * Add a new name/value pair in the db_info table.
     *
     * @param name  Key to set
     * @param value Value to set
     *
     * @throws EamDbException
     */
    @Override
    public void newDbInfo(String name, String value) throws EamDbException {
        Connection conn = connect();

        PreparedStatement preparedStatement = null;
        String sql = "INSERT INTO db_info (name, value) VALUES (?, ?) "
                + getConflictClause();
        try {
            preparedStatement = conn.prepareStatement(sql);
            preparedStatement.setString(1, name);
            preparedStatement.setString(2, value);
            preparedStatement.executeUpdate();
        } catch (SQLException ex) {
            throw new EamDbException("Error adding new name/value pair to db_info.", ex);
        } finally {
            EamDbUtil.closeStatement(preparedStatement);
            EamDbUtil.closeConnection(conn);
        }

    }

    /**
     * Get the value for the given name from the name/value db_info table.
     *
     * @param name Name to search for
     *
     * @return value associated with name.
     *
     * @throws EamDbException
     */
    @Override
    public String getDbInfo(String name) throws EamDbException {
        Connection conn = connect();

        PreparedStatement preparedStatement = null;
        ResultSet resultSet = null;
        String value = null;
        String sql = "SELECT value FROM db_info WHERE name=?";
        try {
            preparedStatement = conn.prepareStatement(sql);
            preparedStatement.setString(1, name);
            resultSet = preparedStatement.executeQuery();
            if (resultSet.next()) {
                value = resultSet.getString("value");
            }
        } catch (SQLException ex) {
            throw new EamDbException("Error getting value for name.", ex);
        } finally {
            EamDbUtil.closeStatement(preparedStatement);
            EamDbUtil.closeResultSet(resultSet);
            EamDbUtil.closeConnection(conn);
        }

        return value;
    }

    /**
     * Reset the contents of the caches associated with EamDb results.
     */
    protected final void clearCaches() {
        typeCache.invalidateAll();
        caseCacheByUUID.invalidateAll();
        caseCacheById.invalidateAll();
        dataSourceCacheByDeviceId.invalidateAll();
        dataSourceCacheById.invalidateAll();
    }

    /**
     * Update the value for a name in the name/value db_info table.
     *
     * @param name  Name to find
     * @param value Value to assign to name.
     *
     * @throws EamDbException
     */
    @Override
    public void updateDbInfo(String name, String value) throws EamDbException {
        Connection conn = connect();

        PreparedStatement preparedStatement = null;
        String sql = "UPDATE db_info SET value=? WHERE name=?";
        try {
            preparedStatement = conn.prepareStatement(sql);
            preparedStatement.setString(1, value);
            preparedStatement.setString(2, name);
            preparedStatement.executeUpdate();
        } catch (SQLException ex) {
            throw new EamDbException("Error updating value for name.", ex);
        } finally {
            EamDbUtil.closeStatement(preparedStatement);
            EamDbUtil.closeConnection(conn);
        }
    }

    /**
     * Creates new Case in the database
     *
     * Expects the Organization for this case to already exist in the database.
     *
     * @param eamCase The case to add
     *
     * @returns New Case class with populated database ID
     */
    @Override
    public synchronized CorrelationCase newCase(CorrelationCase eamCase) throws EamDbException {

        // check if there is already an existing CorrelationCase for this Case
        CorrelationCase cRCase = getCaseByUUID(eamCase.getCaseUUID());
        if (cRCase != null) {
            return cRCase;
        }

        Connection conn = connect();
        PreparedStatement preparedStatement = null;

        String sql = "INSERT INTO cases(case_uid, org_id, case_name, creation_date, case_number, "
                + "examiner_name, examiner_email, examiner_phone, notes) "
                + "VALUES (?, ?, ?, ?, ?, ?, ?, ?, ?) "
                + getConflictClause();
        ResultSet resultSet = null;
        try {
            preparedStatement = conn.prepareStatement(sql, Statement.RETURN_GENERATED_KEYS);

            preparedStatement.setString(1, eamCase.getCaseUUID());
            if (null == eamCase.getOrg()) {
                preparedStatement.setNull(2, Types.INTEGER);
            } else {
                preparedStatement.setInt(2, eamCase.getOrg().getOrgID());
            }
            preparedStatement.setString(3, eamCase.getDisplayName());
            preparedStatement.setString(4, eamCase.getCreationDate());
            if ("".equals(eamCase.getCaseNumber())) {
                preparedStatement.setNull(5, Types.INTEGER);
            } else {
                preparedStatement.setString(5, eamCase.getCaseNumber());
            }
            if ("".equals(eamCase.getExaminerName())) {
                preparedStatement.setNull(6, Types.INTEGER);
            } else {
                preparedStatement.setString(6, eamCase.getExaminerName());
            }
            if ("".equals(eamCase.getExaminerEmail())) {
                preparedStatement.setNull(7, Types.INTEGER);
            } else {
                preparedStatement.setString(7, eamCase.getExaminerEmail());
            }
            if ("".equals(eamCase.getExaminerPhone())) {
                preparedStatement.setNull(8, Types.INTEGER);
            } else {
                preparedStatement.setString(8, eamCase.getExaminerPhone());
            }
            if ("".equals(eamCase.getNotes())) {
                preparedStatement.setNull(9, Types.INTEGER);
            } else {
                preparedStatement.setString(9, eamCase.getNotes());
            }

            preparedStatement.executeUpdate();
            //update the case in the caches
            resultSet = preparedStatement.getGeneratedKeys();
            if (!resultSet.next()) {
                throw new EamDbException(String.format("Failed to INSERT case %s in central repo", eamCase.getCaseUUID()));
            }
            int caseID = resultSet.getInt(1); //last_insert_rowid()    
            CorrelationCase correlationCase = new CorrelationCase(caseID, eamCase.getCaseUUID(), eamCase.getOrg(),
                    eamCase.getDisplayName(), eamCase.getCreationDate(), eamCase.getCaseNumber(), eamCase.getExaminerName(),
                    eamCase.getExaminerEmail(), eamCase.getExaminerPhone(), eamCase.getNotes());
            caseCacheByUUID.put(eamCase.getCaseUUID(), correlationCase);
            caseCacheById.put(caseID, correlationCase);
        } catch (SQLException ex) {
            throw new EamDbException("Error inserting new case.", ex); // NON-NLS
        } finally {
            EamDbUtil.closeResultSet(resultSet);
            EamDbUtil.closeStatement(preparedStatement);
            EamDbUtil.closeConnection(conn);
        }

        // get a new version with the updated ID
        return getCaseByUUID(eamCase.getCaseUUID());
    }

    /**
     * Creates new Case in the database from the given case
     *
     * @param autopsyCase The case to add
     */
    @Override
    public CorrelationCase newCase(Case autopsyCase) throws EamDbException {
        if (autopsyCase == null) {
            throw new EamDbException("Case is null");
        }

        CorrelationCase curCeCase = new CorrelationCase(
                -1,
                autopsyCase.getName(), // unique case ID
                EamOrganization.getDefault(),
                autopsyCase.getDisplayName(),
                autopsyCase.getCreatedDate(),
                autopsyCase.getNumber(),
                autopsyCase.getExaminer(),
                autopsyCase.getExaminerEmail(),
                autopsyCase.getExaminerPhone(),
                autopsyCase.getCaseNotes());
        return newCase(curCeCase);
    }

    @Override
    public CorrelationCase getCase(Case autopsyCase) throws EamDbException {
        return getCaseByUUID(autopsyCase.getName());
    }

    /**
     * Updates an existing Case in the database
     *
     * @param eamCase The case to update
     */
    @Override
    public void updateCase(CorrelationCase eamCase) throws EamDbException {
        if (eamCase == null) {
            throw new EamDbException("Correlation case is null");
        }

        Connection conn = connect();

        PreparedStatement preparedStatement = null;
        String sql = "UPDATE cases "
                + "SET org_id=?, case_name=?, creation_date=?, case_number=?, examiner_name=?, examiner_email=?, examiner_phone=?, notes=? "
                + "WHERE case_uid=?";

        try {
            preparedStatement = conn.prepareStatement(sql);

            if (null == eamCase.getOrg()) {
                preparedStatement.setNull(1, Types.INTEGER);
            } else {
                preparedStatement.setInt(1, eamCase.getOrg().getOrgID());
            }
            preparedStatement.setString(2, eamCase.getDisplayName());
            preparedStatement.setString(3, eamCase.getCreationDate());

            if ("".equals(eamCase.getCaseNumber())) {
                preparedStatement.setNull(4, Types.INTEGER);
            } else {
                preparedStatement.setString(4, eamCase.getCaseNumber());
            }
            if ("".equals(eamCase.getExaminerName())) {
                preparedStatement.setNull(5, Types.INTEGER);
            } else {
                preparedStatement.setString(5, eamCase.getExaminerName());
            }
            if ("".equals(eamCase.getExaminerEmail())) {
                preparedStatement.setNull(6, Types.INTEGER);
            } else {
                preparedStatement.setString(6, eamCase.getExaminerEmail());
            }
            if ("".equals(eamCase.getExaminerPhone())) {
                preparedStatement.setNull(7, Types.INTEGER);
            } else {
                preparedStatement.setString(7, eamCase.getExaminerPhone());
            }
            if ("".equals(eamCase.getNotes())) {
                preparedStatement.setNull(8, Types.INTEGER);
            } else {
                preparedStatement.setString(8, eamCase.getNotes());
            }

            preparedStatement.setString(9, eamCase.getCaseUUID());

            preparedStatement.executeUpdate();
            //update the case in the cache
            caseCacheById.put(eamCase.getID(), eamCase);
            caseCacheByUUID.put(eamCase.getCaseUUID(), eamCase);
        } catch (SQLException ex) {
            throw new EamDbException("Error updating case.", ex); // NON-NLS
        } finally {
            EamDbUtil.closeStatement(preparedStatement);
            EamDbUtil.closeConnection(conn);
        }
    }

    /**
     * Retrieves Case details based on Case UUID from the central repo
     *
     * @param caseUUID unique identifier for a case
     *
     * @return The retrieved case
     */
    @Override
    public CorrelationCase getCaseByUUID(String caseUUID) throws EamDbException {
        try {
            return caseCacheByUUID.get(caseUUID, () -> getCaseByUUIDFromCr(caseUUID));
        } catch (CacheLoader.InvalidCacheLoadException ignored) {
            //lambda valueloader returned a null value and cache can not store null values this is normal if the case does not exist in the central repo yet
            return null;
        } catch (ExecutionException ex) {
            throw new EamDbException("Error getting autopsy case from Central repo", ex);
        }
    }

    /**
     * Retrieves Case details based on Case UUID
     *
     * @param caseUUID unique identifier for a case
     *
     * @return The retrieved case
     */
    private CorrelationCase getCaseByUUIDFromCr(String caseUUID) throws EamDbException {
        Connection conn = connect();

        CorrelationCase eamCaseResult = null;
        PreparedStatement preparedStatement = null;
        ResultSet resultSet = null;

        String sql = "SELECT cases.id as case_id, case_uid, case_name, creation_date, case_number, examiner_name, "
                + "examiner_email, examiner_phone, notes, organizations.id as org_id, org_name, poc_name, poc_email, poc_phone "
                + "FROM cases "
                + "LEFT JOIN organizations ON cases.org_id=organizations.id "
                + "WHERE case_uid=?";

        try {
            preparedStatement = conn.prepareStatement(sql);
            preparedStatement.setString(1, caseUUID);
            resultSet = preparedStatement.executeQuery();
            if (resultSet.next()) {
                eamCaseResult = getEamCaseFromResultSet(resultSet);
            }
            if (eamCaseResult != null) {
                //Update the version in the other cache
                caseCacheById.put(eamCaseResult.getID(), eamCaseResult);
            }
        } catch (SQLException ex) {
            throw new EamDbException("Error getting case details.", ex); // NON-NLS
        } finally {
            EamDbUtil.closeStatement(preparedStatement);
            EamDbUtil.closeResultSet(resultSet);
            EamDbUtil.closeConnection(conn);
        }

        return eamCaseResult;
    }

    /**
     * Retrieves Case details based on Case ID
     *
     * @param caseID unique identifier for a case
     *
     * @return The retrieved case
     */
    @Override
    public CorrelationCase getCaseById(int caseId) throws EamDbException {
        try {
            return caseCacheById.get(caseId, () -> getCaseByIdFromCr(caseId));
        } catch (CacheLoader.InvalidCacheLoadException ignored) {
            //lambda valueloader returned a null value and cache can not store null values this is normal if the case does not exist in the central repo yet
            return null;
        } catch (ExecutionException ex) {
            throw new EamDbException("Error getting autopsy case from Central repo", ex);
        }
    }

    /**
     * Retrieves Case details based on Case ID
     *
     * @param caseID unique identifier for a case
     *
     * @return The retrieved case
     */
    private CorrelationCase getCaseByIdFromCr(int caseId) throws EamDbException {
        Connection conn = connect();

        CorrelationCase eamCaseResult = null;
        PreparedStatement preparedStatement = null;
        ResultSet resultSet = null;

        String sql = "SELECT cases.id as case_id, case_uid, case_name, creation_date, case_number, examiner_name, "
                + "examiner_email, examiner_phone, notes, organizations.id as org_id, org_name, poc_name, poc_email, poc_phone "
                + "FROM cases "
                + "LEFT JOIN organizations ON cases.org_id=organizations.id "
                + "WHERE cases.id=?";
        try {
            preparedStatement = conn.prepareStatement(sql);
            preparedStatement.setInt(1, caseId);
            resultSet = preparedStatement.executeQuery();
            if (resultSet.next()) {
                eamCaseResult = getEamCaseFromResultSet(resultSet);
            }
            if (eamCaseResult != null) {
                //Update the version in the other cache
                caseCacheByUUID.put(eamCaseResult.getCaseUUID(), eamCaseResult);
            }
        } catch (SQLException ex) {
            throw new EamDbException("Error getting case details.", ex); // NON-NLS
        } finally {
            EamDbUtil.closeStatement(preparedStatement);
            EamDbUtil.closeResultSet(resultSet);
            EamDbUtil.closeConnection(conn);
        }

        return eamCaseResult;
    }

    /**
     * Retrieves cases that are in DB.
     *
     * @return List of cases
     */
    @Override
    public List<CorrelationCase> getCases() throws EamDbException {
        Connection conn = connect();

        List<CorrelationCase> cases = new ArrayList<>();
        CorrelationCase eamCaseResult;
        PreparedStatement preparedStatement = null;
        ResultSet resultSet = null;

        String sql = "SELECT cases.id as case_id, case_uid, case_name, creation_date, case_number, examiner_name, "
                + "examiner_email, examiner_phone, notes, organizations.id as org_id, org_name, poc_name, poc_email, poc_phone "
                + "FROM cases "
                + "LEFT JOIN organizations ON cases.org_id=organizations.id";

        try {
            preparedStatement = conn.prepareStatement(sql);
            resultSet = preparedStatement.executeQuery();
            while (resultSet.next()) {
                eamCaseResult = getEamCaseFromResultSet(resultSet);
                cases.add(eamCaseResult);
            }
        } catch (SQLException ex) {
            throw new EamDbException("Error getting all cases.", ex); // NON-NLS
        } finally {
            EamDbUtil.closeStatement(preparedStatement);
            EamDbUtil.closeResultSet(resultSet);
            EamDbUtil.closeConnection(conn);
        }

        return cases;
    }

    /**
     * Create a key to the DataSourceCacheByDeviceId
     *
     * @param caseId             - the id of the CorrelationCase in the Central
     *                           Repository
     * @param dataSourceDeviceId - the device Id of the data source
     *
     * @return a String to be used as a key for the dataSourceCacheByDeviceId
     */
    private static String getDataSourceByDeviceIdCacheKey(int caseId, String dataSourceDeviceId) {
        return "Case" + caseId + "DeviceId" + dataSourceDeviceId; //NON-NLS
    }

    /**
     * Create a key to the DataSourceCacheById
     *
     * @param caseId       - the id of the CorrelationCase in the Central
     *                     Repository
     * @param dataSourceId - the id of the datasource in the central repository
     *
     * @return a String to be used as a key for the dataSourceCacheById
     */
    private static String getDataSourceByIdCacheKey(int caseId, int dataSourceId) {
        return "Case" + caseId + "Id" + dataSourceId; //NON-NLS
    }

    /**
     * Creates new Data Source in the database
     *
     * @param eamDataSource the data source to add
     */
    @Override
    public void newDataSource(CorrelationDataSource eamDataSource) throws EamDbException {
        if (eamDataSource.getCaseID() == -1) {
            throw new EamDbException("Case ID is -1");
        } else if (eamDataSource.getID() != -1) {
            // This data source is already in the central repo
            return;
        }
        Connection conn = connect();

        PreparedStatement preparedStatement = null;

        String sql = "INSERT INTO data_sources(device_id, case_id, name) VALUES (?, ?, ?) "
                + getConflictClause();
        ResultSet resultSet = null;
        try {
            preparedStatement = conn.prepareStatement(sql, Statement.RETURN_GENERATED_KEYS);

            preparedStatement.setString(1, eamDataSource.getDeviceID());
            preparedStatement.setInt(2, eamDataSource.getCaseID());
            preparedStatement.setString(3, eamDataSource.getName());

            preparedStatement.executeUpdate();
            resultSet = preparedStatement.getGeneratedKeys();
            if (!resultSet.next()) {
                throw new EamDbException(String.format("Failed to INSERT data source %s in central repo", eamDataSource.getName()));
            }
            int dataSourceId = resultSet.getInt(1); //last_insert_rowid()
            CorrelationDataSource dataSource = new CorrelationDataSource(eamDataSource.getCaseID(), dataSourceId, eamDataSource.getDeviceID(), eamDataSource.getName());
            dataSourceCacheByDeviceId.put(getDataSourceByDeviceIdCacheKey(dataSource.getCaseID(), dataSource.getDeviceID()), dataSource);
            dataSourceCacheById.put(getDataSourceByIdCacheKey(dataSource.getCaseID(), dataSource.getID()), dataSource);
        } catch (SQLException ex) {
            throw new EamDbException("Error inserting new data source.", ex); // NON-NLS
        } finally {
            EamDbUtil.closeResultSet(resultSet);
            EamDbUtil.closeStatement(preparedStatement);
            EamDbUtil.closeConnection(conn);
        }
    }

    /**
     * Retrieves Data Source details based on data source device ID
     *
     * @param correlationCase    the current CorrelationCase used for ensuring
     *                           uniqueness of DataSource
     * @param dataSourceDeviceId the data source device ID number
     *
     * @return The data source
     *
     * @throws EamDbException
     */
    @Override
    public CorrelationDataSource getDataSource(CorrelationCase correlationCase, String dataSourceDeviceId) throws EamDbException {

        if (correlationCase == null) {
            throw new EamDbException("Correlation case is null");
        }
        try {
            return dataSourceCacheByDeviceId.get(getDataSourceByDeviceIdCacheKey(correlationCase.getID(), dataSourceDeviceId), () -> getDataSourceFromCr(correlationCase, dataSourceDeviceId));
        } catch (CacheLoader.InvalidCacheLoadException ignored) {
            //lambda valueloader returned a null value and cache can not store null values this is normal if the dataSource does not exist in the central repo yet
            return null;
        } catch (ExecutionException ex) {
            throw new EamDbException("Error getting data source from central repository", ex);
        }
    }

    /**
     * Gets the Data Source details based on data source device ID from the
     * central repository.
     *
     * @param correlationCase    the current CorrelationCase used for ensuring
     *                           uniqueness of DataSource
     * @param dataSourceDeviceId the data source device ID number
     *
     * @return The data source
     *
     * @throws EamDbException
     */
    private CorrelationDataSource getDataSourceFromCr(CorrelationCase correlationCase, String dataSourceDeviceId) throws EamDbException {
        Connection conn = connect();

        CorrelationDataSource eamDataSourceResult = null;
        PreparedStatement preparedStatement = null;
        ResultSet resultSet = null;

        String sql = "SELECT * FROM data_sources WHERE device_id=? AND case_id=?"; // NON-NLS

        try {
            preparedStatement = conn.prepareStatement(sql);
            preparedStatement.setString(1, dataSourceDeviceId);
            preparedStatement.setInt(2, correlationCase.getID());
            resultSet = preparedStatement.executeQuery();
            if (resultSet.next()) {
                eamDataSourceResult = getEamDataSourceFromResultSet(resultSet);
            }
            if (eamDataSourceResult != null) {
                dataSourceCacheById.put(getDataSourceByIdCacheKey(correlationCase.getID(), eamDataSourceResult.getID()), eamDataSourceResult);
            }
        } catch (SQLException ex) {
            throw new EamDbException("Error getting data source.", ex); // NON-NLS
        } finally {
            EamDbUtil.closeStatement(preparedStatement);
            EamDbUtil.closeResultSet(resultSet);
            EamDbUtil.closeConnection(conn);
        }

        return eamDataSourceResult;
    }

    /**
     * Retrieves Data Source details based on data source ID
     *
     * @param correlationCase the current CorrelationCase used for ensuring
     *                        uniqueness of DataSource
     * @param dataSourceId    the data source ID number
     *
     * @return The data source
     */
    @Override
    public CorrelationDataSource getDataSourceById(CorrelationCase correlationCase, int dataSourceId) throws EamDbException {
        if (correlationCase == null) {
            throw new EamDbException("Correlation case is null");
        }
        try {
            return dataSourceCacheById.get(getDataSourceByIdCacheKey(correlationCase.getID(), dataSourceId), () -> getDataSourceByIdFromCr(correlationCase, dataSourceId));
        } catch (CacheLoader.InvalidCacheLoadException ignored) {
            //lambda valueloader returned a null value and cache can not store null values this is normal if the dataSource does not exist in the central repo yet
            return null;
        } catch (ExecutionException ex) {
            throw new EamDbException("Error getting data source from central repository", ex);
        }
    }

    /**
     * Retrieves Data Source details based on data source ID
     *
     * @param correlationCase the current CorrelationCase used for ensuring
     *                        uniqueness of DataSource
     * @param dataSourceId    the data source ID number
     *
     * @return The data source
     */
    private CorrelationDataSource getDataSourceByIdFromCr(CorrelationCase correlationCase, int dataSourceId) throws EamDbException {
        Connection conn = connect();

        CorrelationDataSource eamDataSourceResult = null;
        PreparedStatement preparedStatement = null;
        ResultSet resultSet = null;

        String sql = "SELECT * FROM data_sources WHERE id=? AND case_id=?"; // NON-NLS

        try {
            preparedStatement = conn.prepareStatement(sql);
            preparedStatement.setInt(1, dataSourceId);
            preparedStatement.setInt(2, correlationCase.getID());
            resultSet = preparedStatement.executeQuery();
            if (resultSet.next()) {
                eamDataSourceResult = getEamDataSourceFromResultSet(resultSet);
            }
            if (eamDataSourceResult != null) {
                dataSourceCacheByDeviceId.put(getDataSourceByDeviceIdCacheKey(correlationCase.getID(), eamDataSourceResult.getDeviceID()), eamDataSourceResult);
            }
        } catch (SQLException ex) {
            throw new EamDbException("Error getting data source.", ex); // NON-NLS
        } finally {
            EamDbUtil.closeStatement(preparedStatement);
            EamDbUtil.closeResultSet(resultSet);
            EamDbUtil.closeConnection(conn);
        }

        return eamDataSourceResult;
    }

    /**
     * Return a list of data sources in the DB
     *
     * @return list of data sources in the DB
     */
    @Override
    public List<CorrelationDataSource> getDataSources() throws EamDbException {
        Connection conn = connect();

        List<CorrelationDataSource> dataSources = new ArrayList<>();
        CorrelationDataSource eamDataSourceResult;
        PreparedStatement preparedStatement = null;
        ResultSet resultSet = null;

        String sql = "SELECT * FROM data_sources";

        try {
            preparedStatement = conn.prepareStatement(sql);
            resultSet = preparedStatement.executeQuery();
            while (resultSet.next()) {
                eamDataSourceResult = getEamDataSourceFromResultSet(resultSet);
                dataSources.add(eamDataSourceResult);
            }
        } catch (SQLException ex) {
            throw new EamDbException("Error getting all data sources.", ex); // NON-NLS
        } finally {
            EamDbUtil.closeStatement(preparedStatement);
            EamDbUtil.closeResultSet(resultSet);
            EamDbUtil.closeConnection(conn);
        }

        return dataSources;
    }

    /**
     * Inserts new Artifact(s) into the database. Should add associated Case and
     * Data Source first.
     *
     * @param eamArtifact The artifact to add
     */
    @Override
    public void addArtifactInstance(CorrelationAttributeInstance eamArtifact) throws EamDbException {
        checkAddArtifactInstanceNulls(eamArtifact);

        Connection conn = connect();

        PreparedStatement preparedStatement = null;

        // @@@ We should cache the case and data source IDs in memory
        String tableName = EamDbUtil.correlationTypeToInstanceTableName(eamArtifact.getCorrelationType());
        String sql
                = "INSERT INTO "
                + tableName
                + "(case_id, data_source_id, value, file_path, known_status, comment, file_obj_id) "
                + "VALUES ((SELECT id FROM cases WHERE case_uid=? LIMIT 1), "
                + "(SELECT id FROM data_sources WHERE device_id=? AND case_id=? LIMIT 1), ?, ?, ?, ?, ?) "
                + getConflictClause();

        try {
            preparedStatement = conn.prepareStatement(sql);

            if (!eamArtifact.getCorrelationValue().isEmpty()) {

                preparedStatement.setString(1, eamArtifact.getCorrelationCase().getCaseUUID());
                preparedStatement.setString(2, eamArtifact.getCorrelationDataSource().getDeviceID());
                preparedStatement.setInt(3, eamArtifact.getCorrelationDataSource().getCaseID());
                preparedStatement.setString(4, eamArtifact.getCorrelationValue());
                preparedStatement.setString(5, eamArtifact.getFilePath().toLowerCase());
                preparedStatement.setByte(6, eamArtifact.getKnownStatus().getFileKnownValue());

                if ("".equals(eamArtifact.getComment())) {
                    preparedStatement.setNull(7, Types.INTEGER);
                } else {
                    preparedStatement.setString(7, eamArtifact.getComment());
                }
                preparedStatement.setLong(8, eamArtifact.getFileObjectId());

                preparedStatement.executeUpdate();
            }

        } catch (SQLException ex) {
            throw new EamDbException("Error inserting new artifact into artifacts table.", ex); // NON-NLS
        } finally {
            EamDbUtil.closeStatement(preparedStatement);
            EamDbUtil.closeConnection(conn);
        }
    }

    private void checkAddArtifactInstanceNulls(CorrelationAttributeInstance eamArtifact) throws EamDbException {
        if (eamArtifact == null) {
            throw new EamDbException("CorrelationAttribute is null");
        }
        if (eamArtifact.getCorrelationType() == null) {
            throw new EamDbException("Correlation type is null");
        }
        if (eamArtifact.getCorrelationValue() == null) {
            throw new EamDbException("Correlation value is null");
        }
        if (eamArtifact.getCorrelationValue().length() >= MAX_VALUE_LENGTH) {
            throw new EamDbException("Artifact value too long for central repository."
                    + "\nCorrelationArtifact ID: " + eamArtifact.getID()
                    + "\nCorrelationArtifact Type: " + eamArtifact.getCorrelationType().getDisplayName()
                    + "\nCorrelationArtifact Value: " + eamArtifact.getCorrelationValue());

        }
        if (eamArtifact.getCorrelationCase() == null) {
            throw new EamDbException("CorrelationAttributeInstance case is null");
        }
        if (eamArtifact.getCorrelationDataSource() == null) {
            throw new EamDbException("CorrelationAttributeInstance data source is null");
        }
        if (eamArtifact.getKnownStatus() == null) {
            throw new EamDbException("CorrelationAttributeInstance known status is null");
        }
    }

    /**
     * Retrieves eamArtifact instances from the database that are associated
     * with the eamArtifactType and eamArtifactValue of the given eamArtifact.
     *
     * @param aType The type of the artifact
     * @param value The correlation value
     *
     * @return List of artifact instances for a given type/value
     *
     * @throws EamDbException
     */
    @Override
    public List<CorrelationAttributeInstance> getArtifactInstancesByTypeValue(CorrelationAttributeInstance.Type aType, String value) throws EamDbException, CorrelationAttributeNormalizationException {

        String normalizedValue = CorrelationAttributeNormalizer.normalize(aType, value);

        Connection conn = connect();

        List<CorrelationAttributeInstance> artifactInstances = new ArrayList<>();

        CorrelationAttributeInstance artifactInstance;
        PreparedStatement preparedStatement = null;
        ResultSet resultSet = null;

        String tableName = EamDbUtil.correlationTypeToInstanceTableName(aType);
        String sql
                = "SELECT "
                + tableName
                + ".id,"
                + tableName
                + ".value,"
                + tableName
                + ".file_obj_id,"
                + " cases.case_name, cases.case_uid, data_sources.id AS data_source_id, data_sources.name, device_id, file_path, known_status, comment, data_sources.case_id FROM "
                + tableName
                + " LEFT JOIN cases ON "
                + tableName
                + ".case_id=cases.id"
                + " LEFT JOIN data_sources ON "
                + tableName
                + ".data_source_id=data_sources.id"
                + " WHERE value=?";

        try {
            preparedStatement = conn.prepareStatement(sql);
            preparedStatement.setString(1, normalizedValue);
            resultSet = preparedStatement.executeQuery();
            while (resultSet.next()) {
                artifactInstance = getEamArtifactInstanceFromResultSet(resultSet, aType);
                artifactInstances.add(artifactInstance);
            }
        } catch (SQLException ex) {
            throw new EamDbException("Error getting artifact instances by artifactType and artifactValue.", ex); // NON-NLS
        } finally {
            EamDbUtil.closeStatement(preparedStatement);
            EamDbUtil.closeResultSet(resultSet);
            EamDbUtil.closeConnection(conn);
        }

        return artifactInstances;
    }

    /**
     * Retrieves eamArtifact instances from the database that are associated
     * with the aType and filePath
     *
     * @param aType    EamArtifact.Type to search for
     * @param filePath File path to search for
     *
     * @return List of 0 or more EamArtifactInstances
     *
     * @throws EamDbException
     */
    @Override
    public List<CorrelationAttributeInstance> getArtifactInstancesByPath(CorrelationAttributeInstance.Type aType, String filePath) throws EamDbException {
        if (aType == null) {
            throw new EamDbException("Correlation type is null");
        }
        if (filePath == null) {
            throw new EamDbException("Correlation value is null");
        }
        Connection conn = connect();

        List<CorrelationAttributeInstance> artifactInstances = new ArrayList<>();

        CorrelationAttributeInstance artifactInstance;
        PreparedStatement preparedStatement = null;
        ResultSet resultSet = null;

        String tableName = EamDbUtil.correlationTypeToInstanceTableName(aType);
        String sql
                = "SELECT "
                + tableName
                + ".id, "
                + tableName
                + ".value,"
                + tableName
                + ".file_obj_id,"
                + " cases.case_name, cases.case_uid, data_sources.id AS data_source_id, data_sources.name, device_id, file_path, known_status, comment, data_sources.case_id FROM "
                + tableName
                + " LEFT JOIN cases ON "
                + tableName
                + ".case_id=cases.id"
                + " LEFT JOIN data_sources ON "
                + tableName
                + ".data_source_id=data_sources.id"
                + " WHERE file_path=?";

        try {
            preparedStatement = conn.prepareStatement(sql);
            preparedStatement.setString(1, filePath.toLowerCase());
            resultSet = preparedStatement.executeQuery();
            while (resultSet.next()) {
                try {
                    artifactInstance = getEamArtifactInstanceFromResultSet(resultSet, aType);
                    artifactInstances.add(artifactInstance);
                } catch (CorrelationAttributeNormalizationException ex) {
                    logger.log(Level.INFO, "Unable to get artifact instance from resultset.", ex);
                }
            }
        } catch (SQLException ex) {
            throw new EamDbException("Error getting artifact instances by artifactType and artifactValue.", ex); // NON-NLS
        } finally {
            EamDbUtil.closeStatement(preparedStatement);
            EamDbUtil.closeResultSet(resultSet);
            EamDbUtil.closeConnection(conn);
        }

        return artifactInstances;
    }

    /**
     * Retrieves number of artifact instances in the database that are
     * associated with the ArtifactType and artifactValue of the given artifact.
     *
     * @param aType The type of the artifact
     * @param value The correlation value
     *
     * @return Number of artifact instances having ArtifactType and
     *         ArtifactValue.
     */
    @Override
    public Long getCountArtifactInstancesByTypeValue(CorrelationAttributeInstance.Type aType, String value) throws EamDbException, CorrelationAttributeNormalizationException {
        String normalizedValue = CorrelationAttributeNormalizer.normalize(aType, value);

        Connection conn = connect();

        Long instanceCount = 0L;
        PreparedStatement preparedStatement = null;
        ResultSet resultSet = null;

        String tableName = EamDbUtil.correlationTypeToInstanceTableName(aType);
        String sql
                = "SELECT count(*) FROM "
                + tableName
                + " WHERE value=?";

        try {
            preparedStatement = conn.prepareStatement(sql);
            preparedStatement.setString(1, normalizedValue);
            resultSet = preparedStatement.executeQuery();
            resultSet.next();
            instanceCount = resultSet.getLong(1);
        } catch (SQLException ex) {
            throw new EamDbException("Error getting count of artifact instances by artifactType and artifactValue.", ex); // NON-NLS
        } finally {
            EamDbUtil.closeStatement(preparedStatement);
            EamDbUtil.closeResultSet(resultSet);
            EamDbUtil.closeConnection(conn);
        }

        return instanceCount;
    }

    @Override
    public int getFrequencyPercentage(CorrelationAttributeInstance corAttr) throws EamDbException, CorrelationAttributeNormalizationException {
        if (corAttr == null) {
            throw new EamDbException("CorrelationAttribute is null");
        }
        Double uniqueTypeValueTuples = getCountUniqueCaseDataSourceTuplesHavingTypeValue(corAttr.getCorrelationType(), corAttr.getCorrelationValue()).doubleValue();
        Double uniqueCaseDataSourceTuples = getCountUniqueDataSources().doubleValue();
        Double commonalityPercentage = uniqueTypeValueTuples / uniqueCaseDataSourceTuples * 100;
        return commonalityPercentage.intValue();
    }

    /**
     * Retrieves number of unique caseDisplayName / dataSource tuples in the
     * database that are associated with the artifactType and artifactValue of
     * the given artifact.
     *
     * @param aType The type of the artifact
     * @param value The correlation value
     *
     * @return Number of unique tuples
     */
    @Override
    public Long getCountUniqueCaseDataSourceTuplesHavingTypeValue(CorrelationAttributeInstance.Type aType, String value) throws EamDbException, CorrelationAttributeNormalizationException {
        String normalizedValue = CorrelationAttributeNormalizer.normalize(aType, value);

        Connection conn = connect();

        Long instanceCount = 0L;
        PreparedStatement preparedStatement = null;
        ResultSet resultSet = null;

        String tableName = EamDbUtil.correlationTypeToInstanceTableName(aType);
        String sql
                = "SELECT count(*) FROM (SELECT DISTINCT case_id, data_source_id FROM "
                + tableName
                + " WHERE value=?) AS "
                + tableName
                + "_distinct_case_data_source_tuple";

        try {
            preparedStatement = conn.prepareStatement(sql);
            preparedStatement.setString(1, normalizedValue);
            resultSet = preparedStatement.executeQuery();
            resultSet.next();
            instanceCount = resultSet.getLong(1);
        } catch (SQLException ex) {
            throw new EamDbException("Error counting unique caseDisplayName/dataSource tuples having artifactType and artifactValue.", ex); // NON-NLS
        } finally {
            EamDbUtil.closeStatement(preparedStatement);
            EamDbUtil.closeResultSet(resultSet);
            EamDbUtil.closeConnection(conn);
        }

        return instanceCount;
    }

    @Override
    public Long getCountUniqueDataSources() throws EamDbException {
        Connection conn = connect();

        Long instanceCount = 0L;
        PreparedStatement preparedStatement = null;
        ResultSet resultSet = null;

        String stmt = "SELECT count(*) FROM data_sources";

        try {
            preparedStatement = conn.prepareStatement(stmt);
            resultSet = preparedStatement.executeQuery();
            resultSet.next();
            instanceCount = resultSet.getLong(1);
        } catch (SQLException ex) {
            throw new EamDbException("Error counting data sources.", ex); // NON-NLS
        } finally {
            EamDbUtil.closeStatement(preparedStatement);
            EamDbUtil.closeResultSet(resultSet);
            EamDbUtil.closeConnection(conn);
        }

        return instanceCount;
    }

    /**
     * Retrieves number of eamArtifact instances in the database that are
     * associated with the caseDisplayName and dataSource of the given
     * eamArtifact instance.
     *
     * @param caseUUID     Case ID to search for
     * @param dataSourceID Data source ID to search for
     *
     * @return Number of artifact instances having caseDisplayName and
     *         dataSource
     */
    @Override
    public Long getCountArtifactInstancesByCaseDataSource(String caseUUID, String dataSourceID) throws EamDbException {
        Connection conn = connect();

        Long instanceCount = 0L;
        List<CorrelationAttributeInstance.Type> artifactTypes = getDefinedCorrelationTypes();
        PreparedStatement preparedStatement = null;
        ResultSet resultSet = null;

        // Figure out sql variables or subqueries
        String sql = "SELECT 0 ";

        for (CorrelationAttributeInstance.Type type : artifactTypes) {
            String table_name = EamDbUtil.correlationTypeToInstanceTableName(type);

            sql
                    += "+ (SELECT count(*) FROM "
                    + table_name
                    + " WHERE data_source_id=(SELECT data_sources.id FROM cases INNER JOIN data_sources ON cases.id = data_sources.case_id WHERE case_uid=? and device_id=?))";
        }

        try {
            preparedStatement = conn.prepareStatement(sql);

            for (int i = 0; i < artifactTypes.size(); ++i) {
                preparedStatement.setString(2 * i + 1, caseUUID);
                preparedStatement.setString(2 * i + 2, dataSourceID);
            }

            resultSet = preparedStatement.executeQuery();
            resultSet.next();
            instanceCount = resultSet.getLong(1);
        } catch (SQLException ex) {
            throw new EamDbException("Error counting artifact instances by caseName/dataSource.", ex); // NON-NLS
        } finally {
            EamDbUtil.closeStatement(preparedStatement);
            EamDbUtil.closeResultSet(resultSet);
            EamDbUtil.closeConnection(conn);
        }

        return instanceCount;
    }

    /**
     * Adds an eamArtifact to an internal list to be later added to DB. Artifact
     * can have 1 or more Artifact Instances. Insert will be triggered by a
     * threshold or a call to commitAttributeInstancesBulk().
     *
     * @param eamArtifact The artifact to add
     */
    @Override
    public void addAttributeInstanceBulk(CorrelationAttributeInstance eamArtifact) throws EamDbException {

        if (eamArtifact.getCorrelationType() == null) {
            throw new EamDbException("Correlation type is null");
        }

        synchronized (bulkArtifacts) {
            bulkArtifacts.get(eamArtifact.getCorrelationType().getDbTableName()).add(eamArtifact);
            bulkArtifactsCount++;

            if (bulkArtifactsCount >= bulkArtifactsThreshold) {
                commitAttributeInstancesBulk();
            }
        }
    }

    /**
     * Get the conflict clause for bulk update statements
     *
     * @return The conflict clause for bulk update statements
     */
    protected abstract String getConflictClause();

    /**
     * Executes a bulk insert of the eamArtifacts added from the
     * addAttributeInstanceBulk() method
     */
    @Override
    public void commitAttributeInstancesBulk() throws EamDbException {
        List<CorrelationAttributeInstance.Type> artifactTypes = getDefinedCorrelationTypes();

        Connection conn = connect();
        PreparedStatement bulkPs = null;

        try {
            synchronized (bulkArtifacts) {
                if (bulkArtifactsCount == 0) {
                    return;
                }

                for (CorrelationAttributeInstance.Type type : artifactTypes) {

                    String tableName = EamDbUtil.correlationTypeToInstanceTableName(type);
                    String sql
                            = "INSERT INTO "
                            + tableName
                            + " (case_id, data_source_id, value, file_path, known_status, comment, file_obj_id) "
                            + "VALUES ((SELECT id FROM cases WHERE case_uid=? LIMIT 1), "
                            + "(SELECT id FROM data_sources WHERE device_id=? AND case_id=? LIMIT 1), ?, ?, ?, ?, ?) "
                            + getConflictClause();

                    bulkPs = conn.prepareStatement(sql);

                    Collection<CorrelationAttributeInstance> eamArtifacts = bulkArtifacts.get(type.getDbTableName());
                    for (CorrelationAttributeInstance eamArtifact : eamArtifacts) {

                        if (!eamArtifact.getCorrelationValue().isEmpty()) {

                            if (eamArtifact.getCorrelationCase() == null) {
                                throw new EamDbException("CorrelationAttributeInstance case is null for: "
                                        + "\n\tCorrelationArtifact ID: " + eamArtifact.getID()
                                        + "\n\tCorrelationArtifact Type: " + eamArtifact.getCorrelationType().getDisplayName()
                                        + "\n\tCorrelationArtifact Value: " + eamArtifact.getCorrelationValue());
                            }
                            if (eamArtifact.getCorrelationDataSource() == null) {
                                throw new EamDbException("CorrelationAttributeInstance data source is null for: "
                                        + "\n\tCorrelationArtifact ID: " + eamArtifact.getID()
                                        + "\n\tCorrelationArtifact Type: " + eamArtifact.getCorrelationType().getDisplayName()
                                        + "\n\tCorrelationArtifact Value: " + eamArtifact.getCorrelationValue());
                            }
                            if (eamArtifact.getKnownStatus() == null) {
                                throw new EamDbException("CorrelationAttributeInstance known status is null for: "
                                        + "\n\tCorrelationArtifact ID: " + eamArtifact.getID()
                                        + "\n\tCorrelationArtifact Type: " + eamArtifact.getCorrelationType().getDisplayName()
                                        + "\n\tCorrelationArtifact Value: " + eamArtifact.getCorrelationValue()
                                        + "\n\tEam Instance: "
                                        + "\n\t\tCaseId: " + eamArtifact.getCorrelationDataSource().getCaseID()
                                        + "\n\t\tDeviceID: " + eamArtifact.getCorrelationDataSource().getDeviceID());
                            }

                            if (eamArtifact.getCorrelationValue().length() < MAX_VALUE_LENGTH) {
                                bulkPs.setString(1, eamArtifact.getCorrelationCase().getCaseUUID());
                                bulkPs.setString(2, eamArtifact.getCorrelationDataSource().getDeviceID());
                                bulkPs.setInt(3, eamArtifact.getCorrelationDataSource().getCaseID());
                                bulkPs.setString(4, eamArtifact.getCorrelationValue());
                                bulkPs.setString(5, eamArtifact.getFilePath());
                                bulkPs.setByte(6, eamArtifact.getKnownStatus().getFileKnownValue());
                                if ("".equals(eamArtifact.getComment())) {
                                    bulkPs.setNull(7, Types.INTEGER);
                                } else {
                                    bulkPs.setString(7, eamArtifact.getComment());
                                }
                                bulkPs.setLong(8, eamArtifact.getFileObjectId());
                                bulkPs.addBatch();
                            } else {
                                logger.log(Level.WARNING, ("Artifact value too long for central repository."
                                        + "\n\tCorrelationArtifact ID: " + eamArtifact.getID()
                                        + "\n\tCorrelationArtifact Type: " + eamArtifact.getCorrelationType().getDisplayName()
                                        + "\n\tCorrelationArtifact Value: " + eamArtifact.getCorrelationValue())
                                        + "\n\tEam Instance: "
                                        + "\n\t\tCaseId: " + eamArtifact.getCorrelationDataSource().getCaseID()
                                        + "\n\t\tDeviceID: " + eamArtifact.getCorrelationDataSource().getDeviceID()
                                        + "\n\t\tFilePath: " + eamArtifact.getFilePath());
                            }
                        }

                    }

                    bulkPs.executeBatch();
                    bulkArtifacts.get(type.getDbTableName()).clear();
                }

                TimingMetric timingMetric = HealthMonitor.getTimingMetric("Correlation Engine: Bulk insert");
                HealthMonitor.submitTimingMetric(timingMetric);

                // Reset state
                bulkArtifactsCount = 0;
            }
        } catch (SQLException ex) {
            throw new EamDbException("Error inserting bulk artifacts.", ex); // NON-NLS
        } finally {
            EamDbUtil.closeStatement(bulkPs);
            EamDbUtil.closeConnection(conn);
        }
    }

    /**
     * Executes a bulk insert of the cases
     */
    @Override
    public void bulkInsertCases(List<CorrelationCase> cases) throws EamDbException {
        if (cases == null) {
            throw new EamDbException("cases argument is null");
        }

        if (cases.isEmpty()) {
            return;
        }

        Connection conn = connect();

        int counter = 0;
        PreparedStatement bulkPs = null;
        try {
            String sql = "INSERT INTO cases(case_uid, org_id, case_name, creation_date, case_number, "
                    + "examiner_name, examiner_email, examiner_phone, notes) "
                    + "VALUES (?, ?, ?, ?, ?, ?, ?, ?, ?) "
                    + getConflictClause();
            bulkPs = conn.prepareStatement(sql);

            for (CorrelationCase eamCase : cases) {
                bulkPs.setString(1, eamCase.getCaseUUID());
                if (null == eamCase.getOrg()) {
                    bulkPs.setNull(2, Types.INTEGER);
                } else {
                    bulkPs.setInt(2, eamCase.getOrg().getOrgID());
                }
                bulkPs.setString(3, eamCase.getDisplayName());
                bulkPs.setString(4, eamCase.getCreationDate());

                if ("".equals(eamCase.getCaseNumber())) {
                    bulkPs.setNull(5, Types.INTEGER);
                } else {
                    bulkPs.setString(5, eamCase.getCaseNumber());
                }
                if ("".equals(eamCase.getExaminerName())) {
                    bulkPs.setNull(6, Types.INTEGER);
                } else {
                    bulkPs.setString(6, eamCase.getExaminerName());
                }
                if ("".equals(eamCase.getExaminerEmail())) {
                    bulkPs.setNull(7, Types.INTEGER);
                } else {
                    bulkPs.setString(7, eamCase.getExaminerEmail());
                }
                if ("".equals(eamCase.getExaminerPhone())) {
                    bulkPs.setNull(8, Types.INTEGER);
                } else {
                    bulkPs.setString(8, eamCase.getExaminerPhone());
                }
                if ("".equals(eamCase.getNotes())) {
                    bulkPs.setNull(9, Types.INTEGER);
                } else {
                    bulkPs.setString(9, eamCase.getNotes());
                }

                bulkPs.addBatch();

                counter++;

                // limit a batch's max size to bulkArtifactsThreshold
                if (counter >= bulkArtifactsThreshold) {
                    bulkPs.executeBatch();
                    counter = 0;
                }
            }
            // send the remaining batch records
            bulkPs.executeBatch();
        } catch (SQLException ex) {
            throw new EamDbException("Error inserting bulk cases.", ex); // NON-NLS
        } finally {
            EamDbUtil.closeStatement(bulkPs);
            EamDbUtil.closeConnection(conn);
        }
    }

    /**
     * Update a correlation attribute instance in the database with that in the
     * associated CorrelationAttribute object.
     *
     * @param eamArtifact The correlation attribute whose database instance will
     *                    be updated.
     *
     * @throws EamDbException
     */
    @Override
    public void updateAttributeInstanceComment(CorrelationAttributeInstance eamArtifact) throws EamDbException {

        if (eamArtifact == null) {
            throw new EamDbException("CorrelationAttributeInstance is null");
        }
        if (eamArtifact.getCorrelationCase() == null) {
            throw new EamDbException("Correlation case is null");
        }
        if (eamArtifact.getCorrelationDataSource() == null) {
            throw new EamDbException("Correlation data source is null");
        }

        Connection conn = connect();
        PreparedStatement preparedQuery = null;
        String tableName = EamDbUtil.correlationTypeToInstanceTableName(eamArtifact.getCorrelationType());

        String sqlUpdate
                = "UPDATE "
                + tableName
                + " SET comment=? "
                + "WHERE case_id=(SELECT id FROM cases WHERE case_uid=?) "
                + "AND data_source_id=(SELECT id FROM data_sources WHERE device_id=?) "
                + "AND value=? "
                + "AND file_path=?";

        try {
            preparedQuery = conn.prepareStatement(sqlUpdate);
            preparedQuery.setString(1, eamArtifact.getComment());
            preparedQuery.setString(2, eamArtifact.getCorrelationCase().getCaseUUID());
            preparedQuery.setString(3, eamArtifact.getCorrelationDataSource().getDeviceID());
            preparedQuery.setString(4, eamArtifact.getCorrelationValue());
            preparedQuery.setString(5, eamArtifact.getFilePath().toLowerCase());
            preparedQuery.executeUpdate();
        } catch (SQLException ex) {
            throw new EamDbException("Error getting/setting artifact instance comment=" + eamArtifact.getComment(), ex); // NON-NLS
        } finally {
            EamDbUtil.closeStatement(preparedQuery);
            EamDbUtil.closeConnection(conn);
        }
    }

    /**
     * Find a correlation attribute in the Central Repository database given the
     * instance type, case, data source, object id.
     *
     * @param type                  The type of instance.
     * @param correlationCase       The case tied to the instance.
     * @param correlationDataSource The data source tied to the instance.
     * @param objectID              The object id of the file tied to the
     *                              instance.
     *
     * @return The correlation attribute if it exists; otherwise null.
     *
     * @throws EamDbException
     */
    @Override
    public CorrelationAttributeInstance getCorrelationAttributeInstance(CorrelationAttributeInstance.Type type, CorrelationCase correlationCase,
            CorrelationDataSource correlationDataSource, long objectID) throws EamDbException, CorrelationAttributeNormalizationException {

        if (correlationCase == null) {
            throw new EamDbException("Correlation case is null");
        }

        Connection conn = connect();

        PreparedStatement preparedStatement = null;
        ResultSet resultSet = null;
        CorrelationAttributeInstance correlationAttributeInstance = null;

        try {

            String tableName = EamDbUtil.correlationTypeToInstanceTableName(type);
            String sql
                    = "SELECT id, value, file_path, known_status, comment FROM "
                    + tableName
                    + " WHERE case_id=?"
                    + " AND file_obj_id=?";

            preparedStatement = conn.prepareStatement(sql);
            preparedStatement.setInt(1, correlationCase.getID());
            preparedStatement.setInt(2, (int) objectID);
            resultSet = preparedStatement.executeQuery();
            if (resultSet.next()) {
                int instanceId = resultSet.getInt(1);
                String value = resultSet.getString(2);
                String filePath = resultSet.getString(3);
                int knownStatus = resultSet.getInt(4);
                String comment = resultSet.getString(5);

                correlationAttributeInstance = new CorrelationAttributeInstance(type, value,
                        instanceId, correlationCase, correlationDataSource, filePath, comment, TskData.FileKnown.valueOf((byte) knownStatus), objectID);
            }
        } catch (SQLException ex) {
            throw new EamDbException("Error getting notable artifact instances.", ex); // NON-NLS
        } finally {
            EamDbUtil.closeStatement(preparedStatement);
            EamDbUtil.closeResultSet(resultSet);
            EamDbUtil.closeConnection(conn);
        }

        return correlationAttributeInstance;
    }

    /**
     * Find a correlation attribute in the Central Repository database given the
     * instance type, case, data source, value, and file path.
     *
     * @param type                  The type of instance.
     * @param correlationCase       The case tied to the instance.
     * @param correlationDataSource The data source tied to the instance.
     * @param value                 The value tied to the instance.
     * @param filePath              The file path tied to the instance.
     *
     * @return The correlation attribute if it exists; otherwise null.
     *
     * @throws EamDbException
     */
    @Override
    public CorrelationAttributeInstance getCorrelationAttributeInstance(CorrelationAttributeInstance.Type type, CorrelationCase correlationCase,
            CorrelationDataSource correlationDataSource, String value, String filePath) throws EamDbException, CorrelationAttributeNormalizationException {

        if (correlationCase == null) {
            throw new EamDbException("Correlation case is null");
        }
        if (correlationDataSource == null) {
            throw new EamDbException("Correlation data source is null");
        }
        if (filePath == null) {
            throw new EamDbException("Correlation file path is null");
        }

        Connection conn = connect();

        PreparedStatement preparedStatement = null;
        ResultSet resultSet = null;
        CorrelationAttributeInstance correlationAttributeInstance = null;

        try {
            String normalizedValue = CorrelationAttributeNormalizer.normalize(type, value);

            String tableName = EamDbUtil.correlationTypeToInstanceTableName(type);
            String sql
                    = "SELECT id, known_status, comment FROM "
                    + tableName
                    + " WHERE case_id=?"
                    + " AND data_source_id=?"
                    + " AND value=?"
                    + " AND file_path=?";

            preparedStatement = conn.prepareStatement(sql);
            preparedStatement.setInt(1, correlationCase.getID());
            preparedStatement.setInt(2, correlationDataSource.getID());
            preparedStatement.setString(3, normalizedValue);
            preparedStatement.setString(4, filePath.toLowerCase());
            resultSet = preparedStatement.executeQuery();
            if (resultSet.next()) {
                int instanceId = resultSet.getInt(1);
                int knownStatus = resultSet.getInt(2);
                String comment = resultSet.getString(3);
                //null objectId used because we only fall back to using this method when objectID was not available
                correlationAttributeInstance = new CorrelationAttributeInstance(type, value,
                        instanceId, correlationCase, correlationDataSource, filePath, comment, TskData.FileKnown.valueOf((byte) knownStatus), null);
            }
        } catch (SQLException ex) {
            throw new EamDbException("Error getting notable artifact instances.", ex); // NON-NLS
        } finally {
            EamDbUtil.closeStatement(preparedStatement);
            EamDbUtil.closeResultSet(resultSet);
            EamDbUtil.closeConnection(conn);
        }

        return correlationAttributeInstance;
    }

    /**
     * Sets an eamArtifact instance to the given knownStatus. knownStatus should
     * be BAD if the file has been tagged with a notable tag and UNKNOWN
     * otherwise. If eamArtifact exists, it is updated. If eamArtifact does not
     * exist it is added with the given status.
     *
     * @param eamArtifact Artifact containing exactly one (1) ArtifactInstance.
     * @param knownStatus The status to change the artifact to. Should never be
     *                    KNOWN
     */
    @Override
    public void setAttributeInstanceKnownStatus(CorrelationAttributeInstance eamArtifact, TskData.FileKnown knownStatus) throws EamDbException {
        if (eamArtifact == null) {
            throw new EamDbException("CorrelationAttribute is null");
        }
        if (knownStatus == null) {
            throw new EamDbException("Known status is null");
        }

        if (eamArtifact.getCorrelationCase() == null) {
            throw new EamDbException("Correlation case is null");
        }
        if (eamArtifact.getCorrelationDataSource() == null) {
            throw new EamDbException("Correlation data source is null");
        }

        Connection conn = connect();

        PreparedStatement preparedUpdate = null;
        PreparedStatement preparedQuery = null;
        ResultSet resultSet = null;

        String tableName = EamDbUtil.correlationTypeToInstanceTableName(eamArtifact.getCorrelationType());

        String sqlQuery
                = "SELECT id FROM "
                + tableName
                + " WHERE case_id=(SELECT id FROM cases WHERE case_uid=?) "
                + "AND data_source_id=(SELECT id FROM data_sources WHERE device_id=?) "
                + "AND value=? "
                + "AND file_path=?";

        String sqlUpdate
                = "UPDATE "
                + tableName
                + " SET known_status=?, comment=? "
                + "WHERE id=?";

        try {
            preparedQuery = conn.prepareStatement(sqlQuery);
            preparedQuery.setString(1, eamArtifact.getCorrelationCase().getCaseUUID());
            preparedQuery.setString(2, eamArtifact.getCorrelationDataSource().getDeviceID());
            preparedQuery.setString(3, eamArtifact.getCorrelationValue());
            preparedQuery.setString(4, eamArtifact.getFilePath());
            resultSet = preparedQuery.executeQuery();
            if (resultSet.next()) {
                int instance_id = resultSet.getInt("id");
                preparedUpdate = conn.prepareStatement(sqlUpdate);

                preparedUpdate.setByte(1, knownStatus.getFileKnownValue());
                // NOTE: if the user tags the same instance as BAD multiple times,
                // the comment from the most recent tagging is the one that will
                // prevail in the DB.
                if ("".equals(eamArtifact.getComment())) {
                    preparedUpdate.setNull(2, Types.INTEGER);
                } else {
                    preparedUpdate.setString(2, eamArtifact.getComment());
                }
                preparedUpdate.setInt(3, instance_id);

                preparedUpdate.executeUpdate();
            } else {
                // In this case, the user is tagging something that isn't in the database,
                // which means the case and/or datasource may also not be in the database.
                // We could improve effiency by keeping a list of all datasources and cases
                // in the database, but we don't expect the user to be tagging large numbers
                // of items (that didn't have the CE ingest module run on them) at once.
                CorrelationCase correlationCaseWithId = getCaseByUUID(eamArtifact.getCorrelationCase().getCaseUUID());
                if (null == correlationCaseWithId) {
                    correlationCaseWithId = newCase(eamArtifact.getCorrelationCase());
                }

                if (null == getDataSource(correlationCaseWithId, eamArtifact.getCorrelationDataSource().getDeviceID())) {
                    newDataSource(eamArtifact.getCorrelationDataSource());
                }
                eamArtifact.setKnownStatus(knownStatus);
                addArtifactInstance(eamArtifact);
            }

        } catch (SQLException ex) {
            throw new EamDbException("Error getting/setting artifact instance knownStatus=" + knownStatus.getName(), ex); // NON-NLS
        } finally {
            EamDbUtil.closeStatement(preparedUpdate);
            EamDbUtil.closeStatement(preparedQuery);
            EamDbUtil.closeResultSet(resultSet);
            EamDbUtil.closeConnection(conn);
        }
    }

    /**
     * Gets list of matching eamArtifact instances that have knownStatus =
     * "Bad".
     *
     * @param aType EamArtifact.Type to search for
     * @param value Value to search for
     *
     * @return List with 0 or more matching eamArtifact instances.
     */
    @Override
    public List<CorrelationAttributeInstance> getArtifactInstancesKnownBad(CorrelationAttributeInstance.Type aType, String value) throws EamDbException, CorrelationAttributeNormalizationException {
        String normalizedValue = CorrelationAttributeNormalizer.normalize(aType, value);

        Connection conn = connect();

        List<CorrelationAttributeInstance> artifactInstances = new ArrayList<>();

        CorrelationAttributeInstance artifactInstance;
        PreparedStatement preparedStatement = null;
        ResultSet resultSet = null;

        String tableName = EamDbUtil.correlationTypeToInstanceTableName(aType);
        String sql
                = "SELECT "
                + tableName
                + ".id, "
                + tableName
                + ".value, "
                + tableName
                + ".file_obj_id,"
                + "cases.case_name, cases.case_uid, data_sources.id AS data_source_id, data_sources.name, device_id, file_path, known_status, comment, data_sources.case_id FROM "
                + tableName
                + " LEFT JOIN cases ON "
                + tableName
                + ".case_id=cases.id"
                + " LEFT JOIN data_sources ON "
                + tableName
                + ".data_source_id=data_sources.id"
                + " WHERE value=? AND known_status=?";

        try {
            preparedStatement = conn.prepareStatement(sql);
            preparedStatement.setString(1, normalizedValue);
            preparedStatement.setByte(2, TskData.FileKnown.BAD.getFileKnownValue());
            resultSet = preparedStatement.executeQuery();
            while (resultSet.next()) {
                artifactInstance = getEamArtifactInstanceFromResultSet(resultSet, aType);
                artifactInstances.add(artifactInstance);
            }
        } catch (SQLException ex) {
            throw new EamDbException("Error getting notable artifact instances.", ex); // NON-NLS
        } finally {
            EamDbUtil.closeStatement(preparedStatement);
            EamDbUtil.closeResultSet(resultSet);
            EamDbUtil.closeConnection(conn);
        }

        return artifactInstances;
    }

    /**
     *
     * Gets list of matching eamArtifact instances that have knownStatus =
     * "Bad".
     *
     * @param aType EamArtifact.Type to search for
     *
     * @return List with 0 or more matching eamArtifact instances.
     *
     * @throws EamDbException
     */
    @Override
    public List<CorrelationAttributeInstance> getArtifactInstancesKnownBad(CorrelationAttributeInstance.Type aType) throws EamDbException {
        if (aType == null) {
            throw new EamDbException("Correlation type is null");
        }

        Connection conn = connect();

        List<CorrelationAttributeInstance> artifactInstances = new ArrayList<>();

        CorrelationAttributeInstance artifactInstance;
        PreparedStatement preparedStatement = null;
        ResultSet resultSet = null;

        String tableName = EamDbUtil.correlationTypeToInstanceTableName(aType);
        String sql
                = "SELECT cases.case_name, cases.case_uid, data_sources.name, device_id, file_path, known_status, comment, data_sources.case_id, id, value, file_obj_id FROM "
                + tableName
                + " LEFT JOIN cases ON "
                + tableName
                + ".case_id=cases.id"
                + " LEFT JOIN data_sources ON "
                + tableName
                + ".data_source_id=data_sources.id"
                + " WHERE known_status=?"
                + " GROUP BY "
                + tableName
                + ".value";

        try {
            preparedStatement = conn.prepareStatement(sql);
            preparedStatement.setByte(1, TskData.FileKnown.BAD.getFileKnownValue());
            resultSet = preparedStatement.executeQuery();
            while (resultSet.next()) {
                try {
                    artifactInstance = getEamArtifactInstanceFromResultSet(resultSet, aType);
                    artifactInstances.add(artifactInstance);
                } catch (CorrelationAttributeNormalizationException ex) {
                    logger.log(Level.INFO, "Unable to get artifact instance from resultset.", ex);
                }
            }
        } catch (SQLException ex) {
            throw new EamDbException("Error getting notable artifact instances.", ex); // NON-NLS
        } finally {
            EamDbUtil.closeStatement(preparedStatement);
            EamDbUtil.closeResultSet(resultSet);
            EamDbUtil.closeConnection(conn);
        }

        return artifactInstances;
    }

    /**
     * Count matching eamArtifacts instances that have knownStatus = "Bad".
     *
     * @param aType EamArtifact.Type to search for
     * @param value Value to search for
     *
     * @return Number of matching eamArtifacts
     */
    @Override
    public Long getCountArtifactInstancesKnownBad(CorrelationAttributeInstance.Type aType, String value) throws EamDbException, CorrelationAttributeNormalizationException {

        String normalizedValue = CorrelationAttributeNormalizer.normalize(aType, value);

        Connection conn = connect();

        Long badInstances = 0L;
        PreparedStatement preparedStatement = null;
        ResultSet resultSet = null;

        String tableName = EamDbUtil.correlationTypeToInstanceTableName(aType);
        String sql
                = "SELECT count(*) FROM "
                + tableName
                + " WHERE value=? AND known_status=?";

        try {
            preparedStatement = conn.prepareStatement(sql);
            preparedStatement.setString(1, normalizedValue);
            preparedStatement.setByte(2, TskData.FileKnown.BAD.getFileKnownValue());
            resultSet = preparedStatement.executeQuery();
            resultSet.next();
            badInstances = resultSet.getLong(1);
        } catch (SQLException ex) {
            throw new EamDbException("Error getting count of notable artifact instances.", ex); // NON-NLS
        } finally {
            EamDbUtil.closeStatement(preparedStatement);
            EamDbUtil.closeResultSet(resultSet);
            EamDbUtil.closeConnection(conn);
        }

        return badInstances;
    }

    /**
     * Gets list of distinct case display names, where each case has 1+ Artifact
     * Instance matching eamArtifact with knownStatus = "Bad".
     *
     * @param aType EamArtifact.Type to search for
     * @param value Value to search for
     *
     * @return List of cases containing this artifact with instances marked as
     *         bad
     *
     * @throws EamDbException
     */
    @Override
    public List<String> getListCasesHavingArtifactInstancesKnownBad(CorrelationAttributeInstance.Type aType, String value) throws EamDbException, CorrelationAttributeNormalizationException {

        String normalizedValue = CorrelationAttributeNormalizer.normalize(aType, value);

        Connection conn = connect();

        Collection<String> caseNames = new LinkedHashSet<>();

        PreparedStatement preparedStatement = null;
        ResultSet resultSet = null;

        String tableName = EamDbUtil.correlationTypeToInstanceTableName(aType);
        String sql
                = "SELECT DISTINCT case_name FROM "
                + tableName
                + " INNER JOIN cases ON "
                + tableName
                + ".case_id=cases.id WHERE "
                + tableName
                + ".value=? AND "
                + tableName
                + ".known_status=?";

        try {
            preparedStatement = conn.prepareStatement(sql);
            preparedStatement.setString(1, normalizedValue);
            preparedStatement.setByte(2, TskData.FileKnown.BAD.getFileKnownValue());
            resultSet = preparedStatement.executeQuery();
            while (resultSet.next()) {
                caseNames.add(resultSet.getString("case_name"));
            }
        } catch (SQLException ex) {
            throw new EamDbException("Error getting notable artifact instances.", ex); // NON-NLS
        } finally {
            EamDbUtil.closeStatement(preparedStatement);
            EamDbUtil.closeResultSet(resultSet);
            EamDbUtil.closeConnection(conn);
        }

        return caseNames.stream().collect(Collectors.toList());
    }

    /**
     * Remove a reference set and all entries contained in it.
     *
     * @param referenceSetID
     *
     * @throws EamDbException
     */
    @Override
    public void deleteReferenceSet(int referenceSetID) throws EamDbException {
        deleteReferenceSetEntries(referenceSetID);
        deleteReferenceSetEntry(referenceSetID);
    }

    /**
     * Remove the entry for this set from the reference_sets table
     *
     * @param referenceSetID
     *
     * @throws EamDbException
     */
    private void deleteReferenceSetEntry(int referenceSetID) throws EamDbException {
        Connection conn = connect();

        PreparedStatement preparedStatement = null;
        String sql = "DELETE FROM reference_sets WHERE id=?";

        try {
            preparedStatement = conn.prepareStatement(sql);
            preparedStatement.setInt(1, referenceSetID);
            preparedStatement.executeUpdate();
        } catch (SQLException ex) {
            throw new EamDbException("Error deleting reference set " + referenceSetID, ex); // NON-NLS
        } finally {
            EamDbUtil.closeStatement(preparedStatement);
            EamDbUtil.closeConnection(conn);
        }
    }

    /**
     * Remove all entries for this reference set from the reference tables
     * (Currently only removes entries from the reference_file table)
     *
     * @param referenceSetID
     *
     * @throws EamDbException
     */
    private void deleteReferenceSetEntries(int referenceSetID) throws EamDbException {
        Connection conn = connect();

        PreparedStatement preparedStatement = null;
        String sql = "DELETE FROM %s WHERE reference_set_id=?";

        // When other reference types are added, this will need to loop over all the tables
        String fileTableName = EamDbUtil.correlationTypeToReferenceTableName(getCorrelationTypeById(CorrelationAttributeInstance.FILES_TYPE_ID));

        try {
            preparedStatement = conn.prepareStatement(String.format(sql, fileTableName));
            preparedStatement.setInt(1, referenceSetID);
            preparedStatement.executeUpdate();
        } catch (SQLException ex) {
            throw new EamDbException("Error deleting files from reference set " + referenceSetID, ex); // NON-NLS
        } finally {
            EamDbUtil.closeStatement(preparedStatement);
            EamDbUtil.closeConnection(conn);
        }
    }

    /**
     * Check whether a reference set with the given parameters exists in the
     * central repository. Used to check whether reference sets saved in the
     * settings are still present.
     *
     * @param referenceSetID
     * @param setName
     * @param version
     *
     * @return true if a matching entry exists in the central repository
     *
     * @throws EamDbException
     */
    @Override
    public boolean referenceSetIsValid(int referenceSetID, String setName, String version) throws EamDbException {
        EamGlobalSet refSet = this.getReferenceSetByID(referenceSetID);
        if (refSet == null) {
            return false;
        }

        return (refSet.getSetName().equals(setName) && refSet.getVersion().equals(version));
    }

    /**
     * Check if the given file hash is in this reference set. Only searches the
     * reference_files table.
     *
     * @param hash
     * @param referenceSetID
     *
     * @return true if the hash is found in the reference set
     *
     * @throws EamDbException
     */
    @Override
    public boolean isFileHashInReferenceSet(String hash, int referenceSetID) throws EamDbException, CorrelationAttributeNormalizationException {
        return isValueInReferenceSet(hash, referenceSetID, CorrelationAttributeInstance.FILES_TYPE_ID);
    }

    /**
     * Check if the given value is in a specific reference set
     *
     * @param value
     * @param referenceSetID
     * @param correlationTypeID
     *
     * @return true if the value is found in the reference set
     */
    @Override
    public boolean isValueInReferenceSet(String value, int referenceSetID, int correlationTypeID) throws EamDbException, CorrelationAttributeNormalizationException {

        String normalizeValued = CorrelationAttributeNormalizer.normalize(this.getCorrelationTypeById(correlationTypeID), value);

        Connection conn = connect();

        Long matchingInstances = 0L;
        PreparedStatement preparedStatement = null;
        ResultSet resultSet = null;
        String sql = "SELECT count(*) FROM %s WHERE value=? AND reference_set_id=?";

        String fileTableName = EamDbUtil.correlationTypeToReferenceTableName(getCorrelationTypeById(correlationTypeID));

        try {
            preparedStatement = conn.prepareStatement(String.format(sql, fileTableName));
            preparedStatement.setString(1, normalizeValued);
            preparedStatement.setInt(2, referenceSetID);
            resultSet = preparedStatement.executeQuery();
            resultSet.next();
            matchingInstances = resultSet.getLong(1);
        } catch (SQLException ex) {
            throw new EamDbException("Error determining if value (" + normalizeValued + ") is in reference set " + referenceSetID, ex); // NON-NLS
        } finally {
            EamDbUtil.closeStatement(preparedStatement);
            EamDbUtil.closeResultSet(resultSet);
            EamDbUtil.closeConnection(conn);
        }

        return 0 < matchingInstances;
    }

    /**
     * Is the artifact known as bad according to the reference entries?
     *
     * @param aType EamArtifact.Type to search for
     * @param value Value to search for
     *
     * @return Global known status of the artifact
     */
    @Override
    public boolean isArtifactKnownBadByReference(CorrelationAttributeInstance.Type aType, String value) throws EamDbException, CorrelationAttributeNormalizationException {

        //this should be done here so that we can be certain that aType and value are valid before we proceed
        String normalizeValued = CorrelationAttributeNormalizer.normalize(aType, value);

        // TEMP: Only support file correlation type
        if (aType.getId() != CorrelationAttributeInstance.FILES_TYPE_ID) {
            return false;
        }

        Connection conn = connect();

        Long badInstances = 0L;
        PreparedStatement preparedStatement = null;
        ResultSet resultSet = null;
        String sql = "SELECT count(*) FROM %s WHERE value=? AND known_status=?";

        try {
            preparedStatement = conn.prepareStatement(String.format(sql, EamDbUtil.correlationTypeToReferenceTableName(aType)));
            preparedStatement.setString(1, normalizeValued);
            preparedStatement.setByte(2, TskData.FileKnown.BAD.getFileKnownValue());
            resultSet = preparedStatement.executeQuery();
            resultSet.next();
            badInstances = resultSet.getLong(1);
        } catch (SQLException ex) {
            throw new EamDbException("Error determining if artifact is notable by reference.", ex); // NON-NLS
        } finally {
            EamDbUtil.closeStatement(preparedStatement);
            EamDbUtil.closeResultSet(resultSet);
            EamDbUtil.closeConnection(conn);
        }

        return 0 < badInstances;
    }

    /**
     * Process the Artifact instance in the EamDb
     *
     * @param type                  EamArtifact.Type to search for
     * @param instanceTableCallback callback to process the instance
     *
     * @throws EamDbException
     */
    @Override
    public void processInstanceTable(CorrelationAttributeInstance.Type type, InstanceTableCallback instanceTableCallback) throws EamDbException {
        if (type == null) {
            throw new EamDbException("Correlation type is null");
        }

        if (instanceTableCallback == null) {
            throw new EamDbException("Callback interface is null");
        }

        Connection conn = connect();
        PreparedStatement preparedStatement = null;
        ResultSet resultSet = null;
        String tableName = EamDbUtil.correlationTypeToInstanceTableName(type);
        StringBuilder sql = new StringBuilder();
        sql.append("select * from ");
        sql.append(tableName);

        try {
            preparedStatement = conn.prepareStatement(sql.toString());
            resultSet = preparedStatement.executeQuery();
            instanceTableCallback.process(resultSet);
        } catch (SQLException ex) {
            throw new EamDbException("Error getting all artifact instances from instances table", ex);
        } finally {
            EamDbUtil.closeStatement(preparedStatement);
            EamDbUtil.closeResultSet(resultSet);
            EamDbUtil.closeConnection(conn);
        }
    }

    /**
     * Process the Artifact instance in the EamDb give a where clause
     *
     * @param type                  EamArtifact.Type to search for
     * @param instanceTableCallback callback to process the instance
     * @param whereClause           query string to execute
     *
     * @throws EamDbException
     */
    @Override
    public void processInstanceTableWhere(CorrelationAttributeInstance.Type type, String whereClause, InstanceTableCallback instanceTableCallback) throws EamDbException {
        if (type == null) {
            throw new EamDbException("Correlation type is null");
        }

        if (instanceTableCallback == null) {
            throw new EamDbException("Callback interface is null");
        }

        if (whereClause == null) {
            throw new EamDbException("Where clause is null");
        }

        Connection conn = connect();
        PreparedStatement preparedStatement = null;
        ResultSet resultSet = null;
        String tableName = EamDbUtil.correlationTypeToInstanceTableName(type);
        StringBuilder sql = new StringBuilder(300);
        sql.append("select * from ")
                .append(tableName)
                .append(" WHERE ")
                .append(whereClause);

        try {
            preparedStatement = conn.prepareStatement(sql.toString());
            resultSet = preparedStatement.executeQuery();
            instanceTableCallback.process(resultSet);
        } catch (SQLException ex) {
            throw new EamDbException("Error getting all artifact instances from instances table", ex);
        } finally {
            EamDbUtil.closeStatement(preparedStatement);
            EamDbUtil.closeResultSet(resultSet);
            EamDbUtil.closeConnection(conn);
        }
    }

    @Override
    public EamOrganization newOrganization(EamOrganization eamOrg) throws EamDbException {
        if (eamOrg == null) {
            throw new EamDbException("EamOrganization is null");
        } else if (eamOrg.getOrgID() != -1) {
            throw new EamDbException("EamOrganization already has an ID");
        }

        Connection conn = connect();
        ResultSet generatedKeys = null;
        PreparedStatement preparedStatement = null;
        String sql = "INSERT INTO organizations(org_name, poc_name, poc_email, poc_phone) VALUES (?, ?, ?, ?) "
                + getConflictClause();

        try {
            preparedStatement = conn.prepareStatement(sql, Statement.RETURN_GENERATED_KEYS);
            preparedStatement.setString(1, eamOrg.getName());
            preparedStatement.setString(2, eamOrg.getPocName());
            preparedStatement.setString(3, eamOrg.getPocEmail());
            preparedStatement.setString(4, eamOrg.getPocPhone());

            preparedStatement.executeUpdate();
            generatedKeys = preparedStatement.getGeneratedKeys();
            if (generatedKeys.next()) {
                eamOrg.setOrgID((int) generatedKeys.getLong(1));
                return eamOrg;
            } else {
                throw new SQLException("Creating user failed, no ID obtained.");
            }
        } catch (SQLException ex) {
            throw new EamDbException("Error inserting new organization.", ex); // NON-NLS
        } finally {
            EamDbUtil.closeStatement(preparedStatement);
            EamDbUtil.closeResultSet(generatedKeys);
            EamDbUtil.closeConnection(conn);
        }
    }

    /**
     * Get all organizations
     *
     * @return A list of all organizations
     *
     * @throws EamDbException
     */
    @Override
    public List<EamOrganization> getOrganizations() throws EamDbException {
        Connection conn = connect();

        List<EamOrganization> orgs = new ArrayList<>();
        PreparedStatement preparedStatement = null;
        ResultSet resultSet = null;
        String sql = "SELECT * FROM organizations";

        try {
            preparedStatement = conn.prepareStatement(sql);
            resultSet = preparedStatement.executeQuery();
            while (resultSet.next()) {
                orgs.add(getEamOrganizationFromResultSet(resultSet));
            }
            return orgs;

        } catch (SQLException ex) {
            throw new EamDbException("Error getting all organizations.", ex); // NON-NLS
        } finally {
            EamDbUtil.closeStatement(preparedStatement);
            EamDbUtil.closeResultSet(resultSet);
            EamDbUtil.closeConnection(conn);
        }
    }

    /**
     * Get an organization having the given ID
     *
     * @param orgID The id to look up
     *
     * @return The organization with the given ID
     *
     * @throws EamDbException
     */
    @Override
    public EamOrganization getOrganizationByID(int orgID) throws EamDbException {
        Connection conn = connect();

        PreparedStatement preparedStatement = null;
        ResultSet resultSet = null;
        String sql = "SELECT * FROM organizations WHERE id=?";

        try {
            preparedStatement = conn.prepareStatement(sql);
            preparedStatement.setInt(1, orgID);
            resultSet = preparedStatement.executeQuery();
            resultSet.next();
            return getEamOrganizationFromResultSet(resultSet);

        } catch (SQLException ex) {
            throw new EamDbException("Error getting organization by id.", ex); // NON-NLS
        } finally {
            EamDbUtil.closeStatement(preparedStatement);
            EamDbUtil.closeResultSet(resultSet);
            EamDbUtil.closeConnection(conn);
        }
    }

    /**
     * Get the organization associated with the given reference set.
     *
     * @param referenceSetID ID of the reference set
     *
     * @return The organization object
     *
     * @throws EamDbException
     */
    @Override
    public EamOrganization getReferenceSetOrganization(int referenceSetID) throws EamDbException {

        EamGlobalSet globalSet = getReferenceSetByID(referenceSetID);
        if (globalSet == null) {
            throw new EamDbException("Reference set with ID " + referenceSetID + " not found");
        }
        return (getOrganizationByID(globalSet.getOrgID()));
    }

    /**
     * Tests that an organization passed in as an argument is valid
     *
     * @param org
     *
     * @throws EamDbException if invalid
     */
    private void testArgument(EamOrganization org) throws EamDbException {
        if (org == null) {
            throw new EamDbException("EamOrganization is null");
        } else if (org.getOrgID() == -1) {
            throw new EamDbException("Organization  has -1 row ID");
        }
    }

    /**
     * Update an existing organization.
     *
     * @param updatedOrganization the values the Organization with the same ID
     *                            will be updated to in the database.
     *
     * @throws EamDbException
     */
    @Override
    public void updateOrganization(EamOrganization updatedOrganization) throws EamDbException {
        testArgument(updatedOrganization);

        Connection conn = connect();
        PreparedStatement preparedStatement = null;
        String sql = "UPDATE organizations SET org_name = ?, poc_name = ?, poc_email = ?, poc_phone = ? WHERE id = ?";
        try {
            preparedStatement = conn.prepareStatement(sql);
            preparedStatement.setString(1, updatedOrganization.getName());
            preparedStatement.setString(2, updatedOrganization.getPocName());
            preparedStatement.setString(3, updatedOrganization.getPocEmail());
            preparedStatement.setString(4, updatedOrganization.getPocPhone());
            preparedStatement.setInt(5, updatedOrganization.getOrgID());
            preparedStatement.executeUpdate();
        } catch (SQLException ex) {
            throw new EamDbException("Error updating organization.", ex); // NON-NLS
        } finally {
            EamDbUtil.closeStatement(preparedStatement);
            EamDbUtil.closeConnection(conn);
        }
    }

    @Override
    public void deleteOrganization(EamOrganization organizationToDelete) throws EamDbException {
        testArgument(organizationToDelete);

        Connection conn = connect();
        PreparedStatement checkIfUsedStatement = null;
        ResultSet resultSet = null;
        String checkIfUsedSql = "SELECT (select count(*) FROM cases WHERE org_id=?) + (select count(*) FROM reference_sets WHERE org_id=?)";
        PreparedStatement deleteOrgStatement = null;
        String deleteOrgSql = "DELETE FROM organizations WHERE id=?";
        try {
            checkIfUsedStatement = conn.prepareStatement(checkIfUsedSql);
            checkIfUsedStatement.setInt(1, organizationToDelete.getOrgID());
            checkIfUsedStatement.setInt(2, organizationToDelete.getOrgID());
            resultSet = checkIfUsedStatement.executeQuery();
            resultSet.next();
            if (resultSet.getLong(1) > 0) {
                throw new EamDbException("Can not delete organization which is currently in use by a case or reference set in the central repository.");
            }
            deleteOrgStatement = conn.prepareStatement(deleteOrgSql);
            deleteOrgStatement.setInt(1, organizationToDelete.getOrgID());
            deleteOrgStatement.executeUpdate();
        } catch (SQLException ex) {
            throw new EamDbException("Error executing query when attempting to delete organization by id.", ex); // NON-NLS
        } finally {
            EamDbUtil.closeStatement(checkIfUsedStatement);
            EamDbUtil.closeStatement(deleteOrgStatement);
            EamDbUtil.closeResultSet(resultSet);
            EamDbUtil.closeConnection(conn);
        }
    }

    /**
     * Add a new Global Set
     *
     * @param eamGlobalSet The global set to add
     *
     * @return The ID of the new global set
     *
     * @throws EamDbException
     */
    @Override
    public int newReferenceSet(EamGlobalSet eamGlobalSet) throws EamDbException {
        if (eamGlobalSet == null) {
            throw new EamDbException("EamGlobalSet is null");
        }

        if (eamGlobalSet.getFileKnownStatus() == null) {
            throw new EamDbException("File known status on the EamGlobalSet is null");
        }

        if (eamGlobalSet.getType() == null) {
            throw new EamDbException("Type on the EamGlobalSet is null");
        }

        Connection conn = connect();

        PreparedStatement preparedStatement1 = null;
        PreparedStatement preparedStatement2 = null;
        ResultSet resultSet = null;
        String sql1 = "INSERT INTO reference_sets(org_id, set_name, version, known_status, read_only, type, import_date) VALUES (?, ?, ?, ?, ?, ?, ?) "
                + getConflictClause();
        String sql2 = "SELECT id FROM reference_sets WHERE org_id=? AND set_name=? AND version=? AND import_date=? LIMIT 1";

        try {
            preparedStatement1 = conn.prepareStatement(sql1);
            preparedStatement1.setInt(1, eamGlobalSet.getOrgID());
            preparedStatement1.setString(2, eamGlobalSet.getSetName());
            preparedStatement1.setString(3, eamGlobalSet.getVersion());
            preparedStatement1.setInt(4, eamGlobalSet.getFileKnownStatus().getFileKnownValue());
            preparedStatement1.setBoolean(5, eamGlobalSet.isReadOnly());
            preparedStatement1.setInt(6, eamGlobalSet.getType().getId());
            preparedStatement1.setString(7, eamGlobalSet.getImportDate().toString());

            preparedStatement1.executeUpdate();

            preparedStatement2 = conn.prepareStatement(sql2);
            preparedStatement2.setInt(1, eamGlobalSet.getOrgID());
            preparedStatement2.setString(2, eamGlobalSet.getSetName());
            preparedStatement2.setString(3, eamGlobalSet.getVersion());
            preparedStatement2.setString(4, eamGlobalSet.getImportDate().toString());

            resultSet = preparedStatement2.executeQuery();
            resultSet.next();
            return resultSet.getInt("id");

        } catch (SQLException ex) {
            throw new EamDbException("Error inserting new global set.", ex); // NON-NLS
        } finally {
            EamDbUtil.closeStatement(preparedStatement1);
            EamDbUtil.closeStatement(preparedStatement2);
            EamDbUtil.closeResultSet(resultSet);
            EamDbUtil.closeConnection(conn);
        }
    }

    /**
     * Get a reference set by ID
     *
     * @param referenceSetID The ID to look up
     *
     * @return The global set associated with the ID
     *
     * @throws EamDbException
     */
    @Override
    public EamGlobalSet getReferenceSetByID(int referenceSetID) throws EamDbException {
        Connection conn = connect();

        PreparedStatement preparedStatement1 = null;
        ResultSet resultSet = null;
        String sql1 = "SELECT * FROM reference_sets WHERE id=?";

        try {
            preparedStatement1 = conn.prepareStatement(sql1);
            preparedStatement1.setInt(1, referenceSetID);
            resultSet = preparedStatement1.executeQuery();
            if (resultSet.next()) {
                return getEamGlobalSetFromResultSet(resultSet);
            } else {
                return null;
            }

        } catch (SQLException ex) {
            throw new EamDbException("Error getting reference set by id.", ex); // NON-NLS
        } finally {
            EamDbUtil.closeStatement(preparedStatement1);
            EamDbUtil.closeResultSet(resultSet);
            EamDbUtil.closeConnection(conn);
        }
    }

    /**
     * Get all reference sets
     *
     * @param correlationType Type of sets to return
     *
     * @return List of all reference sets in the central repository
     *
     * @throws EamDbException
     */
    @Override
    public List<EamGlobalSet> getAllReferenceSets(CorrelationAttributeInstance.Type correlationType) throws EamDbException {

        if (correlationType == null) {
            throw new EamDbException("Correlation type is null");
        }

        List<EamGlobalSet> results = new ArrayList<>();
        Connection conn = connect();

        PreparedStatement preparedStatement1 = null;
        ResultSet resultSet = null;
        String sql1 = "SELECT * FROM reference_sets WHERE type=" + correlationType.getId();

        try {
            preparedStatement1 = conn.prepareStatement(sql1);
            resultSet = preparedStatement1.executeQuery();
            while (resultSet.next()) {
                results.add(getEamGlobalSetFromResultSet(resultSet));
            }

        } catch (SQLException ex) {
            throw new EamDbException("Error getting reference sets.", ex); // NON-NLS
        } finally {
            EamDbUtil.closeStatement(preparedStatement1);
            EamDbUtil.closeResultSet(resultSet);
            EamDbUtil.closeConnection(conn);
        }
        return results;
    }

    /**
     * Add a new reference instance
     *
     * @param eamGlobalFileInstance The reference instance to add
     * @param correlationType       Correlation Type that this Reference
     *                              Instance is
     *
     * @throws EamDbException
     */
    @Override
    public void addReferenceInstance(EamGlobalFileInstance eamGlobalFileInstance, CorrelationAttributeInstance.Type correlationType) throws EamDbException {
        if (eamGlobalFileInstance.getKnownStatus() == null) {
            throw new EamDbException("Known status of EamGlobalFileInstance is null");
        }
        if (correlationType == null) {
            throw new EamDbException("Correlation type is null");
        }

        Connection conn = connect();

        PreparedStatement preparedStatement = null;

        String sql = "INSERT INTO %s(reference_set_id, value, known_status, comment) VALUES (?, ?, ?, ?) "
                + getConflictClause();

        try {
            preparedStatement = conn.prepareStatement(String.format(sql, EamDbUtil.correlationTypeToReferenceTableName(correlationType)));
            preparedStatement.setInt(1, eamGlobalFileInstance.getGlobalSetID());
            preparedStatement.setString(2, eamGlobalFileInstance.getMD5Hash());
            preparedStatement.setByte(3, eamGlobalFileInstance.getKnownStatus().getFileKnownValue());
            preparedStatement.setString(4, eamGlobalFileInstance.getComment());
            preparedStatement.executeUpdate();
        } catch (SQLException ex) {
            throw new EamDbException("Error inserting new reference instance into reference_ table.", ex); // NON-NLS
        } finally {
            EamDbUtil.closeStatement(preparedStatement);
            EamDbUtil.closeConnection(conn);
        }
    }

    /**
     * Check whether a reference set with the given name/version is in the
     * central repo. Used to check for name collisions when creating reference
     * sets.
     *
     * @param referenceSetName
     * @param version
     *
     * @return true if a matching set is found
     *
     * @throws EamDbException
     */
    @Override
    public boolean referenceSetExists(String referenceSetName, String version) throws EamDbException {
        Connection conn = connect();

        PreparedStatement preparedStatement1 = null;
        ResultSet resultSet = null;
        String sql1 = "SELECT * FROM reference_sets WHERE set_name=? AND version=?";

        try {
            preparedStatement1 = conn.prepareStatement(sql1);
            preparedStatement1.setString(1, referenceSetName);
            preparedStatement1.setString(2, version);
            resultSet = preparedStatement1.executeQuery();
            return (resultSet.next());

        } catch (SQLException ex) {
            throw new EamDbException("Error testing whether reference set exists (name: " + referenceSetName
                    + " version: " + version, ex); // NON-NLS
        } finally {
            EamDbUtil.closeStatement(preparedStatement1);
            EamDbUtil.closeResultSet(resultSet);
            EamDbUtil.closeConnection(conn);
        }
    }

    /**
     * Insert the bulk collection of Reference Type Instances
     *
     * @throws EamDbException
     */
    @Override
    public void bulkInsertReferenceTypeEntries(Set<EamGlobalFileInstance> globalInstances, CorrelationAttributeInstance.Type contentType) throws EamDbException {
        if (contentType == null) {
            throw new EamDbException("Correlation type is null");
        }
        if (globalInstances == null) {
            throw new EamDbException("Null set of EamGlobalFileInstance");
        }

        Connection conn = connect();

        PreparedStatement bulkPs = null;
        try {
            conn.setAutoCommit(false);

            // FUTURE: have a separate global_files table for each Type.
            String sql = "INSERT INTO %s(reference_set_id, value, known_status, comment) VALUES (?, ?, ?, ?) "
                    + getConflictClause();

            bulkPs = conn.prepareStatement(String.format(sql, EamDbUtil.correlationTypeToReferenceTableName(contentType)));

            for (EamGlobalFileInstance globalInstance : globalInstances) {
                if (globalInstance.getKnownStatus() == null) {
                    throw new EamDbException("EamGlobalFileInstance with value " + globalInstance.getMD5Hash() + " has null known status");
                }

                bulkPs.setInt(1, globalInstance.getGlobalSetID());
                bulkPs.setString(2, globalInstance.getMD5Hash());
                bulkPs.setByte(3, globalInstance.getKnownStatus().getFileKnownValue());
                bulkPs.setString(4, globalInstance.getComment());
                bulkPs.addBatch();
            }

            bulkPs.executeBatch();
            conn.commit();
        } catch (SQLException | EamDbException ex) {
            try {
                conn.rollback();
            } catch (SQLException ex2) {
                // We're alredy in an error state
            }
            throw new EamDbException("Error inserting bulk artifacts.", ex); // NON-NLS           
        } finally {
            EamDbUtil.closeStatement(bulkPs);
            EamDbUtil.closeConnection(conn);
        }
    }

    /**
     * Get all reference entries having a given correlation type and value
     *
     * @param aType  Type to use for matching
     * @param aValue Value to use for matching
     *
     * @return List of all global file instances with a type and value
     *
     * @throws EamDbException
     */
    @Override
    public List<EamGlobalFileInstance> getReferenceInstancesByTypeValue(CorrelationAttributeInstance.Type aType, String aValue) throws EamDbException, CorrelationAttributeNormalizationException {
        String normalizeValued = CorrelationAttributeNormalizer.normalize(aType, aValue);

        Connection conn = connect();

        List<EamGlobalFileInstance> globalFileInstances = new ArrayList<>();
        PreparedStatement preparedStatement1 = null;
        ResultSet resultSet = null;
        String sql1 = "SELECT * FROM %s WHERE value=?";

        try {
            preparedStatement1 = conn.prepareStatement(String.format(sql1, EamDbUtil.correlationTypeToReferenceTableName(aType)));
            preparedStatement1.setString(1, normalizeValued);
            resultSet = preparedStatement1.executeQuery();
            while (resultSet.next()) {
                globalFileInstances.add(getEamGlobalFileInstanceFromResultSet(resultSet));
            }

        } catch (SQLException ex) {
            throw new EamDbException("Error getting reference instances by type and value.", ex); // NON-NLS
        } finally {
            EamDbUtil.closeStatement(preparedStatement1);
            EamDbUtil.closeResultSet(resultSet);
            EamDbUtil.closeConnection(conn);
        }

        return globalFileInstances;
    }

    /**
     * Add a new EamArtifact.Type to the db.
     *
     * @param newType New type to add.
     *
     * @return ID of this new Correlation Type
     *
     * @throws EamDbException
     */
    @Override
    public int newCorrelationType(CorrelationAttributeInstance.Type newType) throws EamDbException {
        if (newType == null) {
            throw new EamDbException("Correlation type is null");
        }
        int typeId;
        if (-1 == newType.getId()) {
            typeId = newCorrelationTypeNotKnownId(newType);
        } else {
            typeId = newCorrelationTypeKnownId(newType);
        }

        return typeId;
    }

    /**
     * Helper function which adds a new EamArtifact.Type to the db without an
     * id.
     *
     * @param newType New type to add.
     *
     * @return ID of this new Correlation Type
     *
     * @throws EamDbException
     */
    public int newCorrelationTypeNotKnownId(CorrelationAttributeInstance.Type newType) throws EamDbException {
        Connection conn = connect();

        PreparedStatement preparedStatement = null;
        PreparedStatement preparedStatementQuery = null;
        ResultSet resultSet = null;
        int typeId = 0;
        String insertSql;
        String querySql;
        // if we have a known ID, use it, if not (is -1) let the db assign it.
        insertSql = "INSERT INTO correlation_types(display_name, db_table_name, supported, enabled) VALUES (?, ?, ?, ?) " + getConflictClause();

        querySql = "SELECT * FROM correlation_types WHERE display_name=? AND db_table_name=?";

        try {
            preparedStatement = conn.prepareStatement(insertSql);

            preparedStatement.setString(1, newType.getDisplayName());
            preparedStatement.setString(2, newType.getDbTableName());
            preparedStatement.setInt(3, newType.isSupported() ? 1 : 0);
            preparedStatement.setInt(4, newType.isEnabled() ? 1 : 0);

            preparedStatement.executeUpdate();

            preparedStatementQuery = conn.prepareStatement(querySql);
            preparedStatementQuery.setString(1, newType.getDisplayName());
            preparedStatementQuery.setString(2, newType.getDbTableName());

            resultSet = preparedStatementQuery.executeQuery();
            if (resultSet.next()) {
                CorrelationAttributeInstance.Type correlationType = getCorrelationTypeFromResultSet(resultSet);
                typeId = correlationType.getId();
            }
        } catch (SQLException ex) {
            throw new EamDbException("Error inserting new correlation type.", ex); // NON-NLS
        } finally {
            EamDbUtil.closeStatement(preparedStatement);
            EamDbUtil.closeStatement(preparedStatementQuery);
            EamDbUtil.closeResultSet(resultSet);
            EamDbUtil.closeConnection(conn);
        }
        return typeId;
    }

    /**
     * Helper function which adds a new EamArtifact.Type to the db.
     *
     * @param newType New type to add.
     *
     * @return ID of this new Correlation Type
     *
     * @throws EamDbException
     */
    private int newCorrelationTypeKnownId(CorrelationAttributeInstance.Type newType) throws EamDbException {
        Connection conn = connect();

        PreparedStatement preparedStatement = null;
        PreparedStatement preparedStatementQuery = null;
        ResultSet resultSet = null;
        int typeId = 0;
        String insertSql;
        String querySql;
        // if we have a known ID, use it, if not (is -1) let the db assign it.
        insertSql = "INSERT INTO correlation_types(id, display_name, db_table_name, supported, enabled) VALUES (?, ?, ?, ?, ?) " + getConflictClause();

        querySql = "SELECT * FROM correlation_types WHERE display_name=? AND db_table_name=?";

        try {
            preparedStatement = conn.prepareStatement(insertSql);

            preparedStatement.setInt(1, newType.getId());
            preparedStatement.setString(2, newType.getDisplayName());
            preparedStatement.setString(3, newType.getDbTableName());
            preparedStatement.setInt(4, newType.isSupported() ? 1 : 0);
            preparedStatement.setInt(5, newType.isEnabled() ? 1 : 0);

            preparedStatement.executeUpdate();

            preparedStatementQuery = conn.prepareStatement(querySql);
            preparedStatementQuery.setString(1, newType.getDisplayName());
            preparedStatementQuery.setString(2, newType.getDbTableName());

            resultSet = preparedStatementQuery.executeQuery();
            if (resultSet.next()) {
                CorrelationAttributeInstance.Type correlationType = getCorrelationTypeFromResultSet(resultSet);
                typeId = correlationType.getId();
            }
        } catch (SQLException ex) {
            throw new EamDbException("Error inserting new correlation type.", ex); // NON-NLS
        } finally {
            EamDbUtil.closeStatement(preparedStatement);
            EamDbUtil.closeStatement(preparedStatementQuery);
            EamDbUtil.closeResultSet(resultSet);
            EamDbUtil.closeConnection(conn);
        }
        return typeId;
    }

    @Override
    public List<CorrelationAttributeInstance.Type> getDefinedCorrelationTypes() throws EamDbException {
        Connection conn = connect();

        List<CorrelationAttributeInstance.Type> aTypes = new ArrayList<>();
        PreparedStatement preparedStatement = null;
        ResultSet resultSet = null;
        String sql = "SELECT * FROM correlation_types";

        try {
            preparedStatement = conn.prepareStatement(sql);
            resultSet = preparedStatement.executeQuery();
            while (resultSet.next()) {
                aTypes.add(getCorrelationTypeFromResultSet(resultSet));
            }
            return aTypes;

        } catch (SQLException ex) {
            throw new EamDbException("Error getting all correlation types.", ex); // NON-NLS
        } finally {
            EamDbUtil.closeStatement(preparedStatement);
            EamDbUtil.closeResultSet(resultSet);
            EamDbUtil.closeConnection(conn);
        }
    }

    /**
     * Get the list of enabled EamArtifact.Type's that will be used to correlate
     * artifacts.
     *
     * @return List of enabled EamArtifact.Type's. If none are defined in the
     *         database, the default list will be returned.
     *
     * @throws EamDbException
     */
    @Override
    public List<CorrelationAttributeInstance.Type> getEnabledCorrelationTypes() throws EamDbException {
        Connection conn = connect();

        List<CorrelationAttributeInstance.Type> aTypes = new ArrayList<>();
        PreparedStatement preparedStatement = null;
        ResultSet resultSet = null;
        String sql = "SELECT * FROM correlation_types WHERE enabled=1";

        try {
            preparedStatement = conn.prepareStatement(sql);
            resultSet = preparedStatement.executeQuery();
            while (resultSet.next()) {
                aTypes.add(getCorrelationTypeFromResultSet(resultSet));
            }
            return aTypes;

        } catch (SQLException ex) {
            throw new EamDbException("Error getting enabled correlation types.", ex); // NON-NLS
        } finally {
            EamDbUtil.closeStatement(preparedStatement);
            EamDbUtil.closeResultSet(resultSet);
            EamDbUtil.closeConnection(conn);
        }
    }

    /**
     * Get the list of supported EamArtifact.Type's that can be used to
     * correlate artifacts.
     *
     * @return List of supported EamArtifact.Type's. If none are defined in the
     *         database, the default list will be returned.
     *
     * @throws EamDbException
     */
    @Override
    public List<CorrelationAttributeInstance.Type> getSupportedCorrelationTypes() throws EamDbException {
        Connection conn = connect();

        List<CorrelationAttributeInstance.Type> aTypes = new ArrayList<>();
        PreparedStatement preparedStatement = null;
        ResultSet resultSet = null;
        String sql = "SELECT * FROM correlation_types WHERE supported=1";

        try {
            preparedStatement = conn.prepareStatement(sql);
            resultSet = preparedStatement.executeQuery();
            while (resultSet.next()) {
                aTypes.add(getCorrelationTypeFromResultSet(resultSet));
            }
            return aTypes;

        } catch (SQLException ex) {
            throw new EamDbException("Error getting supported correlation types.", ex); // NON-NLS
        } finally {
            EamDbUtil.closeStatement(preparedStatement);
            EamDbUtil.closeResultSet(resultSet);
            EamDbUtil.closeConnection(conn);
        }
    }

    /**
     * Update a EamArtifact.Type.
     *
     * @param aType EamArtifact.Type to update.
     *
     * @throws EamDbException
     */
    @Override
    public void updateCorrelationType(CorrelationAttributeInstance.Type aType) throws EamDbException {
        Connection conn = connect();

        PreparedStatement preparedStatement = null;
        String sql = "UPDATE correlation_types SET display_name=?, db_table_name=?, supported=?, enabled=? WHERE id=?";

        try {
            preparedStatement = conn.prepareStatement(sql);
            preparedStatement.setString(1, aType.getDisplayName());
            preparedStatement.setString(2, aType.getDbTableName());
            preparedStatement.setInt(3, aType.isSupported() ? 1 : 0);
            preparedStatement.setInt(4, aType.isEnabled() ? 1 : 0);
            preparedStatement.setInt(5, aType.getId());
            preparedStatement.executeUpdate();
            typeCache.put(aType.getId(), aType);
        } catch (SQLException ex) {
            throw new EamDbException("Error updating correlation type.", ex); // NON-NLS
        } finally {
            EamDbUtil.closeStatement(preparedStatement);
            EamDbUtil.closeConnection(conn);
        }

    }

    /**
     * Get the EamArtifact.Type that has the given Type.Id.
     *
     * @param typeId Type.Id of Correlation Type to get
     *
     * @return EamArtifact.Type or null if it doesn't exist.
     *
     * @throws EamDbException
     */
    @Override
    public CorrelationAttributeInstance.Type getCorrelationTypeById(int typeId) throws EamDbException {
        try {
            return typeCache.get(typeId, () -> getCorrelationTypeByIdFromCr(typeId));
        } catch (CacheLoader.InvalidCacheLoadException ignored) {
            //lambda valueloader returned a null value and cache can not store null values this is normal if the correlation type does not exist in the central repo yet
            return null;
        } catch (ExecutionException ex) {
            throw new EamDbException("Error getting correlation type", ex);
        }
    }

    /**
     * Get the EamArtifact.Type that has the given Type.Id from the central repo
     *
     * @param typeId Type.Id of Correlation Type to get
     *
     * @return EamArtifact.Type or null if it doesn't exist.
     *
     * @throws EamDbException
     */
    private CorrelationAttributeInstance.Type getCorrelationTypeByIdFromCr(int typeId) throws EamDbException {
        Connection conn = connect();

        CorrelationAttributeInstance.Type aType;
        PreparedStatement preparedStatement = null;
        ResultSet resultSet = null;
        String sql = "SELECT * FROM correlation_types WHERE id=?";

        try {
            preparedStatement = conn.prepareStatement(sql);
            preparedStatement.setInt(1, typeId);
            resultSet = preparedStatement.executeQuery();
            if (resultSet.next()) {
                aType = getCorrelationTypeFromResultSet(resultSet);
                return aType;
            } else {
                throw new EamDbException("Failed to find entry for correlation type ID = " + typeId);
            }

        } catch (SQLException ex) {
            throw new EamDbException("Error getting correlation type by id.", ex); // NON-NLS
        } finally {
            EamDbUtil.closeStatement(preparedStatement);
            EamDbUtil.closeResultSet(resultSet);
            EamDbUtil.closeConnection(conn);
        }
    }

    /**
     * Convert a ResultSet to a EamCase object
     *
     * @param resultSet A resultSet with a set of values to create a EamCase
     *                  object.
     *
     * @return fully populated EamCase object, or null
     *
     * @throws SQLException when an expected column name is not in the resultSet
     */
    private CorrelationCase getEamCaseFromResultSet(ResultSet resultSet) throws SQLException {
        if (null == resultSet) {
            return null;
        }

        EamOrganization eamOrg = null;

        resultSet.getInt("org_id");
        if (!resultSet.wasNull()) {

            eamOrg = new EamOrganization(resultSet.getInt("org_id"),
                    resultSet.getString("org_name"),
                    resultSet.getString("poc_name"),
                    resultSet.getString("poc_email"),
                    resultSet.getString("poc_phone"));
        }

        CorrelationCase eamCase = new CorrelationCase(resultSet.getInt("case_id"), resultSet.getString("case_uid"), eamOrg, resultSet.getString("case_name"),
                resultSet.getString("creation_date"), resultSet.getString("case_number"), resultSet.getString("examiner_name"),
                resultSet.getString("examiner_email"), resultSet.getString("examiner_phone"), resultSet.getString("notes"));

        return eamCase;
    }

    private CorrelationDataSource getEamDataSourceFromResultSet(ResultSet resultSet) throws SQLException {
        if (null == resultSet) {
            return null;
        }

        CorrelationDataSource eamDataSource = new CorrelationDataSource(
                resultSet.getInt("case_id"),
                resultSet.getInt("id"),
                resultSet.getString("device_id"),
                resultSet.getString("name")
        );

        return eamDataSource;
    }

    private CorrelationAttributeInstance.Type getCorrelationTypeFromResultSet(ResultSet resultSet) throws EamDbException, SQLException {
        if (null == resultSet) {
            return null;
        }

        CorrelationAttributeInstance.Type eamArtifactType = new CorrelationAttributeInstance.Type(
                resultSet.getInt("id"),
                resultSet.getString("display_name"),
                resultSet.getString("db_table_name"),
                resultSet.getBoolean("supported"),
                resultSet.getBoolean("enabled")
        );

        return eamArtifactType;
    }

    /**
     * Convert a ResultSet to a EamArtifactInstance object
     *
     * @param resultSet A resultSet with a set of values to create a
     *                  EamArtifactInstance object.
     *
     * @return fully populated EamArtifactInstance, or null
     *
     * @throws SQLException when an expected column name is not in the resultSet
     */
    private CorrelationAttributeInstance getEamArtifactInstanceFromResultSet(ResultSet resultSet, CorrelationAttributeInstance.Type aType) throws SQLException, EamDbException, CorrelationAttributeNormalizationException {
        if (null == resultSet) {
            return null;
        }
        return new CorrelationAttributeInstance(
                aType,
                resultSet.getString("value"),
                resultSet.getInt("id"),
                new CorrelationCase(resultSet.getInt("case_id"), resultSet.getString("case_uid"), resultSet.getString("case_name")),
                new CorrelationDataSource(resultSet.getInt("case_id"), resultSet.getInt("data_source_id"), resultSet.getString("device_id"), resultSet.getString("name")),
                resultSet.getString("file_path"),
                resultSet.getString("comment"),
                TskData.FileKnown.valueOf(resultSet.getByte("known_status")),
                resultSet.getLong("file_obj_id"));
    }

    private EamOrganization getEamOrganizationFromResultSet(ResultSet resultSet) throws SQLException {
        if (null == resultSet) {
            return null;
        }

        return new EamOrganization(
                resultSet.getInt("id"),
                resultSet.getString("org_name"),
                resultSet.getString("poc_name"),
                resultSet.getString("poc_email"),
                resultSet.getString("poc_phone")
        );
    }

    private EamGlobalSet getEamGlobalSetFromResultSet(ResultSet resultSet) throws SQLException, EamDbException {
        if (null == resultSet) {
            return null;
        }

        return new EamGlobalSet(
                resultSet.getInt("id"),
                resultSet.getInt("org_id"),
                resultSet.getString("set_name"),
                resultSet.getString("version"),
                TskData.FileKnown.valueOf(resultSet.getByte("known_status")),
                resultSet.getBoolean("read_only"),
                EamDb.getInstance().getCorrelationTypeById(resultSet.getInt("type")),
                LocalDate.parse(resultSet.getString("import_date"))
        );
    }

    private EamGlobalFileInstance getEamGlobalFileInstanceFromResultSet(ResultSet resultSet) throws SQLException, EamDbException, CorrelationAttributeNormalizationException {
        if (null == resultSet) {
            return null;
        }

        return new EamGlobalFileInstance(
                resultSet.getInt("id"),
                resultSet.getInt("reference_set_id"),
                resultSet.getString("value"),
                TskData.FileKnown.valueOf(resultSet.getByte("known_status")),
                resultSet.getString("comment")
        );
    }

    /**
     * Determine if a specific column already exists in a specific table
     *
     * @param tableName  the table to check for the specified column
     * @param columnName the name of the column to check for
     *
     * @return true if the column exists, false if the column does not exist
     *
     * @throws EamDbException
     */
    abstract boolean doesColumnExist(Connection conn, String tableName, String columnName) throws SQLException;

    /**
     * Upgrade the schema of the database (if needed)
     *
     * @throws EamDbException
     */
    @Override
    public void upgradeSchema() throws EamDbException, SQLException {

        ResultSet resultSet = null;
        Statement statement = null;
        PreparedStatement preparedStatement = null;
        Connection conn = null;
        try {

            conn = connect();
            conn.setAutoCommit(false);
            statement = conn.createStatement();

            int minorVersion = 0;
            resultSet = statement.executeQuery("SELECT value FROM db_info WHERE name='SCHEMA_MINOR_VERSION'");
            if (resultSet.next()) {
                String minorVersionStr = resultSet.getString("value");
                try {
                    minorVersion = Integer.parseInt(minorVersionStr);
                } catch (NumberFormatException ex) {
                    throw new EamDbException("Bad value for schema minor version (" + minorVersionStr + ") - database is corrupt", ex);
                }
            }

            int majorVersion = 0;
            resultSet = statement.executeQuery("SELECT value FROM db_info WHERE name='SCHEMA_VERSION'");
            if (resultSet.next()) {
                String majorVersionStr = resultSet.getString("value");
                try {
                    majorVersion = Integer.parseInt(majorVersionStr);
                } catch (NumberFormatException ex) {
                    throw new EamDbException("Bad value for schema version (" + majorVersionStr + ") - database is corrupt", ex);
                }
            }

            CaseDbSchemaVersionNumber dbSchemaVersion = new CaseDbSchemaVersionNumber(majorVersion, minorVersion);
            if (dbSchemaVersion.equals(CURRENT_DB_SCHEMA_VERSION)) {
                logger.log(Level.INFO, "Central Repository is up to date");
                return;
            }
            if (dbSchemaVersion.compareTo(CURRENT_DB_SCHEMA_VERSION) > 0) {
                logger.log(Level.INFO, "Central Repository is of newer version than software creates");
                return;
            }

            // Update from 1.0 to 1.1
            if (dbSchemaVersion.compareTo(new CaseDbSchemaVersionNumber(1, 1)) < 0) {
                statement.execute("ALTER TABLE reference_sets ADD COLUMN known_status INTEGER;"); //NON-NLS
                statement.execute("ALTER TABLE reference_sets ADD COLUMN read_only BOOLEAN;"); //NON-NLS
                statement.execute("ALTER TABLE reference_sets ADD COLUMN type INTEGER;"); //NON-NLS

                // There's an outide chance that the user has already made an organization with the default name,
                // and the default org being missing will not impact any database operations, so continue on
                // regardless of whether this succeeds.
                EamDbUtil.insertDefaultOrganization(conn);
            }
            //Update to 1.2
            if (dbSchemaVersion.compareTo(new CaseDbSchemaVersionNumber(1, 2)) < 0) {
<<<<<<< HEAD
                //update central repository to be able to store new correlation attributes 
                EamDbPlatformEnum selectedPlatform = EamDbPlatformEnum.getSelectedPlatform();
=======

                EamDbPlatformEnum selectedPlatform = EamDbPlatformEnum.getSelectedPlatform();
                final String addObjectIdColumnTemplate = "ALTER TABLE %s ADD COLUMN file_obj_id INTEGER;";  //NON-NLS
>>>>>>> 599b1f50
                final String addSsidTableTemplate;
                final String addCaseIdIndexTemplate;
                final String addDataSourceIdIndexTemplate;
                final String addValueIndexTemplate;
                final String addKnownStatusIndexTemplate;
<<<<<<< HEAD
=======
                final String addObjectIdIndexTemplate;
>>>>>>> 599b1f50
                final String addAttributeSql;
                //get the data base specific code for creating a new _instance table
                switch (selectedPlatform) {
                    case POSTGRESQL:
<<<<<<< HEAD
                        addAttributeSql = "INSERT INTO correlation_types(id, display_name, db_table_name, supported, enabled) VALUES (?, ?, ?, ?, ?) " + getConflictClause();
=======
                        addAttributeSql = "INSERT INTO correlation_types(id, display_name, db_table_name, supported, enabled) VALUES (?, ?, ?, ?, ?) " + getConflictClause();  //NON-NLS
>>>>>>> 599b1f50
                        addSsidTableTemplate = PostgresEamDbSettings.getCreateArtifactInstancesTableTemplate();
                        addCaseIdIndexTemplate = PostgresEamDbSettings.getAddCaseIdIndexTemplate();
                        addDataSourceIdIndexTemplate = PostgresEamDbSettings.getAddDataSourceIdIndexTemplate();
                        addValueIndexTemplate = PostgresEamDbSettings.getAddValueIndexTemplate();
                        addKnownStatusIndexTemplate = PostgresEamDbSettings.getAddKnownStatusIndexTemplate();
<<<<<<< HEAD
                        break;
                    case SQLITE:
                        addAttributeSql = "INSERT OR IGNORE INTO correlation_types(id, display_name, db_table_name, supported, enabled) VALUES (?, ?, ?, ?, ?)";
=======
                        addObjectIdIndexTemplate = PostgresEamDbSettings.getAddObjectIdIndexTemplate();
                        break;
                    case SQLITE:
                        addAttributeSql = "INSERT OR IGNORE INTO correlation_types(id, display_name, db_table_name, supported, enabled) VALUES (?, ?, ?, ?, ?)";  //NON-NLS
>>>>>>> 599b1f50
                        addSsidTableTemplate = SqliteEamDbSettings.getCreateArtifactInstancesTableTemplate();
                        addCaseIdIndexTemplate = SqliteEamDbSettings.getAddCaseIdIndexTemplate();
                        addDataSourceIdIndexTemplate = SqliteEamDbSettings.getAddDataSourceIdIndexTemplate();
                        addValueIndexTemplate = SqliteEamDbSettings.getAddValueIndexTemplate();
                        addKnownStatusIndexTemplate = SqliteEamDbSettings.getAddKnownStatusIndexTemplate();
<<<<<<< HEAD
=======
                        addObjectIdIndexTemplate = SqliteEamDbSettings.getAddObjectIdIndexTemplate();
>>>>>>> 599b1f50
                        break;
                    default:
                        throw new EamDbException("Currently selected database platform \"" + selectedPlatform.name() + "\" can not be upgraded.");
                }
<<<<<<< HEAD
                final String wirelessNetworsDbTableName = "wireless_networks";
                final String wirelessNetworksTableInstanceName = wirelessNetworsDbTableName + "_instances";
                //add the wireless_networks attribute to the correlation_types table
                preparedStatement = conn.prepareStatement(addAttributeSql);
                preparedStatement.setInt(1, CorrelationAttributeInstance.SSID_TYPE_ID);
                preparedStatement.setString(2, Bundle.CorrelationType_SSID_displayName());
                preparedStatement.setString(3, wirelessNetworsDbTableName);
                preparedStatement.setInt(4, 1);
                preparedStatement.setInt(5, 1);
                preparedStatement.execute();

                //create a new wireless_networks_instances table and add indexes for its columns
                statement.execute(String.format(addSsidTableTemplate, wirelessNetworksTableInstanceName, wirelessNetworksTableInstanceName));
                statement.execute(String.format(addCaseIdIndexTemplate, wirelessNetworksTableInstanceName, wirelessNetworksTableInstanceName));
                statement.execute(String.format(addDataSourceIdIndexTemplate, wirelessNetworksTableInstanceName, wirelessNetworksTableInstanceName));
                statement.execute(String.format(addValueIndexTemplate, wirelessNetworksTableInstanceName, wirelessNetworksTableInstanceName));
                statement.execute(String.format(addKnownStatusIndexTemplate, wirelessNetworksTableInstanceName, wirelessNetworksTableInstanceName));

=======

                //update central repository to be able to store new correlation attributes 
                final String wirelessNetworsDbTableName = "wireless_networks";
                final String wirelessNetworksTableInstanceName = wirelessNetworsDbTableName + "_instances";
                //add the wireless_networks attribute to the correlation_types table
                preparedStatement = conn.prepareStatement(addAttributeSql);
                preparedStatement.setInt(1, CorrelationAttributeInstance.SSID_TYPE_ID);
                preparedStatement.setString(2, Bundle.CorrelationType_SSID_displayName());
                preparedStatement.setString(3, wirelessNetworsDbTableName);
                preparedStatement.setInt(4, 1);
                preparedStatement.setInt(5, 1);
                preparedStatement.execute();
                //create a new wireless_networks_instances table and add indexes for its columns
                statement.execute(String.format(addSsidTableTemplate, wirelessNetworksTableInstanceName, wirelessNetworksTableInstanceName));
                statement.execute(String.format(addCaseIdIndexTemplate, wirelessNetworksTableInstanceName, wirelessNetworksTableInstanceName));
                statement.execute(String.format(addDataSourceIdIndexTemplate, wirelessNetworksTableInstanceName, wirelessNetworksTableInstanceName));
                statement.execute(String.format(addValueIndexTemplate, wirelessNetworksTableInstanceName, wirelessNetworksTableInstanceName));
                statement.execute(String.format(addKnownStatusIndexTemplate, wirelessNetworksTableInstanceName, wirelessNetworksTableInstanceName));
                //add file_obj_id column to _instances table which do not already have it
                String instance_type_dbname;
                for (CorrelationAttributeInstance.Type type : CorrelationAttributeInstance.getDefaultCorrelationTypes()) {
                    instance_type_dbname = EamDbUtil.correlationTypeToInstanceTableName(type);
                    if (!doesColumnExist(conn, instance_type_dbname, "file_obj_id")) {
                        statement.execute(String.format(addObjectIdColumnTemplate, instance_type_dbname)); //NON-NLS
                    }
                    statement.execute(String.format(addObjectIdIndexTemplate, instance_type_dbname, instance_type_dbname));
                }
>>>>>>> 599b1f50
            }
            if (!updateSchemaVersion(conn)) {
                throw new EamDbException("Error updating schema version");
            }

            conn.commit();
            logger.log(Level.INFO, "Central Repository upgraded to version " + CURRENT_DB_SCHEMA_VERSION);
        } catch (SQLException | EamDbException ex) {
            try {
                if (conn != null) {
                    conn.rollback();
                }
            } catch (SQLException ex2) {
                logger.log(Level.SEVERE, "Database rollback failed", ex2);
            }
            throw ex;
        } finally {
            EamDbUtil.closeResultSet(resultSet);
            EamDbUtil.closeStatement(preparedStatement);
            EamDbUtil.closeStatement(statement);
            EamDbUtil.closeConnection(conn);
        }
    }

}<|MERGE_RESOLUTION|>--- conflicted
+++ resolved
@@ -3215,81 +3215,42 @@
             }
             //Update to 1.2
             if (dbSchemaVersion.compareTo(new CaseDbSchemaVersionNumber(1, 2)) < 0) {
-<<<<<<< HEAD
-                //update central repository to be able to store new correlation attributes 
-                EamDbPlatformEnum selectedPlatform = EamDbPlatformEnum.getSelectedPlatform();
-=======
-
                 EamDbPlatformEnum selectedPlatform = EamDbPlatformEnum.getSelectedPlatform();
                 final String addObjectIdColumnTemplate = "ALTER TABLE %s ADD COLUMN file_obj_id INTEGER;";  //NON-NLS
->>>>>>> 599b1f50
+
                 final String addSsidTableTemplate;
                 final String addCaseIdIndexTemplate;
                 final String addDataSourceIdIndexTemplate;
                 final String addValueIndexTemplate;
                 final String addKnownStatusIndexTemplate;
-<<<<<<< HEAD
-=======
                 final String addObjectIdIndexTemplate;
->>>>>>> 599b1f50
+
                 final String addAttributeSql;
                 //get the data base specific code for creating a new _instance table
                 switch (selectedPlatform) {
                     case POSTGRESQL:
-<<<<<<< HEAD
-                        addAttributeSql = "INSERT INTO correlation_types(id, display_name, db_table_name, supported, enabled) VALUES (?, ?, ?, ?, ?) " + getConflictClause();
-=======
                         addAttributeSql = "INSERT INTO correlation_types(id, display_name, db_table_name, supported, enabled) VALUES (?, ?, ?, ?, ?) " + getConflictClause();  //NON-NLS
->>>>>>> 599b1f50
+
                         addSsidTableTemplate = PostgresEamDbSettings.getCreateArtifactInstancesTableTemplate();
                         addCaseIdIndexTemplate = PostgresEamDbSettings.getAddCaseIdIndexTemplate();
                         addDataSourceIdIndexTemplate = PostgresEamDbSettings.getAddDataSourceIdIndexTemplate();
                         addValueIndexTemplate = PostgresEamDbSettings.getAddValueIndexTemplate();
                         addKnownStatusIndexTemplate = PostgresEamDbSettings.getAddKnownStatusIndexTemplate();
-<<<<<<< HEAD
-                        break;
-                    case SQLITE:
-                        addAttributeSql = "INSERT OR IGNORE INTO correlation_types(id, display_name, db_table_name, supported, enabled) VALUES (?, ?, ?, ?, ?)";
-=======
                         addObjectIdIndexTemplate = PostgresEamDbSettings.getAddObjectIdIndexTemplate();
                         break;
                     case SQLITE:
                         addAttributeSql = "INSERT OR IGNORE INTO correlation_types(id, display_name, db_table_name, supported, enabled) VALUES (?, ?, ?, ?, ?)";  //NON-NLS
->>>>>>> 599b1f50
+
                         addSsidTableTemplate = SqliteEamDbSettings.getCreateArtifactInstancesTableTemplate();
                         addCaseIdIndexTemplate = SqliteEamDbSettings.getAddCaseIdIndexTemplate();
                         addDataSourceIdIndexTemplate = SqliteEamDbSettings.getAddDataSourceIdIndexTemplate();
                         addValueIndexTemplate = SqliteEamDbSettings.getAddValueIndexTemplate();
                         addKnownStatusIndexTemplate = SqliteEamDbSettings.getAddKnownStatusIndexTemplate();
-<<<<<<< HEAD
-=======
                         addObjectIdIndexTemplate = SqliteEamDbSettings.getAddObjectIdIndexTemplate();
->>>>>>> 599b1f50
                         break;
                     default:
                         throw new EamDbException("Currently selected database platform \"" + selectedPlatform.name() + "\" can not be upgraded.");
                 }
-<<<<<<< HEAD
-                final String wirelessNetworsDbTableName = "wireless_networks";
-                final String wirelessNetworksTableInstanceName = wirelessNetworsDbTableName + "_instances";
-                //add the wireless_networks attribute to the correlation_types table
-                preparedStatement = conn.prepareStatement(addAttributeSql);
-                preparedStatement.setInt(1, CorrelationAttributeInstance.SSID_TYPE_ID);
-                preparedStatement.setString(2, Bundle.CorrelationType_SSID_displayName());
-                preparedStatement.setString(3, wirelessNetworsDbTableName);
-                preparedStatement.setInt(4, 1);
-                preparedStatement.setInt(5, 1);
-                preparedStatement.execute();
-
-                //create a new wireless_networks_instances table and add indexes for its columns
-                statement.execute(String.format(addSsidTableTemplate, wirelessNetworksTableInstanceName, wirelessNetworksTableInstanceName));
-                statement.execute(String.format(addCaseIdIndexTemplate, wirelessNetworksTableInstanceName, wirelessNetworksTableInstanceName));
-                statement.execute(String.format(addDataSourceIdIndexTemplate, wirelessNetworksTableInstanceName, wirelessNetworksTableInstanceName));
-                statement.execute(String.format(addValueIndexTemplate, wirelessNetworksTableInstanceName, wirelessNetworksTableInstanceName));
-                statement.execute(String.format(addKnownStatusIndexTemplate, wirelessNetworksTableInstanceName, wirelessNetworksTableInstanceName));
-
-=======
-
                 //update central repository to be able to store new correlation attributes 
                 final String wirelessNetworsDbTableName = "wireless_networks";
                 final String wirelessNetworksTableInstanceName = wirelessNetworsDbTableName + "_instances";
@@ -3316,7 +3277,6 @@
                     }
                     statement.execute(String.format(addObjectIdIndexTemplate, instance_type_dbname, instance_type_dbname));
                 }
->>>>>>> 599b1f50
             }
             if (!updateSchemaVersion(conn)) {
                 throw new EamDbException("Error updating schema version");
