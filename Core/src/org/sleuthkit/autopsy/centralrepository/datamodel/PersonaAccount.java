--- conflicted
+++ resolved
@@ -342,19 +342,8 @@
      *                              account.
      */
     static void modifyPersonaAccount(long id, Persona.Confidence confidence, String justification) throws CentralRepoException {
-<<<<<<< HEAD
-        CentralRepository cr = CentralRepository.getInstance();
-        
-        if (cr == null) {
-            throw new CentralRepoException("Failed to modify persona account, Central Repo is not enabled");
-        }
-        
         String updateClause = "UPDATE persona_accounts SET confidence_id = " + confidence.getLevelId() + ", justification = '" + justification + "' WHERE id = " + id;
-        cr.executeUpdateSQL(updateClause);
-=======
-        String updateClause = "UPDATE persona_accounts SET confidence_id = " + confidence.getLevelId() + ", justification = \"" + justification + "\" WHERE id = " + id;
         CentralRepository.getInstance().executeUpdateSQL(updateClause);
->>>>>>> 6890924b
     }
 
     /**
