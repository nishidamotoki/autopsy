/*
 * Central Repository
 *
 * Copyright 2015-2018 Basis Technology Corp.
 * Contact: carrier <at> sleuthkit <dot> org
 *
 * Licensed under the Apache License, Version 2.0 (the "License");
 * you may not use this file except in compliance with the License.
 * You may obtain a copy of the License at
 *
 *     http://www.apache.org/licenses/LICENSE-2.0
 *
 * Unless required by applicable law or agreed to in writing, software
 * distributed under the License is distributed on an "AS IS" BASIS,
 * WITHOUT WARRANTIES OR CONDITIONS OF ANY KIND, either express or implied.
 * See the License for the specific language governing permissions and
 * limitations under the License.
 */
package org.sleuthkit.autopsy.centralrepository.contentviewer;

import java.awt.Component;
import java.awt.event.ActionEvent;
import java.awt.event.ActionListener;
import java.io.BufferedWriter;
import java.io.File;
import java.io.IOException;
import java.nio.file.Files;
import java.text.DateFormat;
import java.text.ParseException;
import java.text.SimpleDateFormat;
import java.util.ArrayList;
import java.util.Calendar;
import java.util.Collection;
import java.util.HashMap;
import java.util.List;
import java.util.Locale;
import java.util.Map;
import java.util.Objects;
import java.util.logging.Level;
import org.sleuthkit.autopsy.coreutils.Logger;
import javax.swing.JFileChooser;
import javax.swing.JMenuItem;
import javax.swing.JOptionPane;
import static javax.swing.JOptionPane.DEFAULT_OPTION;
import static javax.swing.JOptionPane.PLAIN_MESSAGE;
import static javax.swing.JOptionPane.ERROR_MESSAGE;
import javax.swing.JPanel;
import javax.swing.filechooser.FileNameExtensionFilter;
import javax.swing.table.TableCellRenderer;
import javax.swing.table.TableColumn;
import org.joda.time.DateTimeZone;
import org.joda.time.LocalDateTime;
import org.openide.nodes.Node;
import org.openide.util.NbBundle.Messages;
import org.openide.util.lookup.ServiceProvider;
import org.sleuthkit.autopsy.casemodule.Case;
import org.sleuthkit.autopsy.casemodule.NoCurrentCaseException;
import org.sleuthkit.autopsy.centralrepository.AddEditCentralRepoCommentAction;
import org.sleuthkit.autopsy.centralrepository.datamodel.CentralRepoValidationException;
import org.sleuthkit.autopsy.corecomponentinterfaces.DataContentViewer;
import org.sleuthkit.autopsy.centralrepository.datamodel.CorrelationAttribute;
import org.sleuthkit.autopsy.centralrepository.datamodel.CorrelationAttributeInstance;
import org.sleuthkit.autopsy.centralrepository.datamodel.EamArtifactUtil;
import org.sleuthkit.autopsy.centralrepository.datamodel.CorrelationCase;
import org.sleuthkit.autopsy.centralrepository.datamodel.EamDbException;
import org.sleuthkit.datamodel.AbstractFile;
import org.sleuthkit.datamodel.BlackboardArtifact;
import org.sleuthkit.datamodel.BlackboardArtifactTag;
import org.sleuthkit.datamodel.Content;
import org.sleuthkit.datamodel.ContentTag;
import org.sleuthkit.datamodel.TskCoreException;
import org.sleuthkit.datamodel.TskException;
import org.sleuthkit.autopsy.centralrepository.datamodel.EamDb;
import org.sleuthkit.autopsy.centralrepository.datamodel.EamDbUtil;
import org.sleuthkit.datamodel.SleuthkitCase;
import org.sleuthkit.datamodel.TskData;

/**
 * View correlation results from other cases
 */
@SuppressWarnings("PMD.SingularField") // UI widgets cause lots of false positives
@ServiceProvider(service = DataContentViewer.class, position = 8)
@Messages({"DataContentViewerOtherCases.title=Other Occurrences",
    "DataContentViewerOtherCases.toolTip=Displays instances of the selected file/artifact from other occurrences.",})
public class DataContentViewerOtherCases extends JPanel implements DataContentViewer {

    private static final long serialVersionUID = -1L;

    private final static Logger logger = Logger.getLogger(DataContentViewerOtherCases.class.getName());

    private final DataContentViewerOtherCasesTableModel tableModel;
    private final Collection<CorrelationAttribute> correlationAttributes;
    /**
     * Could be null.
     */
    private AbstractFile file;

    /**
     * Creates new form DataContentViewerOtherCases
     */
    public DataContentViewerOtherCases() {
        this.tableModel = new DataContentViewerOtherCasesTableModel();
        this.correlationAttributes = new ArrayList<>();

        initComponents();
        customizeComponents();
        reset();
    }

    private void customizeComponents() {
        ActionListener actList = new ActionListener() {
            @Override
            public void actionPerformed(ActionEvent e) {
                JMenuItem jmi = (JMenuItem) e.getSource();
                if (jmi.equals(selectAllMenuItem)) {
                    otherCasesTable.selectAll();
                } else if (jmi.equals(showCaseDetailsMenuItem)) {
                    showCaseDetails(otherCasesTable.getSelectedRow());
                } else if (jmi.equals(exportToCSVMenuItem)) {
                    try {
                        saveToCSV();
                    } catch (NoCurrentCaseException ex) {
                        logger.log(Level.SEVERE, "Exception while getting open case.", ex); // NON-NLS
                    }
                } else if (jmi.equals(showCommonalityMenuItem)) {
                    showCommonalityDetails();
                } else if (jmi.equals(addCommentMenuItem)) {
                    try {
                        OtherOccurrenceNodeData selectedNode = (OtherOccurrenceNodeData) tableModel.getRow(otherCasesTable.getSelectedRow());
<<<<<<< HEAD
                        AddEditCentralRepoCommentAction action = AddEditCentralRepoCommentAction.createAddEditCommentAction(selectedNode.createCorrelationAttribute());
                        String currentComment = action.addEditCentralRepoComment();
                        selectedNode.updateComment(currentComment);
                        otherCasesTable.repaint();
                    } catch (CentralRepoValidationException ex) {
                        logger.log(Level.SEVERE, "Error performing Add/Edit Comment action", ex);	//NON-NLS
=======
                        AddEditCentralRepoCommentAction action = new AddEditCentralRepoCommentAction(selectedNode.createCorrelationAttribute());
                        action.actionPerformed(null);
                        String currentComment = action.getComment();
                        if (currentComment != null) {
                            selectedNode.updateComment(action.getComment());
                            otherCasesTable.repaint();
                        }
                    } catch (EamDbException ex) {
                        logger.log(Level.SEVERE, "Error performing Add/Edit Central Repository Comment action", ex);
>>>>>>> 02c340fa
                    }
                }
            }
        };

        exportToCSVMenuItem.addActionListener(actList);
        selectAllMenuItem.addActionListener(actList);
        showCaseDetailsMenuItem.addActionListener(actList);
        showCommonalityMenuItem.addActionListener(actList);
        addCommentMenuItem.addActionListener(actList);

        // Set background of every nth row as light grey.
        TableCellRenderer renderer = new DataContentViewerOtherCasesTableCellRenderer();
        otherCasesTable.setDefaultRenderer(Object.class, renderer);
        tableStatusPanelLabel.setVisible(false);

    }

    @Messages({"DataContentViewerOtherCases.correlatedArtifacts.isEmpty=There are no files or artifacts to correlate.",
        "# {0} - commonality percentage",
        "# {1} - correlation type",
        "# {2} - correlation value",
        "DataContentViewerOtherCases.correlatedArtifacts.byType={0}% of data sources have {2} (type: {1})\n",
        "DataContentViewerOtherCases.correlatedArtifacts.title=Attribute Frequency",
        "DataContentViewerOtherCases.correlatedArtifacts.failed=Failed to get frequency details."})
    /**
     * Show how common the selected correlationAttributes are with details
     * dialog.
     */
    private void showCommonalityDetails() {
        if (correlationAttributes.isEmpty()) {
            JOptionPane.showConfirmDialog(showCommonalityMenuItem,
                    Bundle.DataContentViewerOtherCases_correlatedArtifacts_isEmpty(),
                    Bundle.DataContentViewerOtherCases_correlatedArtifacts_title(),
                    DEFAULT_OPTION, PLAIN_MESSAGE);
        } else {
            StringBuilder msg = new StringBuilder(correlationAttributes.size());
            int percentage;
            try {
                EamDb dbManager = EamDb.getInstance();
                for (CorrelationAttribute eamArtifact : correlationAttributes) {
                    percentage = dbManager.getFrequencyPercentage(eamArtifact);
                    msg.append(Bundle.DataContentViewerOtherCases_correlatedArtifacts_byType(percentage,
                            eamArtifact.getCorrelationType().getDisplayName(),
                            eamArtifact.getCorrelationValue()));
                }
                JOptionPane.showConfirmDialog(showCommonalityMenuItem,
                        msg.toString(),
                        Bundle.DataContentViewerOtherCases_correlatedArtifacts_title(),
                        DEFAULT_OPTION, PLAIN_MESSAGE);
            } catch (EamDbException ex) {
                logger.log(Level.SEVERE, "Error getting commonality details.", ex);
                JOptionPane.showConfirmDialog(showCommonalityMenuItem,
                        Bundle.DataContentViewerOtherCases_correlatedArtifacts_failed(),
                        Bundle.DataContentViewerOtherCases_correlatedArtifacts_title(),
                        DEFAULT_OPTION, ERROR_MESSAGE);
            }
        }
    }

    @Messages({"DataContentViewerOtherCases.caseDetailsDialog.notSelected=No Row Selected",
        "DataContentViewerOtherCases.caseDetailsDialog.noDetails=No details for this case.",
        "DataContentViewerOtherCases.caseDetailsDialog.noDetailsReference=No case details for Global reference properties.",
        "DataContentViewerOtherCases.caseDetailsDialog.noCaseNameError=Error",
        "DataContentViewerOtherCases.noOpenCase.errMsg=No open case available."})
    private void showCaseDetails(int selectedRowViewIdx) {

        String caseDisplayName = Bundle.DataContentViewerOtherCases_caseDetailsDialog_noCaseNameError();
        try {
            if (-1 != selectedRowViewIdx) {
                EamDb dbManager = EamDb.getInstance();
                int selectedRowModelIdx = otherCasesTable.convertRowIndexToModel(selectedRowViewIdx);
                OtherOccurrenceNodeData nodeData = (OtherOccurrenceNodeData) tableModel.getRow(selectedRowModelIdx);
                CorrelationCase eamCasePartial = nodeData.getCorrelationAttributeInstance().getCorrelationCase();
                if (eamCasePartial == null) {
                    JOptionPane.showConfirmDialog(showCaseDetailsMenuItem,
                            Bundle.DataContentViewerOtherCases_caseDetailsDialog_noDetailsReference(),
                            caseDisplayName,
                            DEFAULT_OPTION, PLAIN_MESSAGE);
                    return;
                }
                caseDisplayName = eamCasePartial.getDisplayName();
                // query case details
                CorrelationCase eamCase = dbManager.getCaseByUUID(eamCasePartial.getCaseUUID());
                if (eamCase == null) {
                    JOptionPane.showConfirmDialog(showCaseDetailsMenuItem,
                            Bundle.DataContentViewerOtherCases_caseDetailsDialog_noDetails(),
                            caseDisplayName,
                            DEFAULT_OPTION, PLAIN_MESSAGE);
                    return;
                }

                // display case details
                JOptionPane.showConfirmDialog(showCaseDetailsMenuItem,
                        eamCase.getCaseDetailsOptionsPaneDialog(),
                        caseDisplayName,
                        DEFAULT_OPTION, PLAIN_MESSAGE);
            } else {
                JOptionPane.showConfirmDialog(showCaseDetailsMenuItem,
                        Bundle.DataContentViewerOtherCases_caseDetailsDialog_notSelected(),
                        caseDisplayName,
                        DEFAULT_OPTION, PLAIN_MESSAGE);
            }
        } catch (EamDbException ex) {
            logger.log(Level.SEVERE, "Error loading case details", ex);
            JOptionPane.showConfirmDialog(showCaseDetailsMenuItem,
                    Bundle.DataContentViewerOtherCases_caseDetailsDialog_noDetails(),
                    caseDisplayName,
                    DEFAULT_OPTION, PLAIN_MESSAGE);
        }
    }

    private void saveToCSV() throws NoCurrentCaseException {
        if (0 != otherCasesTable.getSelectedRowCount()) {
            Calendar now = Calendar.getInstance();
            String fileName = String.format("%1$tY%1$tm%1$te%1$tI%1$tM%1$tS_other_data_sources.csv", now);
            CSVFileChooser.setCurrentDirectory(new File(Case.getCurrentCaseThrows().getExportDirectory()));
            CSVFileChooser.setSelectedFile(new File(fileName));
            CSVFileChooser.setFileFilter(new FileNameExtensionFilter("csv file", "csv"));

            int returnVal = CSVFileChooser.showSaveDialog(otherCasesTable);
            if (returnVal == JFileChooser.APPROVE_OPTION) {

                File selectedFile = CSVFileChooser.getSelectedFile();
                if (!selectedFile.getName().endsWith(".csv")) { // NON-NLS
                    selectedFile = new File(selectedFile.toString() + ".csv"); // NON-NLS
                }

                writeSelectedRowsToFileAsCSV(selectedFile);
            }
        }
    }

    private void writeSelectedRowsToFileAsCSV(File destFile) {
        StringBuilder content;
        int[] selectedRowViewIndices = otherCasesTable.getSelectedRows();
        int colCount = tableModel.getColumnCount();

        try (BufferedWriter writer = Files.newBufferedWriter(destFile.toPath())) {

            // write column names
            content = new StringBuilder("");
            for (int colIdx = 0; colIdx < colCount; colIdx++) {
                content.append('"').append(tableModel.getColumnName(colIdx)).append('"');
                if (colIdx < (colCount - 1)) {
                    content.append(",");
                }
            }

            content.append(System.getProperty("line.separator"));
            writer.write(content.toString());

            // write rows
            for (int rowViewIdx : selectedRowViewIndices) {
                content = new StringBuilder("");
                for (int colIdx = 0; colIdx < colCount; colIdx++) {
                    int rowModelIdx = otherCasesTable.convertRowIndexToModel(rowViewIdx);
                    content.append('"').append(tableModel.getValueAt(rowModelIdx, colIdx)).append('"');
                    if (colIdx < (colCount - 1)) {
                        content.append(",");
                    }
                }
                content.append(System.getProperty("line.separator"));
                writer.write(content.toString());
            }

        } catch (IOException ex) {
            logger.log(Level.SEVERE, "Error writing selected rows to CSV.", ex);
        }
    }

    /**
     * Reset the UI and clear cached data.
     */
    private void reset() {
        // start with empty table
        tableModel.clearTable();
        correlationAttributes.clear();
        earliestCaseDate.setText(Bundle.DataContentViewerOtherCases_earliestCaseNotAvailable());
    }

    @Override
    public String getTitle() {
        return Bundle.DataContentViewerOtherCases_title();
    }

    @Override
    public String getToolTip() {
        return Bundle.DataContentViewerOtherCases_toolTip();
    }

    @Override
    public DataContentViewer createInstance() {
        return new DataContentViewerOtherCases();
    }

    @Override
    public Component getComponent() {
        return this;
    }

    @Override
    public void resetComponent() {
        reset();
    }

    @Override
    public int isPreferred(Node node) {
        return 1;
    }

    /**
     * Get the associated BlackboardArtifact from a node, if it exists.
     *
     * @param node The node
     *
     * @return The associated BlackboardArtifact, or null
     */
    private BlackboardArtifact getBlackboardArtifactFromNode(Node node) {
        BlackboardArtifactTag nodeBbArtifactTag = node.getLookup().lookup(BlackboardArtifactTag.class);
        BlackboardArtifact nodeBbArtifact = node.getLookup().lookup(BlackboardArtifact.class);

        if (nodeBbArtifactTag != null) {
            return nodeBbArtifactTag.getArtifact();
        } else if (nodeBbArtifact != null) {
            return nodeBbArtifact;
        }

        return null;
    }

    /**
     * Get the associated AbstractFile from a node, if it exists.
     *
     * @param node The node
     *
     * @return The associated AbstractFile, or null
     */
    private AbstractFile getAbstractFileFromNode(Node node) {
        BlackboardArtifactTag nodeBbArtifactTag = node.getLookup().lookup(BlackboardArtifactTag.class);
        ContentTag nodeContentTag = node.getLookup().lookup(ContentTag.class);
        BlackboardArtifact nodeBbArtifact = node.getLookup().lookup(BlackboardArtifact.class);
        AbstractFile nodeAbstractFile = node.getLookup().lookup(AbstractFile.class);

        if (nodeBbArtifactTag != null) {
            Content content = nodeBbArtifactTag.getContent();
            if (content instanceof AbstractFile) {
                return (AbstractFile) content;
            }
        } else if (nodeContentTag != null) {
            Content content = nodeContentTag.getContent();
            if (content instanceof AbstractFile) {
                return (AbstractFile) content;
            }
        } else if (nodeBbArtifact != null) {
            Content content;
            try {
                content = nodeBbArtifact.getSleuthkitCase().getContentById(nodeBbArtifact.getObjectID());
            } catch (TskCoreException ex) {
                logger.log(Level.SEVERE, "Error retrieving blackboard artifact", ex); // NON-NLS
                return null;
            }

            if (content instanceof AbstractFile) {
                return (AbstractFile) content;
            }
        } else if (nodeAbstractFile != null) {
            return nodeAbstractFile;
        }

        return null;
    }

    /**
     * Determine what attributes can be used for correlation based on the node.
     * If EamDB is not enabled, get the default Files correlation.
     *
     * @param node The node to correlate
     *
     * @return A list of attributes that can be used for correlation
     */
    private Collection<CorrelationAttribute> getCorrelationAttributesFromNode(Node node) {
        Collection<CorrelationAttribute> ret = new ArrayList<>();

        // correlate on blackboard artifact attributes if they exist and supported
        BlackboardArtifact bbArtifact = getBlackboardArtifactFromNode(node);
        if (bbArtifact != null && EamDb.isEnabled()) {
            ret.addAll(EamArtifactUtil.getCorrelationAttributeFromBlackboardArtifact(bbArtifact, false, false));
        }

        // we can correlate based on the MD5 if it is enabled      
        if (this.file != null && EamDb.isEnabled()) {
            try {

                List<CorrelationAttribute.Type> artifactTypes = EamDb.getInstance().getDefinedCorrelationTypes();
                String md5 = this.file.getMd5Hash();
                if (md5 != null && !md5.isEmpty() && null != artifactTypes && !artifactTypes.isEmpty()) {
                    for (CorrelationAttribute.Type aType : artifactTypes) {
                        if (aType.getId() == CorrelationAttribute.FILES_TYPE_ID) {
                            try {
                                ret.add(new CorrelationAttribute(aType, md5));
                            } catch (CentralRepoValidationException ex) {
                                logger.log(Level.WARNING, String.format("MD5 (%s) was not formatted correctly.  Not being considered in correlation attributes.", md5), ex);    //NON-NLS
                            }
                            break;
                        }
                    }
                }
            } catch (EamDbException ex) {
                logger.log(Level.SEVERE, "Error connecting to DB", ex); // NON-NLS
            }

        } else {
            try {
                // If EamDb not enabled, get the Files default correlation type to allow Other Occurances to be enabled.   
                if (this.file != null) {
                    String md5 = this.file.getMd5Hash();
                    if (md5 != null && !md5.isEmpty()) {
                        try {
                            ret.add(new CorrelationAttribute(CorrelationAttribute.getDefaultCorrelationTypes().get(0), md5));
                        } catch (CentralRepoValidationException ex) {
                            logger.log(Level.WARNING, String.format("MD5 (%s) was not formatted correctly.  Not being considered in correlation attributes.", md5), ex);    //NON-NLS
                        }
                    }
                }
            } catch (EamDbException ex) {
                logger.log(Level.SEVERE, "Error connecting to DB", ex); // NON-NLS
            }
        }

        return ret;
    }

    @Messages({"DataContentViewerOtherCases.earliestCaseNotAvailable= Not Enabled."})
    /**
     * Gets the list of Eam Cases and determines the earliest case creation date.
     * Sets the label to display the earliest date string to the user.
     */
    private void setEarliestCaseDate() {       
       String dateStringDisplay = Bundle.DataContentViewerOtherCases_earliestCaseNotAvailable();
       
        if (EamDb.isEnabled()) {
            LocalDateTime earliestDate = LocalDateTime.now(DateTimeZone.UTC);
            DateFormat datetimeFormat = new SimpleDateFormat("yyyy/MM/dd HH:mm:ss", Locale.US);
            try {
                EamDb dbManager = EamDb.getInstance();
                List<CorrelationCase> cases = dbManager.getCases();
                for (CorrelationCase aCase : cases) {
                   LocalDateTime caseDate = LocalDateTime.fromDateFields(datetimeFormat.parse(aCase.getCreationDate()));
                  
                   if (caseDate.isBefore(earliestDate)) {
                        earliestDate = caseDate;
                        dateStringDisplay = aCase.getCreationDate();
                   }

                }
                
            } catch (EamDbException ex) {
                logger.log(Level.SEVERE, "Error getting list of cases from database.", ex); // NON-NLS
            } catch (ParseException ex) {
                logger.log(Level.SEVERE, "Error parsing date of cases from database.", ex); // NON-NLS
            }

        }
        earliestCaseDate.setText(dateStringDisplay);
    }

    /**
     * Query the central repo database (if enabled) and the case database to find all
     * artifact instances correlated to the given central repository artifact. If the 
     * central repo is not enabled, this will only return files from the current case
     * with matching MD5 hashes.
     *
     * @param corAttr        CorrelationAttribute to query for
     * @param dataSourceName Data source to filter results
     * @param deviceId       Device Id to filter results
     *
     * @return A collection of correlated artifact instances
     */
    private Map<UniquePathKey,OtherOccurrenceNodeData> getCorrelatedInstances(CorrelationAttribute corAttr, String dataSourceName, String deviceId) {
        // @@@ Check exception
        try {
            final Case openCase = Case.getCurrentCase();
            String caseUUID = openCase.getName();

            HashMap<UniquePathKey,OtherOccurrenceNodeData> nodeDataMap = new HashMap<>();

            if (EamDb.isEnabled()) {
                List<CorrelationAttributeInstance> instances = EamDb.getInstance().getArtifactInstancesByTypeValue(corAttr.getCorrelationType(), corAttr.getCorrelationValue());

                for (CorrelationAttributeInstance artifactInstance:instances) {
                    
                    // Only add the attribute if it isn't the object the user selected.
                    // We consider it to be a different object if at least one of the following is true:
                    // - the case UUID is different
                    // - the data source name is different
                    // - the data source device ID is different
                    // - the file path is different
                    if (!artifactInstance.getCorrelationCase().getCaseUUID().equals(caseUUID)
                            || !artifactInstance.getCorrelationDataSource().getName().equals(dataSourceName)
                            || !artifactInstance.getCorrelationDataSource().getDeviceID().equals(deviceId)
                            || !artifactInstance.getFilePath().equalsIgnoreCase(file.getParentPath() + file.getName())) {

                        OtherOccurrenceNodeData newNode = new OtherOccurrenceNodeData(artifactInstance, corAttr.getCorrelationType(), corAttr.getCorrelationValue());
                        UniquePathKey uniquePathKey = new UniquePathKey(newNode);
                        nodeDataMap.put(uniquePathKey, newNode);
                    }
                }
            }

            if (corAttr.getCorrelationType().getDisplayName().equals("Files")) { 
                List<AbstractFile> caseDbFiles = getCaseDbMatches(corAttr, openCase);

                for (AbstractFile caseDbFile : caseDbFiles) {
                    addOrUpdateNodeData(openCase, nodeDataMap, caseDbFile);
                }
            }

            return nodeDataMap;
        } catch (EamDbException ex) {
            logger.log(Level.SEVERE, "Error getting artifact instances from database.", ex); // NON-NLS
        } catch (NoCurrentCaseException ex) {
            logger.log(Level.SEVERE, "Exception while getting open case.", ex); // NON-NLS
        } catch (TskCoreException ex) {
            // do nothing. 
            // @@@ Review this behavior
            logger.log(Level.SEVERE, "Exception while querying open case.", ex); // NON-NLS
        }

        return new HashMap<>(0);
    }

    /**
     * Get all other abstract files in the current case with the same MD5 as the selected node.
     * @param corAttr  The CorrelationAttribute containing the MD5 to search for
     * @param openCase The current case
     * @return List of matching AbstractFile objects
     * @throws NoCurrentCaseException
     * @throws TskCoreException
     * @throws EamDbException 
     */
    private List<AbstractFile> getCaseDbMatches(CorrelationAttribute corAttr, Case openCase) throws NoCurrentCaseException, TskCoreException, EamDbException {
        String md5 = corAttr.getCorrelationValue();
        SleuthkitCase tsk = openCase.getSleuthkitCase();
        List<AbstractFile> matches = tsk.findAllFilesWhere(String.format("md5 = '%s'", new Object[]{md5}));

        List<AbstractFile> caseDbArtifactInstances = new ArrayList<>();
        for (AbstractFile fileMatch : matches) {
            if (this.file.equals(fileMatch)) {
                continue; // If this is the file the user clicked on
            }
            caseDbArtifactInstances.add(fileMatch);
        }
        return caseDbArtifactInstances;

    }

    /**
     * Adds the file to the nodeDataMap map if it does not already exist
     * 
     * @param autopsyCase 
     * @param nodeDataMap
     * @param newFile
     *
     * @throws TskCoreException
     * @throws EamDbException
     */
    private void addOrUpdateNodeData(final Case autopsyCase, Map<UniquePathKey,OtherOccurrenceNodeData> nodeDataMap, AbstractFile newFile) throws TskCoreException, EamDbException {
        
        OtherOccurrenceNodeData newNode = new OtherOccurrenceNodeData(newFile, autopsyCase);
        
        // If the caseDB object has a notable tag associated with it, update
        // the known status to BAD
        if (newNode.getKnown() != TskData.FileKnown.BAD) {
            List<ContentTag> fileMatchTags = autopsyCase.getServices().getTagsManager().getContentTagsByContent(newFile);
            for (ContentTag tag : fileMatchTags) {
                TskData.FileKnown tagKnownStatus = tag.getName().getKnownStatus();
                if (tagKnownStatus.equals(TskData.FileKnown.BAD)) {
                    newNode.updateKnown(TskData.FileKnown.BAD);
                    break;
                }
            }
        }

        // Make a key to see if the file is already in the map
        UniquePathKey uniquePathKey = new UniquePathKey(newNode);
        
        // If this node is already in the list, the only thing we need to do is
        // update the known status to BAD if the caseDB version had known status BAD.
        // Otherwise this is a new node so add the new node to the map.
        if (nodeDataMap.containsKey(uniquePathKey)) {
            if (newNode.getKnown() == TskData.FileKnown.BAD) {
                OtherOccurrenceNodeData prevInstance = nodeDataMap.get(uniquePathKey);
                prevInstance.updateKnown(newNode.getKnown());
            }
        } else {
            nodeDataMap.put(uniquePathKey, newNode);
        }
    }

    @Override
    public boolean isSupported(Node node) {

        // Is supported if one of the following is true:
        // - The central repo is enabled and the node has correlatable content
        //   (either through the MD5 hash of the associated file or through a BlackboardArtifact)
        // - The central repo is disabled and the backing file has a valid MD5 hash
        this.file = this.getAbstractFileFromNode(node);
        if (EamDb.isEnabled()) {
            return this.file != null
                    && this.file.getSize() > 0
                    && !getCorrelationAttributesFromNode(node).isEmpty();
        } else {
            return this.file != null
                    && this.file.getSize() > 0
                    && ((this.file.getMd5Hash() != null) && ( ! this.file.getMd5Hash().isEmpty()));
        }
    }

    @Override
    @Messages({"DataContentViewerOtherCases.table.nodbconnection=Cannot connect to central repository database."})
    public void setNode(Node node) {

        reset(); // reset the table to empty.
        if (node == null) {
            return;
        }
        //could be null
        this.file = this.getAbstractFileFromNode(node);
        populateTable(node);
    }

    /**
     * Load the correlatable data into the table model. If there is no data
     * available display the message on the status panel.
     *
     * @param node The node being viewed.
     */
    @Messages({"DataContentViewerOtherCases.table.isempty=There are no associated artifacts or files from other occurrences to display.",
        "DataContentViewerOtherCases.table.noArtifacts=Correlation cannot be performed on the selected file."})
    private void populateTable(Node node) {
        String dataSourceName = "";
        String deviceId = "";
        try {
            if (this.file != null) {
                Content dataSource = this.file.getDataSource();
                dataSourceName = dataSource.getName();
                deviceId = Case.getCurrentCaseThrows().getSleuthkitCase().getDataSource(dataSource.getId()).getDeviceId();
            }
        } catch (TskException | NoCurrentCaseException ex) {
            // do nothing. 
            // @@@ Review this behavior
        }

        // get the attributes we can correlate on
        correlationAttributes.addAll(getCorrelationAttributesFromNode(node));
        for (CorrelationAttribute corAttr : correlationAttributes) {
            Map<UniquePathKey,OtherOccurrenceNodeData> correlatedNodeDataMap = new HashMap<>(0);

            // get correlation and reference set instances from DB
            correlatedNodeDataMap.putAll(getCorrelatedInstances(corAttr, dataSourceName, deviceId));

            correlatedNodeDataMap.values().forEach((nodeData) -> {
                tableModel.addNodeData(nodeData);

            });
        }

        if (correlationAttributes.isEmpty()) {
            // @@@ BC: We should have a more descriptive message than this.  Mention that the file didn't have a MD5, etc.
            displayMessageOnTableStatusPanel(Bundle.DataContentViewerOtherCases_table_noArtifacts());
        } else if (0 == tableModel.getRowCount()) {
            displayMessageOnTableStatusPanel(Bundle.DataContentViewerOtherCases_table_isempty());
        } else {
            clearMessageOnTableStatusPanel();
            setColumnWidths();
        }
        setEarliestCaseDate();
    }

    private void setColumnWidths() {
        for (int idx = 0; idx < tableModel.getColumnCount(); idx++) {
            TableColumn column = otherCasesTable.getColumnModel().getColumn(idx);
            int colWidth = tableModel.getColumnPreferredWidth(idx);
            if (0 < colWidth) {
                column.setPreferredWidth(colWidth);
            }
        }
    }

    private void displayMessageOnTableStatusPanel(String message) {
        tableStatusPanelLabel.setText(message);
        tableStatusPanelLabel.setVisible(true);
    }

    private void clearMessageOnTableStatusPanel() {
        tableStatusPanelLabel.setVisible(false);
    }

    /**
     * This method is called from within the constructor to initialize the form.
     * WARNING: Do NOT modify this code. The content of this method is always
     * regenerated by the Form Editor.
     */
    @SuppressWarnings("unchecked")
    // <editor-fold defaultstate="collapsed" desc="Generated Code">//GEN-BEGIN:initComponents
    private void initComponents() {

        rightClickPopupMenu = new javax.swing.JPopupMenu();
        selectAllMenuItem = new javax.swing.JMenuItem();
        exportToCSVMenuItem = new javax.swing.JMenuItem();
        showCaseDetailsMenuItem = new javax.swing.JMenuItem();
        showCommonalityMenuItem = new javax.swing.JMenuItem();
        addCommentMenuItem = new javax.swing.JMenuItem();
        CSVFileChooser = new javax.swing.JFileChooser();
        otherCasesPanel = new javax.swing.JPanel();
        tableContainerPanel = new javax.swing.JPanel();
        tableScrollPane = new javax.swing.JScrollPane();
        otherCasesTable = new javax.swing.JTable();
        earliestCaseLabel = new javax.swing.JLabel();
        earliestCaseDate = new javax.swing.JLabel();
        tableStatusPanel = new javax.swing.JPanel();
        tableStatusPanelLabel = new javax.swing.JLabel();

        rightClickPopupMenu.addPopupMenuListener(new javax.swing.event.PopupMenuListener() {
            public void popupMenuCanceled(javax.swing.event.PopupMenuEvent evt) {
            }
            public void popupMenuWillBecomeInvisible(javax.swing.event.PopupMenuEvent evt) {
            }
            public void popupMenuWillBecomeVisible(javax.swing.event.PopupMenuEvent evt) {
                rightClickPopupMenuPopupMenuWillBecomeVisible(evt);
            }
        });

        org.openide.awt.Mnemonics.setLocalizedText(selectAllMenuItem, org.openide.util.NbBundle.getMessage(DataContentViewerOtherCases.class, "DataContentViewerOtherCases.selectAllMenuItem.text")); // NOI18N
        rightClickPopupMenu.add(selectAllMenuItem);

        org.openide.awt.Mnemonics.setLocalizedText(exportToCSVMenuItem, org.openide.util.NbBundle.getMessage(DataContentViewerOtherCases.class, "DataContentViewerOtherCases.exportToCSVMenuItem.text")); // NOI18N
        rightClickPopupMenu.add(exportToCSVMenuItem);

        org.openide.awt.Mnemonics.setLocalizedText(showCaseDetailsMenuItem, org.openide.util.NbBundle.getMessage(DataContentViewerOtherCases.class, "DataContentViewerOtherCases.showCaseDetailsMenuItem.text")); // NOI18N
        rightClickPopupMenu.add(showCaseDetailsMenuItem);

        org.openide.awt.Mnemonics.setLocalizedText(showCommonalityMenuItem, org.openide.util.NbBundle.getMessage(DataContentViewerOtherCases.class, "DataContentViewerOtherCases.showCommonalityMenuItem.text")); // NOI18N
        rightClickPopupMenu.add(showCommonalityMenuItem);

        org.openide.awt.Mnemonics.setLocalizedText(addCommentMenuItem, org.openide.util.NbBundle.getMessage(DataContentViewerOtherCases.class, "DataContentViewerOtherCases.addCommentMenuItem.text")); // NOI18N
        rightClickPopupMenu.add(addCommentMenuItem);

        setMinimumSize(new java.awt.Dimension(1500, 10));
        setOpaque(false);
        setPreferredSize(new java.awt.Dimension(1500, 44));

        otherCasesPanel.setPreferredSize(new java.awt.Dimension(1500, 144));

        tableContainerPanel.setPreferredSize(new java.awt.Dimension(1500, 63));

        tableScrollPane.setPreferredSize(new java.awt.Dimension(1500, 30));

        otherCasesTable.setAutoCreateRowSorter(true);
        otherCasesTable.setModel(tableModel);
        otherCasesTable.setToolTipText(org.openide.util.NbBundle.getMessage(DataContentViewerOtherCases.class, "DataContentViewerOtherCases.table.toolTip.text")); // NOI18N
        otherCasesTable.setComponentPopupMenu(rightClickPopupMenu);
        otherCasesTable.setSelectionMode(javax.swing.ListSelectionModel.SINGLE_INTERVAL_SELECTION);
        tableScrollPane.setViewportView(otherCasesTable);

        org.openide.awt.Mnemonics.setLocalizedText(earliestCaseLabel, org.openide.util.NbBundle.getMessage(DataContentViewerOtherCases.class, "DataContentViewerOtherCases.earliestCaseLabel.text")); // NOI18N
        earliestCaseLabel.setToolTipText(org.openide.util.NbBundle.getMessage(DataContentViewerOtherCases.class, "DataContentViewerOtherCases.earliestCaseLabel.toolTipText")); // NOI18N

        org.openide.awt.Mnemonics.setLocalizedText(earliestCaseDate, org.openide.util.NbBundle.getMessage(DataContentViewerOtherCases.class, "DataContentViewerOtherCases.earliestCaseDate.text")); // NOI18N

        tableStatusPanel.setPreferredSize(new java.awt.Dimension(1500, 16));

        javax.swing.GroupLayout tableStatusPanelLayout = new javax.swing.GroupLayout(tableStatusPanel);
        tableStatusPanel.setLayout(tableStatusPanelLayout);
        tableStatusPanelLayout.setHorizontalGroup(
            tableStatusPanelLayout.createParallelGroup(javax.swing.GroupLayout.Alignment.LEADING)
            .addGap(0, 0, Short.MAX_VALUE)
        );
        tableStatusPanelLayout.setVerticalGroup(
            tableStatusPanelLayout.createParallelGroup(javax.swing.GroupLayout.Alignment.LEADING)
            .addGap(0, 16, Short.MAX_VALUE)
        );

        tableStatusPanelLabel.setForeground(new java.awt.Color(255, 0, 51));

        javax.swing.GroupLayout tableContainerPanelLayout = new javax.swing.GroupLayout(tableContainerPanel);
        tableContainerPanel.setLayout(tableContainerPanelLayout);
        tableContainerPanelLayout.setHorizontalGroup(
            tableContainerPanelLayout.createParallelGroup(javax.swing.GroupLayout.Alignment.LEADING)
            .addGroup(javax.swing.GroupLayout.Alignment.TRAILING, tableContainerPanelLayout.createSequentialGroup()
                .addComponent(tableStatusPanel, javax.swing.GroupLayout.DEFAULT_SIZE, 1282, Short.MAX_VALUE)
                .addGap(218, 218, 218))
            .addComponent(tableScrollPane, javax.swing.GroupLayout.DEFAULT_SIZE, javax.swing.GroupLayout.DEFAULT_SIZE, Short.MAX_VALUE)
            .addGroup(tableContainerPanelLayout.createSequentialGroup()
                .addComponent(earliestCaseLabel)
                .addPreferredGap(javax.swing.LayoutStyle.ComponentPlacement.RELATED)
                .addComponent(earliestCaseDate)
                .addPreferredGap(javax.swing.LayoutStyle.ComponentPlacement.UNRELATED)
                .addComponent(tableStatusPanelLabel, javax.swing.GroupLayout.DEFAULT_SIZE, javax.swing.GroupLayout.DEFAULT_SIZE, Short.MAX_VALUE)
                .addContainerGap())
        );
        tableContainerPanelLayout.setVerticalGroup(
            tableContainerPanelLayout.createParallelGroup(javax.swing.GroupLayout.Alignment.LEADING)
            .addGroup(javax.swing.GroupLayout.Alignment.TRAILING, tableContainerPanelLayout.createSequentialGroup()
                .addComponent(tableScrollPane, javax.swing.GroupLayout.DEFAULT_SIZE, 176, Short.MAX_VALUE)
                .addGap(0, 0, 0)
                .addGroup(tableContainerPanelLayout.createParallelGroup(javax.swing.GroupLayout.Alignment.TRAILING)
                    .addGroup(tableContainerPanelLayout.createParallelGroup(javax.swing.GroupLayout.Alignment.BASELINE)
                        .addComponent(earliestCaseLabel)
                        .addComponent(earliestCaseDate))
                    .addComponent(tableStatusPanelLabel, javax.swing.GroupLayout.PREFERRED_SIZE, 16, javax.swing.GroupLayout.PREFERRED_SIZE))
                .addGap(0, 0, 0)
                .addComponent(tableStatusPanel, javax.swing.GroupLayout.PREFERRED_SIZE, javax.swing.GroupLayout.DEFAULT_SIZE, javax.swing.GroupLayout.PREFERRED_SIZE)
                .addGap(0, 0, 0))
        );

        javax.swing.GroupLayout otherCasesPanelLayout = new javax.swing.GroupLayout(otherCasesPanel);
        otherCasesPanel.setLayout(otherCasesPanelLayout);
        otherCasesPanelLayout.setHorizontalGroup(
            otherCasesPanelLayout.createParallelGroup(javax.swing.GroupLayout.Alignment.LEADING)
            .addGap(0, 1500, Short.MAX_VALUE)
            .addGroup(otherCasesPanelLayout.createParallelGroup(javax.swing.GroupLayout.Alignment.LEADING)
                .addComponent(tableContainerPanel, javax.swing.GroupLayout.Alignment.TRAILING, javax.swing.GroupLayout.DEFAULT_SIZE, javax.swing.GroupLayout.DEFAULT_SIZE, Short.MAX_VALUE))
        );
        otherCasesPanelLayout.setVerticalGroup(
            otherCasesPanelLayout.createParallelGroup(javax.swing.GroupLayout.Alignment.LEADING)
            .addGap(0, 483, Short.MAX_VALUE)
            .addGroup(otherCasesPanelLayout.createParallelGroup(javax.swing.GroupLayout.Alignment.LEADING)
                .addGroup(otherCasesPanelLayout.createSequentialGroup()
                    .addComponent(tableContainerPanel, javax.swing.GroupLayout.DEFAULT_SIZE, 483, Short.MAX_VALUE)
                    .addGap(0, 0, 0)))
        );

        javax.swing.GroupLayout layout = new javax.swing.GroupLayout(this);
        this.setLayout(layout);
        layout.setHorizontalGroup(
            layout.createParallelGroup(javax.swing.GroupLayout.Alignment.LEADING)
            .addComponent(otherCasesPanel, javax.swing.GroupLayout.DEFAULT_SIZE, javax.swing.GroupLayout.DEFAULT_SIZE, Short.MAX_VALUE)
        );
        layout.setVerticalGroup(
            layout.createParallelGroup(javax.swing.GroupLayout.Alignment.LEADING)
            .addComponent(otherCasesPanel, javax.swing.GroupLayout.DEFAULT_SIZE, 483, Short.MAX_VALUE)
        );
    }// </editor-fold>//GEN-END:initComponents

    private void rightClickPopupMenuPopupMenuWillBecomeVisible(javax.swing.event.PopupMenuEvent evt) {//GEN-FIRST:event_rightClickPopupMenuPopupMenuWillBecomeVisible
        boolean enableCentralRepoActions = false;

        if (EamDbUtil.useCentralRepo() && otherCasesTable.getSelectedRowCount() == 1) {
            int rowIndex = otherCasesTable.getSelectedRow();
            OtherOccurrenceNodeData selectedNode = (OtherOccurrenceNodeData) tableModel.getRow(rowIndex);
            if (selectedNode.isCentralRepoNode()) {
                enableCentralRepoActions = true;
            }
        }

        addCommentMenuItem.setVisible(enableCentralRepoActions);
        showCaseDetailsMenuItem.setVisible(enableCentralRepoActions);
        showCommonalityMenuItem.setVisible(enableCentralRepoActions);
    }//GEN-LAST:event_rightClickPopupMenuPopupMenuWillBecomeVisible

    // Variables declaration - do not modify//GEN-BEGIN:variables
    private javax.swing.JFileChooser CSVFileChooser;
    private javax.swing.JMenuItem addCommentMenuItem;
    private javax.swing.JLabel earliestCaseDate;
    private javax.swing.JLabel earliestCaseLabel;
    private javax.swing.JMenuItem exportToCSVMenuItem;
    private javax.swing.JPanel otherCasesPanel;
    private javax.swing.JTable otherCasesTable;
    private javax.swing.JPopupMenu rightClickPopupMenu;
    private javax.swing.JMenuItem selectAllMenuItem;
    private javax.swing.JMenuItem showCaseDetailsMenuItem;
    private javax.swing.JMenuItem showCommonalityMenuItem;
    private javax.swing.JPanel tableContainerPanel;
    private javax.swing.JScrollPane tableScrollPane;
    private javax.swing.JPanel tableStatusPanel;
    private javax.swing.JLabel tableStatusPanelLabel;
    // End of variables declaration//GEN-END:variables

    /**
     * Used as a key to ensure we eliminate duplicates from the result set by
     * not overwriting CR correlation instances.
     */
    static final class UniquePathKey {

        private final String dataSourceID;
        private final String filePath;
        private final String type;

        UniquePathKey(OtherOccurrenceNodeData nodeData) {
            super();
            dataSourceID = nodeData.getDeviceID();
            if (nodeData.getFilePath() != null) {
                filePath = nodeData.getFilePath().toLowerCase();
            } else {
                filePath = null;
            }
            type = nodeData.getType();
        }

        @Override
        public boolean equals(Object other) {
            if (other instanceof UniquePathKey) {
                UniquePathKey otherKey = (UniquePathKey)(other);
                return ( Objects.equals(otherKey.dataSourceID, this.dataSourceID) 
                        && Objects.equals(otherKey.filePath, this.filePath) 
                        && Objects.equals(otherKey.type, this.type));
            }
            return false;
        }

        @Override
        public int hashCode() {
            //int hash = 7;
            //hash = 67 * hash + this.dataSourceID.hashCode();
            //hash = 67 * hash + this.filePath.hashCode();
            return Objects.hash(dataSourceID, filePath, type);
        }
    }

}<|MERGE_RESOLUTION|>--- conflicted
+++ resolved
@@ -127,14 +127,6 @@
                 } else if (jmi.equals(addCommentMenuItem)) {
                     try {
                         OtherOccurrenceNodeData selectedNode = (OtherOccurrenceNodeData) tableModel.getRow(otherCasesTable.getSelectedRow());
-<<<<<<< HEAD
-                        AddEditCentralRepoCommentAction action = AddEditCentralRepoCommentAction.createAddEditCommentAction(selectedNode.createCorrelationAttribute());
-                        String currentComment = action.addEditCentralRepoComment();
-                        selectedNode.updateComment(currentComment);
-                        otherCasesTable.repaint();
-                    } catch (CentralRepoValidationException ex) {
-                        logger.log(Level.SEVERE, "Error performing Add/Edit Comment action", ex);	//NON-NLS
-=======
                         AddEditCentralRepoCommentAction action = new AddEditCentralRepoCommentAction(selectedNode.createCorrelationAttribute());
                         action.actionPerformed(null);
                         String currentComment = action.getComment();
@@ -142,9 +134,8 @@
                             selectedNode.updateComment(action.getComment());
                             otherCasesTable.repaint();
                         }
-                    } catch (EamDbException ex) {
-                        logger.log(Level.SEVERE, "Error performing Add/Edit Central Repository Comment action", ex);
->>>>>>> 02c340fa
+                    } catch (CentralRepoValidationException ex) {
+                        logger.log(Level.SEVERE, "Error performing Add/Edit Comment action", ex);	//NON-NLS
                     }
                 }
             }
