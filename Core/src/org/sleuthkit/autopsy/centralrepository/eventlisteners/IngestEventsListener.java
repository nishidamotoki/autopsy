/*
 * Central Repository
 *
 * Copyright 2015-2019 Basis Technology Corp.
 * Contact: carrier <at> sleuthkit <dot> org
 *
 * Licensed under the Apache License, Version 2.0 (the "License");
 * you may not use this file except in compliance with the License.
 * You may obtain a copy of the License at
 *
 *     http://www.apache.org/licenses/LICENSE-2.0
 *
 * Unless required by applicable law or agreed to in writing, software
 * distributed under the License is distributed on an "AS IS" BASIS,
 * WITHOUT WARRANTIES OR CONDITIONS OF ANY KIND, either express or implied.
 * See the License for the specific language governing permissions and
 * limitations under the License.
 */
package org.sleuthkit.autopsy.centralrepository.eventlisteners;

import com.google.common.util.concurrent.ThreadFactoryBuilder;
import java.beans.PropertyChangeEvent;
import java.beans.PropertyChangeListener;
import static java.lang.Boolean.FALSE;
import java.util.ArrayList;
import java.util.Arrays;
import java.util.Collection;
import java.util.EnumSet;
import java.util.LinkedHashSet;
import java.util.List;
import java.util.Set;
import java.util.concurrent.ExecutorService;
import java.util.concurrent.Executors;
import java.util.logging.Level;
import java.util.stream.Collectors;
import org.apache.commons.lang3.StringUtils;
import org.openide.util.NbBundle;
import org.sleuthkit.autopsy.casemodule.Case;
import org.sleuthkit.autopsy.casemodule.NoCurrentCaseException;
import org.sleuthkit.autopsy.centralrepository.datamodel.CorrelationAttributeInstance;
import org.sleuthkit.autopsy.centralrepository.datamodel.CorrelationAttributeNormalizationException;
import org.sleuthkit.autopsy.centralrepository.datamodel.EamArtifactUtil;
import org.sleuthkit.autopsy.centralrepository.datamodel.EamDb;
import org.sleuthkit.autopsy.centralrepository.datamodel.EamDbException;
import org.sleuthkit.autopsy.coreutils.Logger;
import org.sleuthkit.autopsy.coreutils.ThreadUtils;
import org.sleuthkit.autopsy.ingest.IngestManager;
import org.sleuthkit.autopsy.ingest.ModuleDataEvent;
import org.sleuthkit.autopsy.centralrepository.datamodel.CorrelationCase;
import org.sleuthkit.autopsy.centralrepository.datamodel.CorrelationDataSource;
import org.sleuthkit.datamodel.AbstractFile;
import org.sleuthkit.datamodel.Blackboard;
import org.sleuthkit.datamodel.BlackboardArtifact;
import static org.sleuthkit.datamodel.BlackboardArtifact.ARTIFACT_TYPE.TSK_INTERESTING_ARTIFACT_HIT;
import org.sleuthkit.datamodel.BlackboardAttribute;
<<<<<<< HEAD
import org.sleuthkit.datamodel.TskCoreException;
import org.sleuthkit.autopsy.centralrepository.datamodel.EamDb;
import org.sleuthkit.autopsy.coreutils.ThreadUtils;
import static org.sleuthkit.autopsy.ingest.IngestManager.IngestModuleEvent.DATA_ADDED;
=======
import static org.sleuthkit.datamodel.BlackboardAttribute.ATTRIBUTE_TYPE.TSK_ASSOCIATED_ARTIFACT;
import static org.sleuthkit.datamodel.BlackboardAttribute.ATTRIBUTE_TYPE.TSK_COMMENT;
import static org.sleuthkit.datamodel.BlackboardAttribute.ATTRIBUTE_TYPE.TSK_SET_NAME;
>>>>>>> 80ff04b9
import org.sleuthkit.autopsy.ingest.events.DataSourceAnalysisCompletedEvent;
import org.sleuthkit.autopsy.ingest.events.DataSourceAnalysisEvent;
import org.sleuthkit.datamodel.Content;
import org.sleuthkit.datamodel.Image;
import org.sleuthkit.datamodel.SleuthkitCase;
import org.sleuthkit.datamodel.TskCoreException;

/**
 * Listen for ingest events and update entries in the Central Repository
 * database accordingly
 */
@NbBundle.Messages({"IngestEventsListener.ingestmodule.name=Correlation Engine"})
public class IngestEventsListener {

    private static final Logger LOGGER = Logger.getLogger(CorrelationAttributeInstance.class.getName());
<<<<<<< HEAD
    private static final Set<IngestManager.IngestJobEvent> INGEST_JOB_EVENTS_OF_INTEREST = EnumSet.of(IngestManager.IngestJobEvent.DATA_SOURCE_ANALYSIS_COMPLETED);
    private static final Set<IngestManager.IngestModuleEvent> INGEST_MODULE_EVENTS_OF_INTEREST = EnumSet.of(DATA_ADDED);
=======
    private static final String MODULE_NAME = Bundle.IngestEventsListener_ingestmodule_name();

    final Collection<String> recentlyAddedCeArtifacts = new LinkedHashSet<>();
>>>>>>> 80ff04b9
    private static int correlationModuleInstanceCount;
    private static boolean flagNotableItems;
    private static boolean flagSeenDevices;
    private static boolean createCrProperties;
    private static final String INGEST_EVENT_THREAD_NAME = "Ingest-Event-Listener-%d";
    private final ExecutorService jobProcessingExecutor;
    private final PropertyChangeListener pcl1 = new IngestModuleEventListener();
    private final PropertyChangeListener pcl2 = new IngestJobEventListener();
    final Collection<String> recentlyAddedCeArtifacts = new LinkedHashSet<>();

    IngestEventsListener() {
        jobProcessingExecutor = Executors.newSingleThreadExecutor(new ThreadFactoryBuilder().setNameFormat(INGEST_EVENT_THREAD_NAME).build());
    }

    void shutdown() {
        ThreadUtils.shutDownTaskExecutor(jobProcessingExecutor);
    }

    /*
     * Add all of our Ingest Event Listeners to the IngestManager Instance.
     */
    public void installListeners() {
        IngestManager.getInstance().addIngestModuleEventListener(INGEST_MODULE_EVENTS_OF_INTEREST, pcl1);
        IngestManager.getInstance().addIngestJobEventListener(INGEST_JOB_EVENTS_OF_INTEREST, pcl2);
    }

    /*
     * Remove all of our Ingest Event Listeners from the IngestManager Instance.
     */
    public void uninstallListeners() {
        IngestManager.getInstance().removeIngestModuleEventListener(pcl1);
        IngestManager.getInstance().removeIngestJobEventListener(pcl2);
    }

    /**
     * Increase the number of IngestEventsListeners adding contents to the
     * Correlation Engine.
     */
    public synchronized static void incrementCorrelationEngineModuleCount() {
        correlationModuleInstanceCount++;  //Should be called once in the Correlation Engine module's startup method.
    }

    /**
     * Decrease the number of IngestEventsListeners adding contents to the
     * Correlation Engine.
     */
    public synchronized static void decrementCorrelationEngineModuleCount() {
        if (getCeModuleInstanceCount() > 0) {  //prevent it ingestJobCounter from going negative
            correlationModuleInstanceCount--;  //Should be called once in the Correlation Engine module's shutdown method.
        }
    }

    /**
     * Reset the counter which keeps track of if the Correlation Engine Module
     * is being run during injest to 0.
     */
    synchronized static void resetCeModuleInstanceCount() {
        correlationModuleInstanceCount = 0;  //called when a case is opened in case for some reason counter was not reset
    }

    /**
     * Whether or not the Correlation Engine Module is enabled for any of the
     * currently running ingest jobs.
     *
     * @return boolean True for Correlation Engine enabled, False for disabled
     */
    public synchronized static int getCeModuleInstanceCount() {
        return correlationModuleInstanceCount;
    }

    /**
     * Are notable items being flagged?
     *
     * @return True if flagging notable items; otherwise false.
     */
    public synchronized static boolean isFlagNotableItems() {
        return flagNotableItems;
    }

    /**
     * Are previously seen devices being flagged?
     *
     * @return True if flagging seen devices; otherwise false.
     */
    public synchronized static boolean isFlagSeenDevices() {
        return flagSeenDevices;
    }

    /**
     * Are correlation properties being created
     *
     * @return True if creating correlation properties; otherwise false.
     */
    public synchronized static boolean shouldCreateCrProperties() {
        return createCrProperties;
    }

    /**
     * Configure the listener to flag notable items or not.
     *
     * @param value True to flag notable items; otherwise false.
     */
    public synchronized static void setFlagNotableItems(boolean value) {
        flagNotableItems = value;
    }

    /**
     * Configure the listener to flag previously seen devices or not.
     *
     * @param value True to flag seen devices; otherwise false.
     */
    public synchronized static void setFlagSeenDevices(boolean value) {
        flagSeenDevices = value;
    }

    /**
     * Configure the listener to create correlation properties
     *
     * @param value True to create properties; otherwise false.
     */
    public synchronized static void setCreateCrProperties(boolean value) {
        createCrProperties = value;
    }

    /**
     * Make an Interesting Item artifact based on a new artifact being previously seen.
     * @param originalArtifact Original artifact that we want to flag
     * @param caseDisplayNames List of case names artifact was previously seen in
     */
    @NbBundle.Messages({"IngestEventsListener.prevTaggedSet.text=Previously Tagged As Notable (Central Repository)",
        "IngestEventsListener.prevCaseComment.text=Previous Case: "})
    static private void makeAndPostPreviousNotableArtifact(BlackboardArtifact originalArtifact, List<String> caseDisplayNames) {

        Collection<BlackboardAttribute> attributesForNewArtifact = Arrays.asList(new BlackboardAttribute(
                        TSK_SET_NAME, MODULE_NAME,
                        Bundle.IngestEventsListener_prevTaggedSet_text()),
                new BlackboardAttribute(
                        TSK_COMMENT, MODULE_NAME,
                        Bundle.IngestEventsListener_prevCaseComment_text() + caseDisplayNames.stream().distinct().collect(Collectors.joining(","))),
                new BlackboardAttribute(
                        TSK_ASSOCIATED_ARTIFACT, MODULE_NAME,
                        originalArtifact.getArtifactID()));
        makeAndPostInterestingArtifact(originalArtifact, attributesForNewArtifact);
    }

    /**
     * Create an Interesting Artifact hit for a device which was previously seen
     * in the central repository.
     *
     * @param originalArtifact the artifact to create the interesting item for
     */
    @NbBundle.Messages({"IngestEventsListener.prevExists.text=Previously Seen Devices (Central Repository)",
        "# {0} - typeName",
        "# {1} - count",
        "IngestEventsListener.prevCount.text=Number of previous {0}: {1}"})
    static private void makeAndPostPreviousSeenArtifact(BlackboardArtifact originalArtifact) {
        Collection<BlackboardAttribute> attributesForNewArtifact = Arrays.asList(new BlackboardAttribute(
                        TSK_SET_NAME, MODULE_NAME,
                        Bundle.IngestEventsListener_prevExists_text()),
                new BlackboardAttribute(
                        TSK_ASSOCIATED_ARTIFACT, MODULE_NAME,
                        originalArtifact.getArtifactID()));
        makeAndPostInterestingArtifact(originalArtifact, attributesForNewArtifact);
    }

    /**
     * Make an interesting item artifact to flag the passed in artifact. 
     * @param originalArtifact Artifact in current case we want to flag
     * @param attributesForNewArtifact Attributes to assign to the new Interesting items artifact
     */
    private static void makeAndPostInterestingArtifact(BlackboardArtifact originalArtifact, Collection<BlackboardAttribute> attributesForNewArtifact) {
        try {
            SleuthkitCase tskCase = originalArtifact.getSleuthkitCase();
            AbstractFile abstractFile = tskCase.getAbstractFileById(originalArtifact.getObjectID());
            Blackboard blackboard = tskCase.getBlackboard();
            // Create artifact if it doesn't already exist.
            if (!blackboard.artifactExists(abstractFile, TSK_INTERESTING_ARTIFACT_HIT, attributesForNewArtifact)) {
                BlackboardArtifact newInterestingArtifact = abstractFile.newArtifact(TSK_INTERESTING_ARTIFACT_HIT);
                newInterestingArtifact.addAttributes(attributesForNewArtifact);

                try {
                    // index the artifact for keyword search
                    blackboard.postArtifact(newInterestingArtifact, MODULE_NAME);
                } catch (Blackboard.BlackboardException ex) {
                    LOGGER.log(Level.SEVERE, "Unable to index blackboard artifact " + newInterestingArtifact.getArtifactID(), ex); //NON-NLS
                }
            }
        } catch (TskCoreException ex) {
            LOGGER.log(Level.SEVERE, "Failed to create BlackboardArtifact.", ex); // NON-NLS
        } catch (IllegalStateException ex) {
            LOGGER.log(Level.SEVERE, "Failed to create BlackboardAttribute.", ex); // NON-NLS
        }
    }

    private class IngestModuleEventListener implements PropertyChangeListener {

        @Override
        public void propertyChange(PropertyChangeEvent evt) {
            //if ingest is running we want there to check if there is a Correlation Engine module running 
            //sometimes artifacts are generated by DSPs or other sources while ingest is not running
            //in these cases we still want to create correlation attributesForNewArtifact for those artifacts when appropriate
            if (!IngestManager.getInstance().isIngestRunning() || getCeModuleInstanceCount() > 0) {
                EamDb dbManager;
                try {
                    dbManager = EamDb.getInstance();
                } catch (EamDbException ex) {
                    LOGGER.log(Level.SEVERE, "Failed to connect to Central Repository database.", ex);
                    return;
                }
                switch (IngestManager.IngestModuleEvent.valueOf(evt.getPropertyName())) {
                    case DATA_ADDED: {
                        //if ingest isn't running create the interesting items otherwise use the ingest module setting to determine if we create interesting items
                        boolean flagNotable = !IngestManager.getInstance().isIngestRunning() || isFlagNotableItems();
                        boolean flagPrevious = !IngestManager.getInstance().isIngestRunning() || isFlagSeenDevices();
                        boolean createAttributes = !IngestManager.getInstance().isIngestRunning() || shouldCreateCrProperties();
                        jobProcessingExecutor.submit(new DataAddedTask(dbManager, evt, flagNotable, flagPrevious, createAttributes));
                        break;
                    }
                    default:
                        break;
                }
            }
        }
    }

    private class IngestJobEventListener implements PropertyChangeListener {

        @Override
        public void propertyChange(PropertyChangeEvent evt) {
            EamDb dbManager;
            try {
                dbManager = EamDb.getInstance();
            } catch (EamDbException ex) {
                LOGGER.log(Level.SEVERE, "Failed to connect to Central Repository database.", ex);
                return;
            }
            
            switch (IngestManager.IngestJobEvent.valueOf(evt.getPropertyName())) {
                case DATA_SOURCE_ANALYSIS_COMPLETED: {
                    jobProcessingExecutor.submit(new AnalysisCompleteTask(dbManager, evt));
                    break;
                }
                default:
                    break;
            }
        }

    }

    private final class AnalysisCompleteTask implements Runnable {
        
        private final EamDb dbManager;
        private final PropertyChangeEvent event;
        
        private AnalysisCompleteTask(EamDb db, PropertyChangeEvent evt) {
            dbManager = db;
            event = evt;
        }

        @Override
        public void run() {
            // clear the tracker to reduce memory usage
            if (getCeModuleInstanceCount() == 0) {
                recentlyAddedCeArtifacts.clear();
            }
            //else another instance of the Correlation Engine Module is still being run.

            /*
             * Ensure the data source in the Central Repository has hash values
             * that match those in the case database.
             */
            if (!EamDb.isEnabled()) {
                return;
            }
            Content dataSource;
            String dataSourceName = "";
            long dataSourceObjectId = -1;
            try {
<<<<<<< HEAD
                dataSource = ((DataSourceAnalysisEvent) event).getDataSource();

=======
                dataSource = ((DataSourceAnalysisCompletedEvent) event).getDataSource();
                
>>>>>>> 80ff04b9
                /*
                 * We only care about Images for the purpose of
                 * updating hash values.
                 */
                if (!(dataSource instanceof Image)) {
                    return;
                }
                
                dataSourceName = dataSource.getName();
                dataSourceObjectId = dataSource.getId();

                Case openCase = Case.getCurrentCaseThrows();

                CorrelationCase correlationCase = dbManager.getCase(openCase);
                if (null == correlationCase) {
                    correlationCase = dbManager.newCase(openCase);
                }

                CorrelationDataSource correlationDataSource = dbManager.getDataSource(correlationCase, dataSource.getId());
                if (correlationDataSource == null) {
                    // Add the data source.
                    CorrelationDataSource.fromTSKDataSource(correlationCase, dataSource);
                } else {
                    // Sync the data source hash values if necessary.
                    if (dataSource instanceof Image) {
                        Image image = (Image) dataSource;

                        String imageMd5Hash = image.getMd5();
                        if (imageMd5Hash == null) {
                            imageMd5Hash = "";
                        }
                        String crMd5Hash = correlationDataSource.getMd5();
                        if (StringUtils.equals(imageMd5Hash, crMd5Hash) == false) {
                            correlationDataSource.setMd5(imageMd5Hash);
                        }
                        
                        String imageSha1Hash = image.getSha1();
                        if (imageSha1Hash == null) {
                            imageSha1Hash = "";
                        }
                        String crSha1Hash = correlationDataSource.getSha1();
                        if (StringUtils.equals(imageSha1Hash, crSha1Hash) == false) {
                            correlationDataSource.setSha1(imageSha1Hash);
                        }
                        
                        String imageSha256Hash = image.getSha256();
                        if (imageSha256Hash == null) {
                            imageSha256Hash = "";
                        }
                        String crSha256Hash = correlationDataSource.getSha256();
                        if (StringUtils.equals(imageSha256Hash, crSha256Hash) == false) {
                            correlationDataSource.setSha256(imageSha256Hash);
                        }
                    }
                }
            } catch (EamDbException ex) {
                LOGGER.log(Level.SEVERE, String.format(
                        "Unable to fetch data from the Central Repository for data source '%s' (obj_id=%d)",
                        dataSourceName, dataSourceObjectId), ex);
            } catch (NoCurrentCaseException ex) {
                LOGGER.log(Level.SEVERE, "No current case opened.", ex);
            } catch (TskCoreException ex) {
                LOGGER.log(Level.SEVERE, String.format(
                        "Unable to fetch data from the case database for data source '%s' (obj_id=%d)",
                        dataSourceName, dataSourceObjectId), ex);
            }
        } // DATA_SOURCE_ANALYSIS_COMPLETED
    }

    private final class DataAddedTask implements Runnable {

        private final EamDb dbManager;
        private final PropertyChangeEvent event;
        private final boolean flagNotableItemsEnabled;
        private final boolean flagPreviousItemsEnabled;
        private final boolean createCorrelationAttributes;

        private DataAddedTask(EamDb db, PropertyChangeEvent evt, boolean flagNotableItemsEnabled, boolean flagPreviousItemsEnabled, boolean createCorrelationAttributes) {
            this.dbManager = db;
            this.event = evt;
            this.flagNotableItemsEnabled = flagNotableItemsEnabled;
            this.flagPreviousItemsEnabled = flagPreviousItemsEnabled;
            this.createCorrelationAttributes = createCorrelationAttributes;
        }

        @Override
        public void run() {
            if (!EamDb.isEnabled()) {
                return;
            }
            final ModuleDataEvent mde = (ModuleDataEvent) event.getOldValue();
            Collection<BlackboardArtifact> bbArtifacts = mde.getArtifacts();
            if (null == bbArtifacts) { //the ModuleDataEvents don't always have a collection of artifacts set
                return;
            }
            List<CorrelationAttributeInstance> eamArtifacts = new ArrayList<>();

            for (BlackboardArtifact bbArtifact : bbArtifacts) {
                // eamArtifact will be null OR a EamArtifact containing one EamArtifactInstance.
                List<CorrelationAttributeInstance> convertedArtifacts = EamArtifactUtil.makeInstancesFromBlackboardArtifact(bbArtifact, true);
                for (CorrelationAttributeInstance eamArtifact : convertedArtifacts) {
                    try {
                        // Only do something with this artifact if it's unique within the job
                        if (recentlyAddedCeArtifacts.add(eamArtifact.toString())) {
                            // Was it previously marked as bad?
                            // query db for artifact instances having this TYPE/VALUE and knownStatus = "Bad".
                            // if getKnownStatus() is "Unknown" and this artifact instance was marked bad in a previous case, 
                            // create TSK_INTERESTING_ARTIFACT_HIT artifact on BB.
                            if (flagNotableItemsEnabled) {
                                List<String> caseDisplayNames;
                                try {
                                    caseDisplayNames = dbManager.getListCasesHavingArtifactInstancesKnownBad(eamArtifact.getCorrelationType(), eamArtifact.getCorrelationValue());
                                    if (!caseDisplayNames.isEmpty()) {
                                        makeAndPostPreviousNotableArtifact(bbArtifact,
                                                caseDisplayNames);
                                    }
                                } catch (CorrelationAttributeNormalizationException ex) {
                                    LOGGER.log(Level.INFO, String.format("Unable to flag notable item: %s.", eamArtifact.toString()), ex);
                                }
                            }
                            if (flagPreviousItemsEnabled
                                && (eamArtifact.getCorrelationType().getId() == CorrelationAttributeInstance.USBID_TYPE_ID
                                    || eamArtifact.getCorrelationType().getId() == CorrelationAttributeInstance.ICCID_TYPE_ID
                                    || eamArtifact.getCorrelationType().getId() == CorrelationAttributeInstance.IMEI_TYPE_ID
                                    || eamArtifact.getCorrelationType().getId() == CorrelationAttributeInstance.IMSI_TYPE_ID
                                    || eamArtifact.getCorrelationType().getId() == CorrelationAttributeInstance.MAC_TYPE_ID)) {
                                try {
                                    //only alert to previous instances when they were in another case
                                    List<CorrelationAttributeInstance> previousOccurences = dbManager.getArtifactInstancesByTypeValue(eamArtifact.getCorrelationType(), eamArtifact.getCorrelationValue());
                                    for (CorrelationAttributeInstance instance : previousOccurences) {
                                        if (!instance.getCorrelationCase().getCaseUUID().equals(eamArtifact.getCorrelationCase().getCaseUUID())) {
                                            makeAndPostPreviousSeenArtifact(bbArtifact);
                                            break;
                                        }
                                    }
                                } catch (CorrelationAttributeNormalizationException ex) {
                                    LOGGER.log(Level.INFO, String.format("Unable to flag notable item: %s.", eamArtifact.toString()), ex);
                                }
                            }
                            if (createCorrelationAttributes) {
                                eamArtifacts.add(eamArtifact);
                            }
                        }
                    } catch (EamDbException ex) {
                        LOGGER.log(Level.SEVERE, "Error counting notable artifacts.", ex);
                    }
                }
            }
            if (FALSE == eamArtifacts.isEmpty()) {
                for (CorrelationAttributeInstance eamArtifact : eamArtifacts) {
                    try {
                        dbManager.addArtifactInstance(eamArtifact);
                    } catch (EamDbException ex) {
                        LOGGER.log(Level.SEVERE, "Error adding artifact to database.", ex); //NON-NLS
                    }
                }
            } // DATA_ADDED
        }
    }
}<|MERGE_RESOLUTION|>--- conflicted
+++ resolved
@@ -40,10 +40,8 @@
 import org.sleuthkit.autopsy.centralrepository.datamodel.CorrelationAttributeInstance;
 import org.sleuthkit.autopsy.centralrepository.datamodel.CorrelationAttributeNormalizationException;
 import org.sleuthkit.autopsy.centralrepository.datamodel.EamArtifactUtil;
-import org.sleuthkit.autopsy.centralrepository.datamodel.EamDb;
 import org.sleuthkit.autopsy.centralrepository.datamodel.EamDbException;
 import org.sleuthkit.autopsy.coreutils.Logger;
-import org.sleuthkit.autopsy.coreutils.ThreadUtils;
 import org.sleuthkit.autopsy.ingest.IngestManager;
 import org.sleuthkit.autopsy.ingest.ModuleDataEvent;
 import org.sleuthkit.autopsy.centralrepository.datamodel.CorrelationCase;
@@ -53,17 +51,12 @@
 import org.sleuthkit.datamodel.BlackboardArtifact;
 import static org.sleuthkit.datamodel.BlackboardArtifact.ARTIFACT_TYPE.TSK_INTERESTING_ARTIFACT_HIT;
 import org.sleuthkit.datamodel.BlackboardAttribute;
-<<<<<<< HEAD
-import org.sleuthkit.datamodel.TskCoreException;
 import org.sleuthkit.autopsy.centralrepository.datamodel.EamDb;
 import org.sleuthkit.autopsy.coreutils.ThreadUtils;
 import static org.sleuthkit.autopsy.ingest.IngestManager.IngestModuleEvent.DATA_ADDED;
-=======
 import static org.sleuthkit.datamodel.BlackboardAttribute.ATTRIBUTE_TYPE.TSK_ASSOCIATED_ARTIFACT;
 import static org.sleuthkit.datamodel.BlackboardAttribute.ATTRIBUTE_TYPE.TSK_COMMENT;
 import static org.sleuthkit.datamodel.BlackboardAttribute.ATTRIBUTE_TYPE.TSK_SET_NAME;
->>>>>>> 80ff04b9
-import org.sleuthkit.autopsy.ingest.events.DataSourceAnalysisCompletedEvent;
 import org.sleuthkit.autopsy.ingest.events.DataSourceAnalysisEvent;
 import org.sleuthkit.datamodel.Content;
 import org.sleuthkit.datamodel.Image;
@@ -78,14 +71,9 @@
 public class IngestEventsListener {
 
     private static final Logger LOGGER = Logger.getLogger(CorrelationAttributeInstance.class.getName());
-<<<<<<< HEAD
     private static final Set<IngestManager.IngestJobEvent> INGEST_JOB_EVENTS_OF_INTEREST = EnumSet.of(IngestManager.IngestJobEvent.DATA_SOURCE_ANALYSIS_COMPLETED);
     private static final Set<IngestManager.IngestModuleEvent> INGEST_MODULE_EVENTS_OF_INTEREST = EnumSet.of(DATA_ADDED);
-=======
     private static final String MODULE_NAME = Bundle.IngestEventsListener_ingestmodule_name();
-
-    final Collection<String> recentlyAddedCeArtifacts = new LinkedHashSet<>();
->>>>>>> 80ff04b9
     private static int correlationModuleInstanceCount;
     private static boolean flagNotableItems;
     private static boolean flagSeenDevices;
@@ -364,13 +352,7 @@
             String dataSourceName = "";
             long dataSourceObjectId = -1;
             try {
-<<<<<<< HEAD
                 dataSource = ((DataSourceAnalysisEvent) event).getDataSource();
-
-=======
-                dataSource = ((DataSourceAnalysisCompletedEvent) event).getDataSource();
-                
->>>>>>> 80ff04b9
                 /*
                  * We only care about Images for the purpose of
                  * updating hash values.
