--- conflicted
+++ resolved
@@ -531,42 +531,26 @@
      */
     private class GetPreferredActionsDisplayableItemNodeVisitor extends DisplayableItemNodeVisitor.Default<AbstractAction> {
 
-<<<<<<< HEAD
         @Override
         public AbstractAction visit(InstanceCountNode icn) {
-            return new NoAction();
-=======
-        @Override 
-        public AbstractAction visit(InstanceCountNode icn){
             return null;
         }
-        
+
         @Override
         public AbstractAction visit(CommonAttributeValueNode md5n){
             return null;
->>>>>>> 02c340fa
-        }
-
-        @Override
-<<<<<<< HEAD
-        public AbstractAction visit(Md5Node md5n) {
-            return new NoAction();
-=======
+        }
+
+        @Override
         public AbstractAction visit(CaseDBCommonAttributeInstanceNode fin){
             return null;
->>>>>>> 02c340fa
-        }
-
-        @Override
-<<<<<<< HEAD
-        public AbstractAction visit(FileInstanceNode fin) {
-            return new NoAction();
-=======
+        }
+
+        @Override
         public AbstractAction visit(CentralRepoCommonAttributeInstanceNode iccan){
             return null;
->>>>>>> 02c340fa
-        }
-
+        }
+        
         @Override
         public AbstractAction visit(BlackboardArtifactNode ban) {
             BlackboardArtifact artifact = ban.getArtifact();
