/*
 * Autopsy Forensic Browser
 * 
 * Copyright 2011 - 2016 Basis Technology Corp.
 * Contact: carrier <at> sleuthkit <dot> org
 * 
 * Licensed under the Apache License, Version 2.0 (the "License");
 * you may not use this file except in compliance with the License.
 * You may obtain a copy of the License at
 * 
 *     http://www.apache.org/licenses/LICENSE-2.0
 * 
 * Unless required by applicable law or agreed to in writing, software
 * distributed under the License is distributed on an "AS IS" BASIS,
 * WITHOUT WARRANTIES OR CONDITIONS OF ANY KIND, either express or implied.
 * See the License for the specific language governing permissions and
 * limitations under the License.
 */
package org.sleuthkit.autopsy.modules.hashdatabase;

import java.beans.PropertyChangeEvent;
import java.beans.PropertyChangeListener;
import java.beans.PropertyChangeSupport;
import java.io.File;
import java.io.IOException;
import java.util.ArrayList;
import java.util.HashSet;
import java.util.List;
import java.util.Objects;
import java.util.Set;
import java.util.concurrent.ExecutionException;
import java.util.logging.Level;
import javax.swing.JFileChooser;
import javax.swing.JOptionPane;
import javax.swing.SwingWorker;
import javax.swing.filechooser.FileNameExtensionFilter;
import org.apache.commons.io.FilenameUtils;
import org.netbeans.api.progress.ProgressHandle;
import org.netbeans.api.progress.ProgressHandleFactory;
import org.openide.util.NbBundle;
import org.openide.util.NbBundle.Messages;
import org.sleuthkit.autopsy.coreutils.Logger;
import org.sleuthkit.autopsy.coreutils.MessageNotifyUtil;
import org.sleuthkit.autopsy.ingest.IngestManager;
import org.sleuthkit.autopsy.modules.hashdatabase.HashLookupSettings.HashDbInfo;
import org.sleuthkit.datamodel.AbstractFile;
import org.sleuthkit.datamodel.Content;
import org.sleuthkit.datamodel.HashEntry;
import org.sleuthkit.datamodel.HashHitInfo;
import org.sleuthkit.datamodel.SleuthkitJNI;
import org.sleuthkit.datamodel.TskCoreException;

/**
 * This class implements a singleton that manages the set of hash databases used
 * to classify files as unknown, known or known bad.
 */
public class HashDbManager implements PropertyChangeListener {

    private static final String HASH_DATABASE_FILE_EXTENSON = "kdb"; //NON-NLS
    private static HashDbManager instance = null;
    private List<HashDb> knownHashSets = new ArrayList<>();
    private List<HashDb> knownBadHashSets = new ArrayList<>();
    private Set<String> hashSetNames = new HashSet<>();
    private Set<String> hashSetPaths = new HashSet<>();
    PropertyChangeSupport changeSupport = new PropertyChangeSupport(HashDbManager.class);
    private static final Logger logger = Logger.getLogger(HashDbManager.class.getName());

    /**
     * Property change event support In events: For both of these enums, the old
     * value should be null, and the new value should be the hashset name
     * string.
     */
    public enum SetEvt {

        DB_ADDED, DB_DELETED, DB_INDEXED
    };

    /**
     * Gets the singleton instance of this class.
     */
    public static synchronized HashDbManager getInstance() {
        if (instance == null) {
            instance = new HashDbManager();
        }
        return instance;
    }

    public synchronized void addPropertyChangeListener(PropertyChangeListener listener) {
        changeSupport.addPropertyChangeListener(listener);
    }

    public synchronized void removePropertyChangeListener(PropertyChangeListener listener) {
        changeSupport.removePropertyChangeListener(listener);
    }

    private HashDbManager() {
        loadHashsetsConfiguration();
    }

    /**
     * Gets the extension, without the dot separator, that the SleuthKit
     * requires for the hash database files that combine a database and an index
     * and can therefore be updated.
     */
    static String getHashDatabaseFileExtension() {
        return HASH_DATABASE_FILE_EXTENSON;
    }

    public class HashDbManagerException extends Exception {

        private static final long serialVersionUID = 1L;

        private HashDbManagerException(String message) {
            super(message);
        }

        private HashDbManagerException(String message, Throwable exception) {
            super(message, exception);
        }
    }

    /**
     * Adds an existing hash database to the set of hash databases used to
     * classify files as known or known bad and saves the configuration.
     *
     * @param hashSetName        Name used to represent the hash database in
     *                           user interface components.
     * @param path               Full path to either a hash database file or a
     *                           hash database index file.
     * @param searchDuringIngest A flag indicating whether or not the hash
     *                           database should be searched during ingest.
     * @param sendIngestMessages A flag indicating whether hash set hit messages
     *                           should be sent as ingest messages.
     * @param knownFilesType     The classification to apply to files whose
     *                           hashes are found in the hash database.
     *
     * @return A HashDb representing the hash database.
     *
     * @throws HashDbManagerException
     */
    public synchronized HashDb addExistingHashDatabase(String hashSetName, String path, boolean searchDuringIngest, boolean sendIngestMessages, HashDb.KnownFilesType knownFilesType) throws HashDbManagerException {
        HashDb hashDb = null;
        try {
            if (!new File(path).exists()) {
                throw new HashDbManagerException(NbBundle.getMessage(HashDbManager.class, "HashDbManager.hashDbDoesNotExistExceptionMsg", path));
            }

            if (hashSetPaths.contains(path)) {
                throw new HashDbManagerException(NbBundle.getMessage(HashDbManager.class, "HashDbManager.hashDbAlreadyAddedExceptionMsg", path));
            }

            if (hashSetNames.contains(hashSetName)) {
                throw new HashDbManagerException(NbBundle.getMessage(HashDbManager.class, "HashDbManager.duplicateHashSetNameExceptionMsg", hashSetName));
            }

            hashDb = addHashDatabase(SleuthkitJNI.openHashDatabase(path), hashSetName, searchDuringIngest, sendIngestMessages, knownFilesType);
        } catch (TskCoreException ex) {
            throw new HashDbManagerException(ex.getMessage());
        }

        try {
            // Save the configuration
            if (!HashLookupSettings.writeSettings(new HashLookupSettings(this.knownHashSets, this.knownBadHashSets))) {
                throw new HashDbManagerException(NbBundle.getMessage(this.getClass(), "HashDbManager.saveErrorExceptionMsg"));
            }
        } catch (HashLookupSettings.HashLookupSettingsException ex) {
            throw new HashDbManagerException(NbBundle.getMessage(this.getClass(), "HashDbManager.saveErrorExceptionMsg"));
        }

        return hashDb;
    }

    /**
     * Adds a new hash database to the set of hash databases used to classify
     * files as known or known bad and saves the configuration.
     *
     * @param hashSetName        Hash set name used to represent the hash
     *                           database in user interface components.
     * @param path               Full path to the database file to be created.
     * @param searchDuringIngest A flag indicating whether or not the hash
     *                           database should be searched during ingest.
     * @param sendIngestMessages A flag indicating whether hash set hit messages
     *                           should be sent as ingest messages.
     * @param knownFilesType     The classification to apply to files whose
     *                           hashes are found in the hash database.
     *
     * @return A HashDb representing the hash database.
     *
     * @throws HashDbManagerException
     */
    public synchronized HashDb addNewHashDatabase(String hashSetName, String path, boolean searchDuringIngest, boolean sendIngestMessages,
            HashDb.KnownFilesType knownFilesType) throws HashDbManagerException {

        HashDb hashDb = null;
        try {
            File file = new File(path);
            if (file.exists()) {
                throw new HashDbManagerException(NbBundle.getMessage(HashDbManager.class, "HashDbManager.hashDbFileExistsExceptionMsg", path));
            }
            if (!FilenameUtils.getExtension(file.getName()).equalsIgnoreCase(HASH_DATABASE_FILE_EXTENSON)) {
                throw new HashDbManagerException(NbBundle.getMessage(HashDbManager.class, "HashDbManager.illegalHashDbFileNameExtensionMsg",
                        getHashDatabaseFileExtension()));
            }

            if (hashSetPaths.contains(path)) {
                throw new HashDbManagerException(NbBundle.getMessage(HashDbManager.class, "HashDbManager.hashDbAlreadyAddedExceptionMsg", path));
            }

            if (hashSetNames.contains(hashSetName)) {
                throw new HashDbManagerException(NbBundle.getMessage(HashDbManager.class, "HashDbManager.duplicateHashSetNameExceptionMsg", hashSetName));
            }

            hashDb = addHashDatabase(SleuthkitJNI.createHashDatabase(path), hashSetName, searchDuringIngest, sendIngestMessages, knownFilesType);
        } catch (TskCoreException ex) {
            throw new HashDbManagerException(ex.getMessage());
        }

        try {
            // Save the configuration
            if (!HashLookupSettings.writeSettings(new HashLookupSettings(this.knownHashSets, this.knownBadHashSets))) {
                throw new HashDbManagerException(NbBundle.getMessage(this.getClass(), "HashDbManager.saveErrorExceptionMsg"));
            }
        } catch (HashLookupSettings.HashLookupSettingsException ex) {
            throw new HashDbManagerException(NbBundle.getMessage(this.getClass(), "HashDbManager.saveErrorExceptionMsg"));
        }

        return hashDb;
    }

    private HashDb addHashDatabase(int handle, String hashSetName, boolean searchDuringIngest, boolean sendIngestMessages, HashDb.KnownFilesType knownFilesType) throws TskCoreException {
        // Wrap an object around the handle.
        HashDb hashDb = new HashDb(handle, hashSetName, searchDuringIngest, sendIngestMessages, knownFilesType);

        // Get the indentity data before updating the collections since the 
        // accessor methods may throw. 
        String databasePath = hashDb.getDatabasePath();
        String indexPath = hashDb.getIndexPath();

        // Update the collections used to ensure that hash set names are unique 
        // and the same database is not added to the configuration more than once.
        hashSetNames.add(hashDb.getHashSetName());
        if (!databasePath.equals("None")) { //NON-NLS
            hashSetPaths.add(databasePath);
        }
        if (!indexPath.equals("None")) { //NON-NLS
            hashSetPaths.add(indexPath);
        }

        // Add the hash database to the appropriate collection for its type.
        if (hashDb.getKnownFilesType() == HashDb.KnownFilesType.KNOWN) {
            knownHashSets.add(hashDb);
        } else {
            knownBadHashSets.add(hashDb);
        }

        // Let any external listeners know that there's a new set   
        try {
            changeSupport.firePropertyChange(SetEvt.DB_ADDED.toString(), null, hashSetName);
        } catch (Exception e) {
            logger.log(Level.SEVERE, "HashDbManager listener threw exception", e); //NON-NLS
            MessageNotifyUtil.Notify.show(
                    NbBundle.getMessage(this.getClass(), "HashDbManager.moduleErr"),
                    NbBundle.getMessage(this.getClass(), "HashDbManager.moduleErrorListeningToUpdatesMsg"),
                    MessageNotifyUtil.MessageType.ERROR);
        }
        return hashDb;
    }

    synchronized void indexHashDatabase(HashDb hashDb) {
        hashDb.addPropertyChangeListener(this);
        HashDbIndexer creator = new HashDbIndexer(hashDb);
        creator.execute();
    }

    @Override
    public void propertyChange(PropertyChangeEvent event) {
        if (event.getPropertyName().equals(HashDb.Event.INDEXING_DONE.name())) {
            HashDb hashDb = (HashDb) event.getNewValue();
            if (null != hashDb) {
                try {
                    String indexPath = hashDb.getIndexPath();
                    if (!indexPath.equals("None")) { //NON-NLS
                        hashSetPaths.add(indexPath);
                    }
                } catch (TskCoreException ex) {
                    Logger.getLogger(HashDbManager.class.getName()).log(Level.SEVERE, "Error getting index path of " + hashDb.getHashSetName() + " hash database after indexing", ex); //NON-NLS
                }
            }
        }
    }

    /**
     * Removes a hash database from the set of hash databases used to classify
     * files as known or known bad and saves the configuration.
     *
     * @param hashDb
     *
     * @throws HashDbManagerException
     */
    public synchronized void removeHashDatabase(HashDb hashDb) throws HashDbManagerException {
        // Don't remove a database if ingest is running
        boolean ingestIsRunning = IngestManager.getInstance().isIngestRunning();
        if (ingestIsRunning) {
            throw new HashDbManagerException(NbBundle.getMessage(this.getClass(), "HashDbManager.ingestRunningExceptionMsg"));
        }
        // Remove the database from whichever hash set list it occupies,
        // and remove its hash set name from the hash set used to ensure unique
        // hash set names are used, before undertaking These operations will succeed and constitute
        // a mostly effective removal, even if the subsequent operations fail.
        String hashSetName = hashDb.getHashSetName();
        knownHashSets.remove(hashDb);
        knownBadHashSets.remove(hashDb);
        hashSetNames.remove(hashSetName);

        // Now undertake the operations that could throw.
        try {
            hashSetPaths.remove(hashDb.getIndexPath());
        } catch (TskCoreException ex) {
            Logger.getLogger(HashDbManager.class.getName()).log(Level.SEVERE, "Error getting index path of " + hashDb.getHashSetName() + " hash database when removing the database", ex); //NON-NLS
        }
        try {
            if (!hashDb.hasIndexOnly()) {
                hashSetPaths.remove(hashDb.getDatabasePath());
            }
        } catch (TskCoreException ex) {
            Logger.getLogger(HashDbManager.class.getName()).log(Level.SEVERE, "Error getting database path of " + hashDb.getHashSetName() + " hash database when removing the database", ex); //NON-NLS
        }
        try {
            hashDb.close();
        } catch (TskCoreException ex) {
            Logger.getLogger(HashDbManager.class.getName()).log(Level.SEVERE, "Error closing " + hashDb.getHashSetName() + " hash database when removing the database", ex); //NON-NLS
        }

        // Let any external listeners know that a set has been deleted
        try {
            changeSupport.firePropertyChange(SetEvt.DB_DELETED.toString(), null, hashSetName);
        } catch (Exception e) {
            logger.log(Level.SEVERE, "HashDbManager listener threw exception", e); //NON-NLS
            MessageNotifyUtil.Notify.show(
                    NbBundle.getMessage(this.getClass(), "HashDbManager.moduleErr"),
                    NbBundle.getMessage(this.getClass(), "HashDbManager.moduleErrorListeningToUpdatesMsg"),
                    MessageNotifyUtil.MessageType.ERROR);
        }
        try {
            if (!HashLookupSettings.writeSettings(new HashLookupSettings(this.knownHashSets, this.knownBadHashSets))) {
                throw new HashDbManagerException(NbBundle.getMessage(this.getClass(), "HashDbManager.saveErrorExceptionMsg"));
            }
        } catch (HashLookupSettings.HashLookupSettingsException ex) {
            throw new HashDbManagerException(NbBundle.getMessage(this.getClass(), "HashDbManager.saveErrorExceptionMsg"));
        }
    }

    /**
     * Gets all of the hash databases used to classify files as known or known
     * bad.
     *
     * @return A list, possibly empty, of hash databases.
     */
    public synchronized List<HashDb> getAllHashSets() {
        List<HashDb> hashDbs = new ArrayList<>();
        hashDbs.addAll(knownHashSets);
        hashDbs.addAll(knownBadHashSets);
        return hashDbs;
    }

    /**
     * Gets all of the hash databases used to classify files as known.
     *
     * @return A list, possibly empty, of hash databases.
     */
    public synchronized List<HashDb> getKnownFileHashSets() {
        List<HashDb> hashDbs = new ArrayList<>();
        hashDbs.addAll(knownHashSets);
        return hashDbs;
    }

    /**
     * Gets all of the hash databases used to classify files as known bad.
     *
     * @return A list, possibly empty, of hash databases.
     */
    public synchronized List<HashDb> getKnownBadFileHashSets() {
        List<HashDb> hashDbs = new ArrayList<>();
        hashDbs.addAll(knownBadHashSets);
        return hashDbs;
    }

    /**
     * Gets all of the hash databases that accept updates.
     *
     * @return A list, possibly empty, of hash databases.
     */
    public synchronized List<HashDb> getUpdateableHashSets() {
        List<HashDb> updateableDbs = getUpdateableHashSets(knownHashSets);
        updateableDbs.addAll(getUpdateableHashSets(knownBadHashSets));
        return updateableDbs;
    }

    private List<HashDb> getUpdateableHashSets(List<HashDb> hashDbs) {
        ArrayList<HashDb> updateableDbs = new ArrayList<>();
        for (HashDb db : hashDbs) {
            try {
                if (db.isUpdateable()) {
                    updateableDbs.add(db);
                }
            } catch (TskCoreException ex) {
                Logger.getLogger(HashDbManager.class.getName()).log(Level.SEVERE, "Error checking updateable status of " + db.getHashSetName() + " hash database", ex); //NON-NLS
            }
        }
        return updateableDbs;
    }

<<<<<<< HEAD
=======
    /**
     * Saves the hash sets configuration. Note that the configuration is only
     * saved on demand to support cancellation of configuration panels.
     *
     * @return True on success, false otherwise.
     */
    synchronized boolean save() {
        try {
            return HashLookupSettings.writeSettings(new HashLookupSettings(this.knownHashSets, this.knownBadHashSets));
        } catch (HashLookupSettings.HashLookupSettingsException ex) {
            return false;
        }
    }
>>>>>>> f60476f7

    /**
     * Restores the last saved hash sets configuration. This supports
     * cancellation of configuration panels.
     */
    public synchronized void loadLastSavedConfiguration() {
        closeHashDatabases(knownHashSets);
        closeHashDatabases(knownBadHashSets);
        hashSetNames.clear();
        hashSetPaths.clear();

        loadHashsetsConfiguration();
    }

    private void closeHashDatabases(List<HashDb> hashDatabases) {
        for (HashDb database : hashDatabases) {
            try {
                database.close();
            } catch (TskCoreException ex) {
                Logger.getLogger(HashDbManager.class.getName()).log(Level.SEVERE, "Error closing " + database.getHashSetName() + " hash database", ex); //NON-NLS
            }
        }
        hashDatabases.clear();
    }

    private void loadHashsetsConfiguration() {
        try {
            HashLookupSettings settings = HashLookupSettings.readSettings();
<<<<<<< HEAD
            if (settings != null) {
                this.configureSettings(settings);
            }
=======
            this.configureSettings(settings);
>>>>>>> f60476f7
        } catch (HashLookupSettings.HashLookupSettingsException ex) {
            Logger.getLogger(HashDbManager.class.getName()).log(Level.SEVERE, "Could not read Hash lookup settings from disk.", ex);
        }
    }

<<<<<<< HEAD
    @Messages({"# {0} - database name", "HashDbManager.noDbPath.message=Couldn't get valid database path for: {0}",
        "HashDbManager.noOverwrite.message=Could not overwrite hash database settings."})
=======
    /**
     * Configures the given settings object by adding all contained hash db to
     * the system.
     *
     * @param settings The settings to configure.
     */
    @Messages({"# {0} - database name", "HashDbManager.noDbPath.message=Couldn't get valid database path for: {0}"})
>>>>>>> f60476f7
    private void configureSettings(HashLookupSettings settings) {
        boolean dbInfoRemoved = false;
        List<HashDbInfo> hashDbInfoList = settings.getHashDbInfo();
        for (HashDbInfo hashDb : hashDbInfoList) {
            try {
                String dbPath = this.getValidFilePath(hashDb.getHashSetName(), hashDb.getPath());
                if (dbPath != null) {
<<<<<<< HEAD
                    addHashDatabase(SleuthkitJNI.openHashDatabase(dbPath), hashDb.getHashSetName(), hashDb.getSearchDuringIngest(), hashDb.getSendIngestMessages(), hashDb.getKnownFilesType());
=======
                    addExistingHashDatabaseInternal(hashDb.getHashSetName(), getValidFilePath(hashDb.getHashSetName(), hashDb.getPath()), hashDb.getSearchDuringIngest(), hashDb.getSendIngestMessages(), hashDb.getKnownFilesType());
>>>>>>> f60476f7
                } else {
                    logger.log(Level.WARNING, Bundle.HashDbManager_noDbPath_message(hashDb.getHashSetName()));
                    dbInfoRemoved = true;
                }
<<<<<<< HEAD
            } catch (TskCoreException ex) {
=======
            } catch (HashDbManagerException | TskCoreException ex) {
>>>>>>> f60476f7
                Logger.getLogger(HashDbManager.class.getName()).log(Level.SEVERE, "Error opening hash database", ex); //NON-NLS
                JOptionPane.showMessageDialog(null,
                        NbBundle.getMessage(this.getClass(),
                                "HashDbManager.unableToOpenHashDbMsg", hashDb.getHashSetName()),
                        NbBundle.getMessage(this.getClass(), "HashDbManager.openHashDbErr"),
                        JOptionPane.ERROR_MESSAGE);
                dbInfoRemoved = true;
            }
        }
        if (dbInfoRemoved) {
            try {
                HashLookupSettings.writeSettings(new HashLookupSettings(this.knownHashSets, this.knownBadHashSets));
            } catch (HashLookupSettings.HashLookupSettingsException ex) {
<<<<<<< HEAD
                logger.log(Level.SEVERE, "Could not overwrite hash database settings.");
=======
                logger.log(Level.SEVERE, "Could not overwrite hash database settings.", ex);
>>>>>>> f60476f7
            }
        }
    }

    private String getValidFilePath(String hashSetName, String configuredPath) {
        // Check the configured path.
        File database = new File(configuredPath);
        if (database.exists()) {
            return configuredPath;
        }

        // Give the user an opportunity to find the desired file.
        String newPath = null;
        if (JOptionPane.showConfirmDialog(null,
                NbBundle.getMessage(this.getClass(), "HashDbManager.dlgMsg.dbNotFoundAtLoc",
                        hashSetName, configuredPath),
                NbBundle.getMessage(this.getClass(), "HashDbManager.dlgTitle.MissingDb"),
                JOptionPane.YES_NO_OPTION) == JOptionPane.YES_OPTION) {
            newPath = searchForFile();
            if (null != newPath && !newPath.isEmpty()) {
                database = new File(newPath);
                if (!database.exists()) {
                    newPath = null;
                }
            }
        }
        return newPath;
    }

    private String searchForFile() {
        String filePath = null;
        JFileChooser fc = new JFileChooser();
        fc.setDragEnabled(false);
        fc.setFileSelectionMode(JFileChooser.FILES_ONLY);
        String[] EXTENSION = new String[]{"txt", "idx", "hash", "Hash", "kdb"}; //NON-NLS
        FileNameExtensionFilter filter = new FileNameExtensionFilter(
                NbBundle.getMessage(this.getClass(), "HashDbManager.fileNameExtensionFilter.title"), EXTENSION);
        fc.setFileFilter(filter);
        fc.setMultiSelectionEnabled(false);
        if (fc.showOpenDialog(null) == JFileChooser.APPROVE_OPTION) {
            File f = fc.getSelectedFile();
            try {
                filePath = f.getCanonicalPath();
            } catch (IOException ex) {
                Logger.getLogger(HashDbManager.class.getName()).log(Level.WARNING, "Couldn't get selected file path", ex); //NON-NLS
            }
        }
        return filePath;
    }

    /**
     * Instances of this class represent hash databases used to classify files
     * as known or know bad.
     */
    public static class HashDb {

        /**
         * Indicates how files with hashes stored in a particular hash database
         * object should be classified.
         */
        public enum KnownFilesType {

            KNOWN(NbBundle.getMessage(HashDbManager.class, "HashDbManager.known.text")),
            KNOWN_BAD(NbBundle.getMessage(HashDbManager.class, "HashDbManager.knownBad.text"));
            private final String displayName;

            private KnownFilesType(String displayName) {
                this.displayName = displayName;
            }

            public String getDisplayName() {
                return this.displayName;
            }
        }

        /**
         * Property change events published by hash database objects.
         */
        public enum Event {

            INDEXING_DONE
        }
        private static final long serialVersionUID = 1L;
        private final int handle;
        private final String hashSetName;
        private boolean searchDuringIngest;
        private boolean sendIngestMessages;
        private final KnownFilesType knownFilesType;
        private boolean indexing;
        private final PropertyChangeSupport propertyChangeSupport = new PropertyChangeSupport(this);

        private HashDb(int handle, String hashSetName, boolean useForIngest, boolean sendHitMessages, KnownFilesType knownFilesType) {
            this.handle = handle;
            this.hashSetName = hashSetName;
            this.searchDuringIngest = useForIngest;
            this.sendIngestMessages = sendHitMessages;
            this.knownFilesType = knownFilesType;
            this.indexing = false;
        }

        /**
         * Adds a listener for the events defined in HashDb.Event.
         *
         * @param pcl
         */
        public void addPropertyChangeListener(PropertyChangeListener pcl) {
            propertyChangeSupport.addPropertyChangeListener(pcl);
        }

        /**
         * Removes a listener for the events defined in HashDb.Event.
         *
         * @param pcl
         */
        public void removePropertyChangeListener(PropertyChangeListener pcl) {
            propertyChangeSupport.removePropertyChangeListener(pcl);
        }

        public String getHashSetName() {
            return hashSetName;
        }

        public String getDatabasePath() throws TskCoreException {
            return SleuthkitJNI.getHashDatabasePath(handle);
        }

        public String getIndexPath() throws TskCoreException {
            return SleuthkitJNI.getHashDatabaseIndexPath(handle);
        }

        public KnownFilesType getKnownFilesType() {
            return knownFilesType;
        }

        public boolean getSearchDuringIngest() {
            return searchDuringIngest;
        }

        void setSearchDuringIngest(boolean useForIngest) {
            this.searchDuringIngest = useForIngest;
        }

        public boolean getSendIngestMessages() {
            return sendIngestMessages;
        }

        void setSendIngestMessages(boolean showInboxMessages) {
            this.sendIngestMessages = showInboxMessages;
        }

        /**
         * Indicates whether the hash database accepts updates.
         *
         * @return True if the database accepts updates, false otherwise.
         *
         * @throws org.sleuthkit.datamodel.TskCoreException
         */
        public boolean isUpdateable() throws TskCoreException {
            return SleuthkitJNI.isUpdateableHashDatabase(this.handle);
        }

        /**
         * Adds hashes of content (if calculated) to the hash database.
         *
         * @param content The content for which the calculated hashes, if any,
         *                are to be added to the hash database.
         *
         * @throws TskCoreException
         */
        public void addHashes(Content content) throws TskCoreException {
            addHashes(content, null);
        }

        /**
         * Adds hashes of content (if calculated) to the hash database.
         *
         * @param content The content for which the calculated hashes, if any,
         *                are to be added to the hash database.
         * @param comment A comment to associate with the hashes, e.g., the name
         *                of the case in which the content was encountered.
         *
         * @throws TskCoreException
         */
        public void addHashes(Content content, String comment) throws TskCoreException {
            // This only works for AbstractFiles and MD5 hashes at present. 
            assert content instanceof AbstractFile;
            if (content instanceof AbstractFile) {
                AbstractFile file = (AbstractFile) content;
                if (null != file.getMd5Hash()) {
                    SleuthkitJNI.addToHashDatabase(null, file.getMd5Hash(), null, null, comment, handle);
                }
            }
        }

        /**
         * Adds a list of hashes to the hash database at once
         *
         * @param hashes List of hashes
         *
         * @throws TskCoreException
         */
        public void addHashes(List<HashEntry> hashes) throws TskCoreException {
            SleuthkitJNI.addToHashDatabase(hashes, handle);
        }

        /**
         * Perform a basic boolean lookup of the file's hash.
         *
         * @param content
         *
         * @return True if file's MD5 is in the hash database
         *
         * @throws TskCoreException
         */
        public boolean lookupMD5Quick(Content content) throws TskCoreException {
            boolean result = false;
            assert content instanceof AbstractFile;
            if (content instanceof AbstractFile) {
                AbstractFile file = (AbstractFile) content;
                if (null != file.getMd5Hash()) {
                    result = SleuthkitJNI.lookupInHashDatabase(file.getMd5Hash(), handle);
                }
            }
            return result;
        }

        /**
         * Lookup hash value in DB and provide details on file.
         *
         * @param content
         *
         * @return null if file is not in database.
         *
         * @throws TskCoreException
         */
        public HashHitInfo lookupMD5(Content content) throws TskCoreException {
            HashHitInfo result = null;
            // This only works for AbstractFiles and MD5 hashes at present. 
            assert content instanceof AbstractFile;
            if (content instanceof AbstractFile) {
                AbstractFile file = (AbstractFile) content;
                if (null != file.getMd5Hash()) {
                    result = SleuthkitJNI.lookupInHashDatabaseVerbose(file.getMd5Hash(), handle);
                }
            }
            return result;
        }

        boolean hasIndex() throws TskCoreException {
            return SleuthkitJNI.hashDatabaseHasLookupIndex(handle);
        }

        boolean hasIndexOnly() throws TskCoreException {
            return SleuthkitJNI.hashDatabaseIsIndexOnly(handle);
        }

        boolean canBeReIndexed() throws TskCoreException {
            return SleuthkitJNI.hashDatabaseCanBeReindexed(handle);
        }

        boolean isIndexing() {
            return indexing;
        }

        private void close() throws TskCoreException {
            SleuthkitJNI.closeHashDatabase(handle);
        }

        @Override
        public int hashCode() {
            int code = 23;
            code = 47 * code + Integer.hashCode(handle);
            code = 47 * code + Objects.hashCode(this.hashSetName);
            code = 47 * code + Objects.hashCode(this.propertyChangeSupport);
            code = 47 * code + Objects.hashCode(this.knownFilesType);
            return code;
        }

        @Override
        public boolean equals(Object obj) {
            if (obj == null) {
                return false;
            }
            if (getClass() != obj.getClass()) {
                return false;
            }
            final HashDb other = (HashDb) obj;
            if (!Objects.equals(this.hashSetName, other.hashSetName)) {
                return false;
            }
            if (this.searchDuringIngest != other.searchDuringIngest) {
                return false;
            }
            if (this.sendIngestMessages != other.sendIngestMessages) {
                return false;
            }
            if (this.knownFilesType != other.knownFilesType) {
                return false;
            }
            return true;
        }
    }

    /**
     * Worker thread to make an index of a database
     */
    private class HashDbIndexer extends SwingWorker<Object, Void> {

        private ProgressHandle progress = null;
        private HashDb hashDb = null;

        HashDbIndexer(HashDb hashDb) {
            this.hashDb = hashDb;
        }

        ;

        @Override
        protected Object doInBackground() {
            hashDb.indexing = true;
            progress = ProgressHandleFactory.createHandle(
                    NbBundle.getMessage(this.getClass(), "HashDbManager.progress.indexingHashSet", hashDb.hashSetName));
            progress.start();
            progress.switchToIndeterminate();
            try {
                SleuthkitJNI.createLookupIndexForHashDatabase(hashDb.handle);
            } catch (TskCoreException ex) {
                Logger.getLogger(HashDb.class.getName()).log(Level.SEVERE, "Error indexing hash database", ex); //NON-NLS
                JOptionPane.showMessageDialog(null,
                        NbBundle.getMessage(this.getClass(),
                                "HashDbManager.dlgMsg.errorIndexingHashSet",
                                hashDb.getHashSetName()),
                        NbBundle.getMessage(this.getClass(), "HashDbManager.hashDbIndexingErr"),
                        JOptionPane.ERROR_MESSAGE);
            }
            return null;
        }

        @Override
        protected void done() {
            hashDb.indexing = false;
            progress.finish();

            // see if we got any errors
            try {
                get();
            } catch (InterruptedException | ExecutionException ex) {
                logger.log(Level.SEVERE, "Error creating index", ex); //NON-NLS
                MessageNotifyUtil.Notify.show(
                        NbBundle.getMessage(this.getClass(), "HashDbManager.errCreatingIndex.title"),
                        NbBundle.getMessage(this.getClass(), "HashDbManager.errCreatingIndex.msg", ex.getMessage()),
                        MessageNotifyUtil.MessageType.ERROR);
            } // catch and ignore if we were cancelled
            catch (java.util.concurrent.CancellationException ex) {
            }

            try {
                hashDb.propertyChangeSupport.firePropertyChange(HashDb.Event.INDEXING_DONE.toString(), null, hashDb);
                hashDb.propertyChangeSupport.firePropertyChange(HashDbManager.SetEvt.DB_INDEXED.toString(), null, hashDb.getHashSetName());
            } catch (Exception e) {
                logger.log(Level.SEVERE, "HashDbManager listener threw exception", e); //NON-NLS
                MessageNotifyUtil.Notify.show(
                        NbBundle.getMessage(this.getClass(), "HashDbManager.moduleErr"),
                        NbBundle.getMessage(this.getClass(), "HashDbManager.moduleErrorListeningToUpdatesMsg"),
                        MessageNotifyUtil.MessageType.ERROR);
            }
        }
    }
}<|MERGE_RESOLUTION|>--- conflicted
+++ resolved
@@ -410,22 +410,6 @@
         return updateableDbs;
     }
 
-<<<<<<< HEAD
-=======
-    /**
-     * Saves the hash sets configuration. Note that the configuration is only
-     * saved on demand to support cancellation of configuration panels.
-     *
-     * @return True on success, false otherwise.
-     */
-    synchronized boolean save() {
-        try {
-            return HashLookupSettings.writeSettings(new HashLookupSettings(this.knownHashSets, this.knownBadHashSets));
-        } catch (HashLookupSettings.HashLookupSettingsException ex) {
-            return false;
-        }
-    }
->>>>>>> f60476f7
 
     /**
      * Restores the last saved hash sets configuration. This supports
@@ -454,22 +438,12 @@
     private void loadHashsetsConfiguration() {
         try {
             HashLookupSettings settings = HashLookupSettings.readSettings();
-<<<<<<< HEAD
-            if (settings != null) {
-                this.configureSettings(settings);
-            }
-=======
             this.configureSettings(settings);
->>>>>>> f60476f7
         } catch (HashLookupSettings.HashLookupSettingsException ex) {
             Logger.getLogger(HashDbManager.class.getName()).log(Level.SEVERE, "Could not read Hash lookup settings from disk.", ex);
         }
     }
 
-<<<<<<< HEAD
-    @Messages({"# {0} - database name", "HashDbManager.noDbPath.message=Couldn't get valid database path for: {0}",
-        "HashDbManager.noOverwrite.message=Could not overwrite hash database settings."})
-=======
     /**
      * Configures the given settings object by adding all contained hash db to
      * the system.
@@ -477,7 +451,6 @@
      * @param settings The settings to configure.
      */
     @Messages({"# {0} - database name", "HashDbManager.noDbPath.message=Couldn't get valid database path for: {0}"})
->>>>>>> f60476f7
     private void configureSettings(HashLookupSettings settings) {
         boolean dbInfoRemoved = false;
         List<HashDbInfo> hashDbInfoList = settings.getHashDbInfo();
@@ -485,20 +458,12 @@
             try {
                 String dbPath = this.getValidFilePath(hashDb.getHashSetName(), hashDb.getPath());
                 if (dbPath != null) {
-<<<<<<< HEAD
                     addHashDatabase(SleuthkitJNI.openHashDatabase(dbPath), hashDb.getHashSetName(), hashDb.getSearchDuringIngest(), hashDb.getSendIngestMessages(), hashDb.getKnownFilesType());
-=======
-                    addExistingHashDatabaseInternal(hashDb.getHashSetName(), getValidFilePath(hashDb.getHashSetName(), hashDb.getPath()), hashDb.getSearchDuringIngest(), hashDb.getSendIngestMessages(), hashDb.getKnownFilesType());
->>>>>>> f60476f7
                 } else {
                     logger.log(Level.WARNING, Bundle.HashDbManager_noDbPath_message(hashDb.getHashSetName()));
                     dbInfoRemoved = true;
                 }
-<<<<<<< HEAD
             } catch (TskCoreException ex) {
-=======
-            } catch (HashDbManagerException | TskCoreException ex) {
->>>>>>> f60476f7
                 Logger.getLogger(HashDbManager.class.getName()).log(Level.SEVERE, "Error opening hash database", ex); //NON-NLS
                 JOptionPane.showMessageDialog(null,
                         NbBundle.getMessage(this.getClass(),
@@ -512,11 +477,7 @@
             try {
                 HashLookupSettings.writeSettings(new HashLookupSettings(this.knownHashSets, this.knownBadHashSets));
             } catch (HashLookupSettings.HashLookupSettingsException ex) {
-<<<<<<< HEAD
-                logger.log(Level.SEVERE, "Could not overwrite hash database settings.");
-=======
                 logger.log(Level.SEVERE, "Could not overwrite hash database settings.", ex);
->>>>>>> f60476f7
             }
         }
     }
