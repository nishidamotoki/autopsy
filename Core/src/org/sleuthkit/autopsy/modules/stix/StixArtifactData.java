/*
 * Autopsy Forensic Browser
 *
 * Copyright 2013-2018 Basis Technology Corp.
 * Contact: carrier <at> sleuthkit <dot> org
 *
 * Licensed under the Apache License, Version 2.0 (the "License");
 * you may not use this file except in compliance with the License.
 * You may obtain a copy of the License at
 *
 *     http://www.apache.org/licenses/LICENSE-2.0
 *
 * Unless required by applicable law or agreed to in writing, software
 * distributed under the License is distributed on an "AS IS" BASIS,
 * WITHOUT WARRANTIES OR CONDITIONS OF ANY KIND, either express or implied.
 * See the License for the specific language governing permissions and
 * limitations under the License.
 */
package org.sleuthkit.autopsy.modules.stix;

import java.util.ArrayList;
import java.util.Collection;
import java.util.logging.Level;
import org.openide.util.NbBundle.Messages;
import org.sleuthkit.autopsy.casemodule.Case;
import org.sleuthkit.autopsy.casemodule.NoCurrentCaseException;
import org.sleuthkit.autopsy.coreutils.Logger;
import org.sleuthkit.autopsy.coreutils.MessageNotifyUtil;
import org.sleuthkit.datamodel.AbstractFile;
import org.sleuthkit.datamodel.Blackboard;
import org.sleuthkit.datamodel.BlackboardArtifact;
import org.sleuthkit.datamodel.BlackboardAttribute;
import org.sleuthkit.datamodel.SleuthkitCase;
import org.sleuthkit.datamodel.TskCoreException;

/**
 *
 */
class StixArtifactData {

    private AbstractFile file;
    private final String observableId;
    private final String objType;
    private static final Logger logger = Logger.getLogger(StixArtifactData.class.getName());

    public StixArtifactData(AbstractFile a_file, String a_observableId, String a_objType) {
        file = a_file;
        observableId = a_observableId;
        objType = a_objType;
    }

    public StixArtifactData(long a_objId, String a_observableId, String a_objType) {
        try {
            Case case1 = Case.getCurrentCaseThrows();
            SleuthkitCase sleuthkitCase = case1.getSleuthkitCase();
            file = sleuthkitCase.getAbstractFileById(a_objId);
        } catch (TskCoreException | NoCurrentCaseException ex) {
            file = null;
        }
        observableId = a_observableId;
        objType = a_objType;
    }

    @Messages({"StixArtifactData.indexError.message=Failed to index STIX interesting file hit artifact for keyword search.",
        "StixArtifactData.noOpenCase.errMsg=No open case available."})
    public void createArtifact(String a_title) throws TskCoreException {
        Blackboard blackboard;
        try {
<<<<<<< HEAD
            blackboard = Case.getOpenCase().getSleuthkitCase().getBlackboard();
=======
            blackboard = Case.getCurrentCaseThrows().getServices().getBlackboard();
>>>>>>> b187f430
        } catch (NoCurrentCaseException ex) {
            logger.log(Level.SEVERE, "Exception while getting open case.", ex); //NON-NLS
            MessageNotifyUtil.Notify.error(Bundle.StixArtifactData_noOpenCase_errMsg(), ex.getLocalizedMessage());
            return;
        }

        String setName;
        if (a_title != null) {
            setName = "STIX Indicator - " + a_title; //NON-NLS
        } else {
            setName = "STIX Indicator - (no title)"; //NON-NLS
        }

        BlackboardArtifact bba = file.newArtifact(BlackboardArtifact.ARTIFACT_TYPE.TSK_INTERESTING_FILE_HIT);
        Collection<BlackboardAttribute> attributes = new ArrayList<>();
        attributes.add(new BlackboardAttribute(BlackboardAttribute.ATTRIBUTE_TYPE.TSK_SET_NAME, "Stix", setName)); //NON-NLS
        attributes.add(new BlackboardAttribute(BlackboardAttribute.ATTRIBUTE_TYPE.TSK_TITLE, "Stix", observableId)); //NON-NLS
        attributes.add(new BlackboardAttribute(BlackboardAttribute.ATTRIBUTE_TYPE.TSK_CATEGORY, "Stix", objType)); //NON-NLS

        bba.addAttributes(attributes);
        try {
            // index the artifact for keyword search
            blackboard.publishArtifact(bba);
        } catch (Blackboard.BlackboardException ex) {
            logger.log(Level.SEVERE, "Unable to index blackboard artifact " + bba.getArtifactID(), ex); //NON-NLS
            MessageNotifyUtil.Notify.error(Bundle.StixArtifactData_indexError_message(), bba.getDisplayName());
        }
    }

    public void print() {
        System.out.println("  " + observableId + " " + file.getName());
    }
}<|MERGE_RESOLUTION|>--- conflicted
+++ resolved
@@ -66,11 +66,7 @@
     public void createArtifact(String a_title) throws TskCoreException {
         Blackboard blackboard;
         try {
-<<<<<<< HEAD
-            blackboard = Case.getOpenCase().getSleuthkitCase().getBlackboard();
-=======
-            blackboard = Case.getCurrentCaseThrows().getServices().getBlackboard();
->>>>>>> b187f430
+            blackboard = Case.getCurrentCaseThrows().getSleuthkitCase().getBlackboard();
         } catch (NoCurrentCaseException ex) {
             logger.log(Level.SEVERE, "Exception while getting open case.", ex); //NON-NLS
             MessageNotifyUtil.Notify.error(Bundle.StixArtifactData_noOpenCase_errMsg(), ex.getLocalizedMessage());
