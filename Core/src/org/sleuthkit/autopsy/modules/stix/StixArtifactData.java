/*
 * Autopsy Forensic Browser
 *
 * Copyright 2013-2018 Basis Technology Corp.
 * Contact: carrier <at> sleuthkit <dot> org
 *
 * Licensed under the Apache License, Version 2.0 (the "License");
 * you may not use this file except in compliance with the License.
 * You may obtain a copy of the License at
 *
 *     http://www.apache.org/licenses/LICENSE-2.0
 *
 * Unless required by applicable law or agreed to in writing, software
 * distributed under the License is distributed on an "AS IS" BASIS,
 * WITHOUT WARRANTIES OR CONDITIONS OF ANY KIND, either express or implied.
 * See the License for the specific language governing permissions and
 * limitations under the License.
 */
package org.sleuthkit.autopsy.modules.stix;

import java.util.ArrayList;
import java.util.Collection;
import java.util.logging.Level;
import org.openide.util.NbBundle.Messages;
import org.sleuthkit.autopsy.casemodule.Case;
import org.sleuthkit.autopsy.casemodule.NoCurrentCaseException;
import org.sleuthkit.autopsy.coreutils.Logger;
import org.sleuthkit.autopsy.coreutils.MessageNotifyUtil;
import org.sleuthkit.datamodel.AbstractFile;
import org.sleuthkit.datamodel.Blackboard;
import org.sleuthkit.datamodel.BlackboardArtifact;
import org.sleuthkit.datamodel.BlackboardAttribute;
import org.sleuthkit.datamodel.SleuthkitCase;
import org.sleuthkit.datamodel.TskCoreException;

/**
 *
 */
class StixArtifactData {

    private static final String MODULE_NAME = "Stix";

    private AbstractFile file;
    private final String observableId;
    private final String objType;
    private static final Logger logger = Logger.getLogger(StixArtifactData.class.getName());

    public StixArtifactData(AbstractFile a_file, String a_observableId, String a_objType) {
        file = a_file;
        observableId = a_observableId;
        objType = a_objType;
    }

    public StixArtifactData(long a_objId, String a_observableId, String a_objType) {
        try {
            Case case1 = Case.getCurrentCaseThrows();
            SleuthkitCase sleuthkitCase = case1.getSleuthkitCase();
            file = sleuthkitCase.getAbstractFileById(a_objId);
        } catch (TskCoreException | NoCurrentCaseException ex) {
            file = null;
        }
        observableId = a_observableId;
        objType = a_objType;
    }

    @Messages({"StixArtifactData.indexError.message=Failed to index STIX interesting file hit artifact for keyword search.",
        "StixArtifactData.noOpenCase.errMsg=No open case available."})
    public void createArtifact(String a_title) throws TskCoreException {
        Case currentCase;
        try {
<<<<<<< HEAD
            blackboard = Case.getCurrentCaseThrows().getSleuthkitCase().getBlackboard();
=======
            currentCase = Case.getCurrentCaseThrows();
>>>>>>> cac45684
        } catch (NoCurrentCaseException ex) {
            logger.log(Level.SEVERE, "Exception while getting open case.", ex); //NON-NLS
            MessageNotifyUtil.Notify.error(Bundle.StixArtifactData_noOpenCase_errMsg(), ex.getLocalizedMessage());
            return;
        }
        
        String setName;
        if (a_title != null) {
            setName = "STIX Indicator - " + a_title; //NON-NLS
        } else {
            setName = "STIX Indicator - (no title)"; //NON-NLS
        }

        Collection<BlackboardAttribute> attributes = new ArrayList<>();
<<<<<<< HEAD
        attributes.add(new BlackboardAttribute(BlackboardAttribute.ATTRIBUTE_TYPE.TSK_SET_NAME, MODULE_NAME, setName)); //NON-NLS
        attributes.add(new BlackboardAttribute(BlackboardAttribute.ATTRIBUTE_TYPE.TSK_TITLE, MODULE_NAME, observableId)); //NON-NLS
        attributes.add(new BlackboardAttribute(BlackboardAttribute.ATTRIBUTE_TYPE.TSK_CATEGORY, MODULE_NAME, objType)); //NON-NLS

        bba.addAttributes(attributes);
        try {
            /*
             * post the artifact which will index the artifact for keyword
             * search, and fire an event to notify UI of this new artifact
             */
            blackboard.postArtifact(bba, MODULE_NAME);
        } catch (Blackboard.BlackboardException ex) {
            logger.log(Level.SEVERE, "Unable to index blackboard artifact " + bba.getArtifactID(), ex); //NON-NLS
            MessageNotifyUtil.Notify.error(Bundle.StixArtifactData_indexError_message(), bba.getDisplayName());
=======
        attributes.add(new BlackboardAttribute(BlackboardAttribute.ATTRIBUTE_TYPE.TSK_SET_NAME, "Stix", setName)); //NON-NLS
        attributes.add(new BlackboardAttribute(BlackboardAttribute.ATTRIBUTE_TYPE.TSK_TITLE, "Stix", observableId)); //NON-NLS
        attributes.add(new BlackboardAttribute(BlackboardAttribute.ATTRIBUTE_TYPE.TSK_CATEGORY, "Stix", objType)); //NON-NLS
        
        org.sleuthkit.datamodel.Blackboard tskBlackboard = currentCase.getSleuthkitCase().getBlackboard();
        // Create artifact if it doesn't already exist.
        if (!tskBlackboard.artifactExists(file, BlackboardArtifact.ARTIFACT_TYPE.TSK_INTERESTING_FILE_HIT, attributes)) {
            BlackboardArtifact bba = file.newArtifact(BlackboardArtifact.ARTIFACT_TYPE.TSK_INTERESTING_FILE_HIT);
            bba.addAttributes(attributes);
            
            try {
                // index the artifact for keyword search
                Blackboard blackboard = currentCase.getServices().getBlackboard();
                blackboard.indexArtifact(bba);
            } catch (Blackboard.BlackboardException ex) {
                logger.log(Level.SEVERE, "Unable to index blackboard artifact " + bba.getArtifactID(), ex); //NON-NLS
                MessageNotifyUtil.Notify.error(Bundle.StixArtifactData_indexError_message(), bba.getDisplayName());
            }
>>>>>>> cac45684
        }
    }

    public void print() {
        System.out.println("  " + observableId + " " + file.getName());
    }
}<|MERGE_RESOLUTION|>--- conflicted
+++ resolved
@@ -18,9 +18,10 @@
  */
 package org.sleuthkit.autopsy.modules.stix;
 
-import java.util.ArrayList;
+import java.util.Arrays;
 import java.util.Collection;
 import java.util.logging.Level;
+import org.apache.commons.lang3.StringUtils;
 import org.openide.util.NbBundle.Messages;
 import org.sleuthkit.autopsy.casemodule.Case;
 import org.sleuthkit.autopsy.casemodule.NoCurrentCaseException;
@@ -29,7 +30,11 @@
 import org.sleuthkit.datamodel.AbstractFile;
 import org.sleuthkit.datamodel.Blackboard;
 import org.sleuthkit.datamodel.BlackboardArtifact;
+import static org.sleuthkit.datamodel.BlackboardArtifact.ARTIFACT_TYPE.TSK_INTERESTING_FILE_HIT;
 import org.sleuthkit.datamodel.BlackboardAttribute;
+import static org.sleuthkit.datamodel.BlackboardAttribute.ATTRIBUTE_TYPE.TSK_CATEGORY;
+import static org.sleuthkit.datamodel.BlackboardAttribute.ATTRIBUTE_TYPE.TSK_SET_NAME;
+import static org.sleuthkit.datamodel.BlackboardAttribute.ATTRIBUTE_TYPE.TSK_TITLE;
 import org.sleuthkit.datamodel.SleuthkitCase;
 import org.sleuthkit.datamodel.TskCoreException;
 
@@ -45,13 +50,13 @@
     private final String objType;
     private static final Logger logger = Logger.getLogger(StixArtifactData.class.getName());
 
-    public StixArtifactData(AbstractFile a_file, String a_observableId, String a_objType) {
+    StixArtifactData(AbstractFile a_file, String a_observableId, String a_objType) {
         file = a_file;
         observableId = a_observableId;
         objType = a_objType;
     }
 
-    public StixArtifactData(long a_objId, String a_observableId, String a_objType) {
+    StixArtifactData(long a_objId, String a_observableId, String a_objType) {
         try {
             Case case1 = Case.getCurrentCaseThrows();
             SleuthkitCase sleuthkitCase = case1.getSleuthkitCase();
@@ -66,62 +71,37 @@
     @Messages({"StixArtifactData.indexError.message=Failed to index STIX interesting file hit artifact for keyword search.",
         "StixArtifactData.noOpenCase.errMsg=No open case available."})
     public void createArtifact(String a_title) throws TskCoreException {
-        Case currentCase;
+        Blackboard blackboard;
         try {
-<<<<<<< HEAD
             blackboard = Case.getCurrentCaseThrows().getSleuthkitCase().getBlackboard();
-=======
-            currentCase = Case.getCurrentCaseThrows();
->>>>>>> cac45684
         } catch (NoCurrentCaseException ex) {
             logger.log(Level.SEVERE, "Exception while getting open case.", ex); //NON-NLS
             MessageNotifyUtil.Notify.error(Bundle.StixArtifactData_noOpenCase_errMsg(), ex.getLocalizedMessage());
             return;
         }
-        
-        String setName;
-        if (a_title != null) {
-            setName = "STIX Indicator - " + a_title; //NON-NLS
-        } else {
-            setName = "STIX Indicator - (no title)"; //NON-NLS
-        }
 
-        Collection<BlackboardAttribute> attributes = new ArrayList<>();
-<<<<<<< HEAD
-        attributes.add(new BlackboardAttribute(BlackboardAttribute.ATTRIBUTE_TYPE.TSK_SET_NAME, MODULE_NAME, setName)); //NON-NLS
-        attributes.add(new BlackboardAttribute(BlackboardAttribute.ATTRIBUTE_TYPE.TSK_TITLE, MODULE_NAME, observableId)); //NON-NLS
-        attributes.add(new BlackboardAttribute(BlackboardAttribute.ATTRIBUTE_TYPE.TSK_CATEGORY, MODULE_NAME, objType)); //NON-NLS
+        String setName = "STIX Indicator - " + StringUtils.defaultIfBlank(a_title, "(no title)"); //NON-NLS
 
-        bba.addAttributes(attributes);
-        try {
-            /*
-             * post the artifact which will index the artifact for keyword
-             * search, and fire an event to notify UI of this new artifact
-             */
-            blackboard.postArtifact(bba, MODULE_NAME);
-        } catch (Blackboard.BlackboardException ex) {
-            logger.log(Level.SEVERE, "Unable to index blackboard artifact " + bba.getArtifactID(), ex); //NON-NLS
-            MessageNotifyUtil.Notify.error(Bundle.StixArtifactData_indexError_message(), bba.getDisplayName());
-=======
-        attributes.add(new BlackboardAttribute(BlackboardAttribute.ATTRIBUTE_TYPE.TSK_SET_NAME, "Stix", setName)); //NON-NLS
-        attributes.add(new BlackboardAttribute(BlackboardAttribute.ATTRIBUTE_TYPE.TSK_TITLE, "Stix", observableId)); //NON-NLS
-        attributes.add(new BlackboardAttribute(BlackboardAttribute.ATTRIBUTE_TYPE.TSK_CATEGORY, "Stix", objType)); //NON-NLS
-        
-        org.sleuthkit.datamodel.Blackboard tskBlackboard = currentCase.getSleuthkitCase().getBlackboard();
+        Collection<BlackboardAttribute> attributes = Arrays.asList(
+                new BlackboardAttribute(TSK_SET_NAME, MODULE_NAME, setName),
+                new BlackboardAttribute(TSK_TITLE, MODULE_NAME, observableId),
+                new BlackboardAttribute(TSK_CATEGORY, MODULE_NAME, objType));
+
         // Create artifact if it doesn't already exist.
-        if (!tskBlackboard.artifactExists(file, BlackboardArtifact.ARTIFACT_TYPE.TSK_INTERESTING_FILE_HIT, attributes)) {
-            BlackboardArtifact bba = file.newArtifact(BlackboardArtifact.ARTIFACT_TYPE.TSK_INTERESTING_FILE_HIT);
+        if (!blackboard.artifactExists(file, TSK_INTERESTING_FILE_HIT, attributes)) {
+            BlackboardArtifact bba = file.newArtifact(TSK_INTERESTING_FILE_HIT);
             bba.addAttributes(attributes);
-            
+
             try {
-                // index the artifact for keyword search
-                Blackboard blackboard = currentCase.getServices().getBlackboard();
-                blackboard.indexArtifact(bba);
+                /*
+                 * post the artifact which will index the artifact for keyword
+                 * search, and fire an event to notify UI of this new artifact
+                 */
+                blackboard.postArtifact(bba, MODULE_NAME);
             } catch (Blackboard.BlackboardException ex) {
                 logger.log(Level.SEVERE, "Unable to index blackboard artifact " + bba.getArtifactID(), ex); //NON-NLS
                 MessageNotifyUtil.Notify.error(Bundle.StixArtifactData_indexError_message(), bba.getDisplayName());
             }
->>>>>>> cac45684
         }
     }
 
