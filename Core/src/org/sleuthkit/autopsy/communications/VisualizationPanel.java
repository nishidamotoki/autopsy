--- conflicted
+++ resolved
@@ -115,15 +115,11 @@
         graph.setDisconnectOnMove(false);
         graph.setEdgeLabelsMovable(false);
         graph.setVertexLabelsMovable(false);
-<<<<<<< HEAD
         graph.setAllowDanglingEdges(false);
         graph.setCellsDeletable(false);
         graph.setCellsBendable(true);
         graph.setKeepEdgesInBackground(true);
 
-=======
-        graph.setAutoOrigin(true);
->>>>>>> c13e518d
         graphComponent = new mxGraphComponent(graph);
         graphComponent.setAutoScroll(true);
 
