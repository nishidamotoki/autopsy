/*
 * Autopsy Forensic Browser
 *
 * Copyright 2013-2018 Basis Technology Corp.
 * Contact: carrier <at> sleuthkit <dot> org
 *
 * Licensed under the Apache License, Version 2.0 (the "License");
 * you may not use this file except in compliance with the License.
 * You may obtain a copy of the License at
 *
 *     http://www.apache.org/licenses/LICENSE-2.0
 *
 * Unless required by applicable law or agreed to in writing, software
 * distributed under the License is distributed on an "AS IS" BASIS,
 * WITHOUT WARRANTIES OR CONDITIONS OF ANY KIND, either express or implied.
 * See the License for the specific language governing permissions and
 * limitations under the License.
 */
package org.sleuthkit.autopsy.imagegallery.datamodel;

import com.google.common.collect.HashMultimap;
import com.google.common.collect.Multimap;
import java.io.IOException;
import java.nio.file.Files;
import java.nio.file.Path;
import java.sql.Connection;
import java.sql.DriverManager;
import java.sql.PreparedStatement;
import java.sql.ResultSet;
import java.sql.SQLException;
import java.sql.Statement;
import java.util.ArrayList;
import java.util.Collection;
import java.util.Collections;
import java.util.HashMap;
import java.util.HashSet;
import java.util.List;
import java.util.Map;
import static java.util.Objects.isNull;
import static java.util.Objects.nonNull;
import java.util.Set;
import java.util.concurrent.ConcurrentHashMap;
import java.util.concurrent.locks.Lock;
import java.util.concurrent.locks.ReentrantReadWriteLock;
import java.util.function.Function;
import java.util.logging.Level;
import java.util.stream.Collectors;
import javax.annotation.Nonnull;
import javax.annotation.concurrent.GuardedBy;
import javax.swing.SortOrder;
import org.apache.commons.lang3.StringUtils;
import org.openide.util.Exceptions;
import org.sleuthkit.autopsy.casemodule.Case;
import org.sleuthkit.autopsy.coreutils.Logger;
import org.sleuthkit.autopsy.datamodel.DhsImageCategory;
import org.sleuthkit.autopsy.imagegallery.FileTypeUtils;
import org.sleuthkit.autopsy.imagegallery.ImageGalleryController;
import org.sleuthkit.autopsy.imagegallery.ImageGalleryModule;
import org.sleuthkit.autopsy.imagegallery.datamodel.grouping.GroupKey;
import org.sleuthkit.autopsy.imagegallery.datamodel.grouping.GroupManager;
import org.sleuthkit.autopsy.imagegallery.datamodel.grouping.GroupSortBy;
import static org.sleuthkit.autopsy.imagegallery.datamodel.grouping.GroupSortBy.GROUP_BY_VALUE;
import org.sleuthkit.datamodel.AbstractFile;
import org.sleuthkit.datamodel.BlackboardArtifact;
import org.sleuthkit.datamodel.BlackboardAttribute;
import org.sleuthkit.datamodel.CaseDbAccessManager.CaseDbAccessQueryCallback;
import org.sleuthkit.datamodel.Content;
import org.sleuthkit.datamodel.ContentTag;
import org.sleuthkit.datamodel.DataSource;
import org.sleuthkit.datamodel.SleuthkitCase;
import org.sleuthkit.datamodel.SleuthkitCase.CaseDbTransaction;
import org.sleuthkit.datamodel.TagName;
import org.sleuthkit.datamodel.TskCoreException;
import org.sleuthkit.datamodel.TskData.DbType;
import org.sleuthkit.datamodel.TskDataException;
import org.sqlite.SQLiteJDBCLoader;

/**
 * This class is the public interface to the Image / Video Analyzer SQLite
 * database. This class borrows a lot of ideas and techniques (for good or ill)
 * from {@link  SleuthkitCase}.
 *
 * TODO: Creating an abstract base class for sqlite databases may make sense in
 * the future. see also {@link EventsDB} in the timeline viewer.
 */
public final class DrawableDB {

    private static final Logger logger = Logger.getLogger(DrawableDB.class.getName());

    //column name constants//////////////////////
    private static final String ANALYZED = "analyzed"; //NON-NLS

    private static final String OBJ_ID = "obj_id"; //NON-NLS

    private static final String HASH_SET_NAME = "hash_set_name"; //NON-NLS

    private static final String GROUPS_TABLENAME = "image_gallery_groups"; //NON-NLS

    private final PreparedStatement insertHashSetStmt;

    private final List<PreparedStatement> preparedStatements = new ArrayList<>();

    private final PreparedStatement removeFileStmt;

    private final PreparedStatement selectHashSetStmt;

    private final PreparedStatement selectHashSetNamesStmt;

    private final PreparedStatement insertHashHitStmt;

    private final PreparedStatement updateDataSourceStmt;

    private final PreparedStatement updateFileStmt;
    private final PreparedStatement insertFileStmt;

    private final PreparedStatement pathGroupStmt;

    private final PreparedStatement nameGroupStmt;

    private final PreparedStatement created_timeGroupStmt;

    private final PreparedStatement modified_timeGroupStmt;

    private final PreparedStatement makeGroupStmt;

    private final PreparedStatement modelGroupStmt;

    private final PreparedStatement analyzedGroupStmt;

    private final PreparedStatement hashSetGroupStmt;

    private final PreparedStatement pathGroupFilterByDataSrcStmt;

    /**
     * map from {@link DrawableAttribute} to the {@link PreparedStatement} that
     * is used to select groups for that attribute
     */
    private final Map<DrawableAttribute<?>, PreparedStatement> groupStatementMap = new HashMap<>();
    private final Map<DrawableAttribute<?>, PreparedStatement> groupStatementFilterByDataSrcMap = new HashMap<>();

    private final GroupManager groupManager;

    private final Path dbPath;

    volatile private Connection con;

    private final ReentrantReadWriteLock rwLock = new ReentrantReadWriteLock(true); //use fairness policy

    private final Lock DBLock = rwLock.writeLock(); //using exclusing lock for all db ops for now

    static {//make sure sqlite driver is loaded // possibly redundant
        try {
            Class.forName("org.sqlite.JDBC");
        } catch (ClassNotFoundException ex) {
            logger.log(Level.SEVERE, "Failed to load sqlite JDBC driver", ex); //NON-NLS
        }
    }
    private final SleuthkitCase tskCase;
    private final ImageGalleryController controller;

    /**
     * Enum to track Image gallery db rebuild status for a data source
     */
    public enum DrawableDbBuildStatusEnum {
        UNKNOWN, /// no known status
        IN_PROGRESS, /// drawable db rebuild has been started for the data source
        COMPLETE;       /// drawable db rebuild is complete for the data source
    }

    //////////////general database logic , mostly borrowed from sleuthkitcase
    /**
     * Lock to protect against concurrent write accesses to case database and to
     * block readers while database is in write transaction. Should be utilized
     * by all db code where underlying storage supports max. 1 concurrent writer
     * MUST always call dbWriteUnLock() as early as possible, in the same thread
     * where dbWriteLock() was called
     */
    public void dbWriteLock() {
        //Logger.getLogger("LOCK").log(Level.INFO, "Locking " + rwLock.toString());
        DBLock.lock();
    }

    /**
     * Release previously acquired write lock acquired in this thread using
     * dbWriteLock(). Call in "finally" block to ensure the lock is always
     * released.
     */
    public void dbWriteUnlock() {
        //Logger.getLogger("LOCK").log(Level.INFO, "UNLocking " + rwLock.toString());
        DBLock.unlock();
    }

    /**
     * Lock to protect against read while it is in a write transaction state.
     * Supports multiple concurrent readers if there is no writer. MUST always
     * call dbReadUnLock() as early as possible, in the same thread where
     * dbReadLock() was called.
     */
    void dbReadLock() {
        DBLock.lock();
    }

    /**
     * Release previously acquired read lock acquired in this thread using
     * dbReadLock(). Call in "finally" block to ensure the lock is always
     * released.
     */
    void dbReadUnlock() {
        DBLock.unlock();
    }

    /**
     * @param dbPath the path to the db file
     *
     * @throws SQLException if there is problem creating or configuring the db
     */
    private DrawableDB(Path dbPath, ImageGalleryController controller) throws SQLException, ExceptionInInitializerError, IOException {
        this.dbPath = dbPath;
        this.controller = controller;
        this.tskCase = controller.getSleuthKitCase();
        this.groupManager = controller.getGroupManager();
        Files.createDirectories(dbPath.getParent());
        if (initializeDBSchema()) {
            updateFileStmt = prepareStatement(
                    "INSERT OR REPLACE INTO drawable_files (obj_id, data_source_obj_id, path, name, created_time, modified_time, make, model, analyzed) " //NON-NLS
                    + "VALUES (?,?,?,?,?,?,?,?,?)"); //NON-NLS
            insertFileStmt = prepareStatement(
                    "INSERT OR IGNORE INTO drawable_files (obj_id, data_source_obj_id, path, name, created_time, modified_time, make, model, analyzed) " //NON-NLS
                    + "VALUES (?,?,?,?,?,?,?,?,?)"); //NON-NLS

            updateDataSourceStmt = prepareStatement(
                    "INSERT OR REPLACE INTO datasources (ds_obj_id, drawable_db_build_status) " //NON-NLS
                    + " VALUES (?,?)"); //NON-NLS

            removeFileStmt = prepareStatement("DELETE FROM drawable_files WHERE obj_id = ?"); //NON-NLS

            pathGroupStmt = prepareStatement("SELECT obj_id , analyzed FROM drawable_files WHERE path  = ? ", DrawableAttribute.PATH); //NON-NLS
            nameGroupStmt = prepareStatement("SELECT obj_id , analyzed FROM drawable_files WHERE  name  = ? ", DrawableAttribute.NAME); //NON-NLS
            created_timeGroupStmt = prepareStatement("SELECT obj_id , analyzed FROM drawable_files WHERE created_time  = ? ", DrawableAttribute.CREATED_TIME); //NON-NLS
            modified_timeGroupStmt = prepareStatement("SELECT obj_id , analyzed FROM drawable_files WHERE  modified_time  = ? ", DrawableAttribute.MODIFIED_TIME); //NON-NLS
            makeGroupStmt = prepareStatement("SELECT obj_id , analyzed FROM drawable_files WHERE make  = ? ", DrawableAttribute.MAKE); //NON-NLS
            modelGroupStmt = prepareStatement("SELECT obj_id , analyzed FROM drawable_files WHERE model  = ? ", DrawableAttribute.MODEL); //NON-NLS
            analyzedGroupStmt = prepareStatement("SELECT obj_id , analyzed FROM drawable_files WHERE analyzed = ?", DrawableAttribute.ANALYZED); //NON-NLS
            hashSetGroupStmt = prepareStatement("SELECT drawable_files.obj_id AS obj_id, analyzed FROM drawable_files ,  hash_sets , hash_set_hits  WHERE drawable_files.obj_id = hash_set_hits.obj_id AND hash_sets.hash_set_id = hash_set_hits.hash_set_id AND hash_sets.hash_set_name = ?", DrawableAttribute.HASHSET); //NON-NLS

            //add other xyzFilterByDataSrc prepared statments as we add support for filtering by DS to other groups
            pathGroupFilterByDataSrcStmt = prepareFilterByDataSrcStatement("SELECT obj_id , analyzed FROM drawable_files WHERE path  = ? AND data_source_obj_id = ?", DrawableAttribute.PATH);

            selectHashSetNamesStmt = prepareStatement("SELECT DISTINCT hash_set_name FROM hash_sets"); //NON-NLS
            insertHashSetStmt = prepareStatement("INSERT OR IGNORE INTO hash_sets (hash_set_name)  VALUES (?)"); //NON-NLS
            selectHashSetStmt = prepareStatement("SELECT hash_set_id FROM hash_sets WHERE hash_set_name = ?"); //NON-NLS

            insertHashHitStmt = prepareStatement("INSERT OR IGNORE INTO hash_set_hits (hash_set_id, obj_id) VALUES (?,?)"); //NON-NLS

            CaseDbTransaction caseDbTransaction = null;
            try {
                caseDbTransaction = tskCase.beginTransaction();
                for (DhsImageCategory cat : DhsImageCategory.values()) {
                    insertGroup(cat.getDisplayName(), DrawableAttribute.CATEGORY, caseDbTransaction);
                }
                caseDbTransaction.commit();
            } catch (TskCoreException ex) {
                if (null != caseDbTransaction) {
                    try {
                        caseDbTransaction.rollback();
                    } catch (TskCoreException ex2) {
                        logger.log(Level.SEVERE, "Error in trying to rollback transaction", ex2);
                    }
                }
                throw new ExceptionInInitializerError(ex);
            }

            initializeImageList();
        } else {
            throw new ExceptionInInitializerError();
        }

    }

    /**
     * create PreparedStatement with the supplied string, and add the new
     * statement to the list of PreparedStatements used in {@link DrawableDB#closeStatements()
     *
     * @param stmtString the string representation of the sqlite statement to
     *                   prepare
     *
     * @return the prepared statement
     *
     * @throws SQLException if unable to prepare the statement
     */
    private PreparedStatement prepareStatement(String stmtString) throws SQLException {
        PreparedStatement prepareStatement = con.prepareStatement(stmtString);
        preparedStatements.add(prepareStatement);
        return prepareStatement;
    }

    /**
     * calls {@link DrawableDB#prepareStatement(java.lang.String) ,
     *  and then add the statement to the groupStatmentMap used to lookup
     * statements by the attribute/column they group on
     *
     * @param stmtString the string representation of the sqlite statement to
     *                   prepare
     * @param attr       the {@link DrawableAttribute} this query groups by
     *
     * @return the prepared statement
     *
     * @throws SQLExceptionif unable to prepare the statement
     */
    private PreparedStatement prepareStatement(String stmtString, DrawableAttribute<?> attr) throws SQLException {
        PreparedStatement prepareStatement = prepareStatement(stmtString);
        if (attr != null) {
            groupStatementMap.put(attr, prepareStatement);
        }

        return prepareStatement;
    }

    /**
     * calls {@link DrawableDB#prepareStatement(java.lang.String) ,
     *  and then add the statement to the groupStatementFilterByDataSrcMap map used to lookup
     * statements by the attribute/column they group on
     *
     * @param stmtString the string representation of the sqlite statement to
     *                   prepare
     * @param attr       the {@link DrawableAttribute} this query groups by
     *      *
     * @return the prepared statement
     *
     * @throws SQLExceptionif unable to prepare the statement
     */
    private PreparedStatement prepareFilterByDataSrcStatement(String stmtString, DrawableAttribute<?> attr) throws SQLException {
        PreparedStatement prepareStatement = prepareStatement(stmtString);
        if (attr != null) {
            groupStatementFilterByDataSrcMap.put(attr, prepareStatement);
        }

        return prepareStatement;
    }

    private void setQueryParams(PreparedStatement statement, GroupKey<?> groupKey) throws SQLException {

        statement.setObject(1, groupKey.getValue());

        if (groupKey.getDataSource().isPresent()
            && (groupKey.getAttribute() == DrawableAttribute.PATH)) {
            statement.setObject(2, groupKey.getDataSourceObjId());
        }
    }

    /**
     * public factory method. Creates and opens a connection to a new database *
     * at the given path.
     *
     * @param dbPath
     *
     * @return
     */
    public static DrawableDB getDrawableDB(Path dbPath, ImageGalleryController controller) {

        try {
            return new DrawableDB(dbPath.resolve("drawable.db"), controller); //NON-NLS
        } catch (SQLException ex) {
            logger.log(Level.SEVERE, "sql error creating database connection", ex); //NON-NLS
            return null;
        } catch (ExceptionInInitializerError | IOException ex) {
            logger.log(Level.SEVERE, "error creating database connection", ex); //NON-NLS
            return null;
        }
    }

    private void setPragmas() throws SQLException {

        //this should match Sleuthkit db setupt
        try (Statement statement = con.createStatement()) {
            //reduce i/o operations, we have no OS crash recovery anyway
            statement.execute("PRAGMA synchronous = OFF;"); //NON-NLS
            //allow to query while in transaction - no need read locks
            statement.execute("PRAGMA read_uncommitted = True;"); //NON-NLS

            //TODO: do we need this?
            statement.execute("PRAGMA foreign_keys = ON"); //NON-NLS

            //TODO: test this
            statement.execute("PRAGMA journal_mode  = MEMORY"); //NON-NLS
//
            //we don't use this feature, so turn it off for minimal speed up on queries
            //this is deprecated and not recomended
            statement.execute("PRAGMA count_changes = OFF;"); //NON-NLS
            //this made a big difference to query speed
            statement.execute("PRAGMA temp_store = MEMORY"); //NON-NLS
            //this made a modest improvement in query speeds
            statement.execute("PRAGMA cache_size = 50000"); //NON-NLS
            //we never delete anything so...
            statement.execute("PRAGMA auto_vacuum = 0"); //NON-NLS
        }

        try {
            logger.log(Level.INFO, String.format("sqlite-jdbc version %s loaded in %s mode", //NON-NLS
                    SQLiteJDBCLoader.getVersion(), SQLiteJDBCLoader.isNativeMode()
                    ? "native" : "pure-java")); //NON-NLS
        } catch (Exception exception) {
            logger.log(Level.WARNING, "exception while checking sqlite-jdbc version and mode", exception); //NON-NLS
        }

    }

    /**
     * create the table and indices if they don't already exist
     *
     * @return the number of rows in the table , count > 0 indicating an
     *         existing table
     */
    private boolean initializeDBSchema() {
        try {
            if (isClosed()) {
                openDBCon();
            }
            setPragmas();

        } catch (SQLException ex) {
            logger.log(Level.SEVERE, "problem accessing database", ex); //NON-NLS
            return false;
        }

        try (Statement stmt = con.createStatement()) {
            String sql = "CREATE TABLE IF NOT EXISTS datasources " //NON-NLS
                         + "( id INTEGER PRIMARY KEY, " //NON-NLS
                         + " ds_obj_id integer UNIQUE NOT NULL, "
                         + " drawable_db_build_status VARCHAR(128) )"; //NON-NLS
            stmt.execute(sql);
        } catch (SQLException ex) {
            logger.log(Level.SEVERE, "problem creating datasources table", ex); //NON-NLS
            return false;
        }

        try (Statement stmt = con.createStatement()) {
            String sql = "CREATE TABLE  if not exists drawable_files " //NON-NLS
                         + "( obj_id INTEGER PRIMARY KEY, " //NON-NLS
                         + " data_source_obj_id INTEGER NOT NULL, "
                         + " path VARCHAR(255), " //NON-NLS
                         + " name VARCHAR(255), " //NON-NLS
                         + " created_time integer, " //NON-NLS
                         + " modified_time integer, " //NON-NLS
                         + " make VARCHAR(255), " //NON-NLS
                         + " model VARCHAR(255), " //NON-NLS
                         + " analyzed integer DEFAULT 0)"; //NON-NLS
            stmt.execute(sql);
        } catch (SQLException ex) {
            logger.log(Level.SEVERE, "problem creating drawable_files table", ex); //NON-NLS
            return false;
        }

        // The ig_groups table is created in the Case Database
        try {
            String autogenKeyType = (DbType.POSTGRESQL == tskCase.getDatabaseType()) ? "SERIAL" : "INTEGER";
            String tableSchema
                    = "( group_id " + autogenKeyType + " PRIMARY KEY, " //NON-NLS
                      + " data_source_obj_id integer DEFAULT 0, "
                      + " value VARCHAR(255) not null, " //NON-NLS
                      + " attribute VARCHAR(255) not null, " //NON-NLS
                      + " seen integer DEFAULT 0, " //NON-NLS
                      + " UNIQUE(data_source_obj_id, value, attribute) )"; //NON-NLS

            tskCase.getCaseDbAccessManager().createTable(GROUPS_TABLENAME, tableSchema);
        } catch (TskCoreException ex) {
            logger.log(Level.SEVERE, "problem creating groups table", ex); //NON-NLS
            return false;
        }

        try (Statement stmt = con.createStatement()) {
            String sql = "CREATE TABLE  if not exists hash_sets " //NON-NLS
                         + "( hash_set_id INTEGER primary key," //NON-NLS
                         + " hash_set_name VARCHAR(255) UNIQUE NOT NULL)"; //NON-NLS
            stmt.execute(sql);
        } catch (SQLException ex) {
            logger.log(Level.SEVERE, "problem creating hash_sets table", ex); //NON-NLS
            return false;
        }

        try (Statement stmt = con.createStatement()) {
            String sql = "CREATE TABLE  if not exists hash_set_hits " //NON-NLS
                         + "(hash_set_id INTEGER REFERENCES hash_sets(hash_set_id) not null, " //NON-NLS
                         + " obj_id INTEGER REFERENCES drawable_files(obj_id) not null, " //NON-NLS
                         + " PRIMARY KEY (hash_set_id, obj_id))"; //NON-NLS
            stmt.execute(sql);
        } catch (SQLException ex) {
            logger.log(Level.SEVERE, "problem creating hash_set_hits table", ex); //NON-NLS
            return false;
        }

        try (Statement stmt = con.createStatement()) {
            String sql = "CREATE  INDEX if not exists path_idx ON drawable_files(path)"; //NON-NLS
            stmt.execute(sql);
        } catch (SQLException ex) {
            logger.log(Level.WARNING, "problem creating path_idx", ex); //NON-NLS
        }

        try (Statement stmt = con.createStatement()) {
            String sql = "CREATE  INDEX if not exists name_idx ON drawable_files(name)"; //NON-NLS
            stmt.execute(sql);
        } catch (SQLException ex) {
            logger.log(Level.WARNING, "problem creating name_idx", ex); //NON-NLS
        }

        try (Statement stmt = con.createStatement()) {
            String sql = "CREATE  INDEX if not exists make_idx ON drawable_files(make)"; //NON-NLS
            stmt.execute(sql);
        } catch (SQLException ex) {
            logger.log(Level.WARNING, "problem creating make_idx", ex); //NON-NLS
        }

        try (Statement stmt = con.createStatement()) {
            String sql = "CREATE  INDEX if not exists model_idx ON drawable_files(model)"; //NON-NLS
            stmt.execute(sql);
        } catch (SQLException ex) {
            logger.log(Level.WARNING, "problem creating model_idx", ex); //NON-NLS
        }

        try (Statement stmt = con.createStatement()) {
            String sql = "CREATE  INDEX if not exists analyzed_idx ON drawable_files(analyzed)"; //NON-NLS
            stmt.execute(sql);
        } catch (SQLException ex) {
            logger.log(Level.WARNING, "problem creating analyzed_idx", ex); //NON-NLS
        }

        return true;
    }

    @Override
    public void finalize() throws Throwable {
        try {
            closeDBCon();
        } finally {
            super.finalize();
        }
    }

    public void closeDBCon() {
        if (con != null) {
            try {
                closeStatements();
                con.close();
            } catch (SQLException ex) {
                logger.log(Level.WARNING, "Failed to close connection to drawable.db", ex); //NON-NLS
            }
        }
        con = null;
    }

    public void openDBCon() {
        try {
            if (con == null || con.isClosed()) {
                con = DriverManager.getConnection("jdbc:sqlite:" + dbPath.toString()); //NON-NLS
            }
        } catch (SQLException ex) {
            logger.log(Level.WARNING, "Failed to open connection to drawable.db", ex); //NON-NLS
        }
    }

    public boolean isClosed() throws SQLException {
        if (con == null) {
            return true;
        }
        return con.isClosed();
    }

    /**
     * get the names of the hashsets that the given fileID belongs to
     *
     * @param fileID the fileID to get all the Hashset names for
     *
     * @return a set of hash set names, each of which the given file belongs to
     *
     * @throws TskCoreException
     *
     *
     * //TODO: this is mostly a cut and paste from *
     * AbstractContent.getHashSetNames, is there away to dedupe?
     */
    Set<String> getHashSetsForFile(long fileID) throws TskCoreException {
        Set<String> hashNames = new HashSet<>();
        ArrayList<BlackboardArtifact> artifacts = tskCase.getBlackboardArtifacts(BlackboardArtifact.ARTIFACT_TYPE.TSK_HASHSET_HIT, fileID);

        for (BlackboardArtifact a : artifacts) {
            BlackboardAttribute attribute = a.getAttribute(new BlackboardAttribute.Type(BlackboardAttribute.ATTRIBUTE_TYPE.TSK_SET_NAME));
            if (attribute != null) {
                hashNames.add(attribute.getValueString());
            }
        }
        return Collections.unmodifiableSet(hashNames);
    }

    /**
     * get all the hash set names used in the db
     *
     * @return a set of the names of all the hash sets that have hash set hits
     */
    public Set<String> getHashSetNames() {
        Set<String> names = new HashSet<>();
        // "SELECT DISTINCT hash_set_name FROM hash_sets"
        dbReadLock();
        try (ResultSet rs = selectHashSetNamesStmt.executeQuery();) {
            while (rs.next()) {
                names.add(rs.getString(HASH_SET_NAME));
            }
        } catch (SQLException sQLException) {
            logger.log(Level.WARNING, "failed to get hash set names", sQLException); //NON-NLS
        } finally {
            dbReadUnlock();
        }
        return names;
    }

    public boolean isGroupSeen(GroupKey<?> groupKey) {

        // Callback to process result of seen query
        class GroupSeenQueryResultProcessor implements CaseDbAccessQueryCallback {

            private boolean seen = false;

            boolean getGroupSeen() {
                return seen;
            }

            @Override
            public void process(ResultSet resultSet) {
                try {
                    if (resultSet != null) {
                        while (resultSet.next()) {
                            seen = resultSet.getBoolean("seen"); //NON-NLS;
                            return;
                        }
                    }
                } catch (SQLException ex) {
                    logger.log(Level.SEVERE, "failed to get group seen", ex); //NON-NLS
                }
            }
        }

        try {
            String groupSeenQueryStmt;

            if (groupKey.getAttribute() == DrawableAttribute.PATH) {
                groupSeenQueryStmt = String.format("seen FROM " + GROUPS_TABLENAME + " WHERE value = \'%s\' AND attribute = \'%s\' AND data_source_obj_id = %d",
                        groupKey.getValueDisplayName(), groupKey.getAttribute().attrName.toString(), groupKey.getDataSourceObjId());
            } else {
                groupSeenQueryStmt = String.format("seen FROM " + GROUPS_TABLENAME + " WHERE value = \'%s\' AND attribute = \'%s\' AND data_source_obj_id = 0",
                        groupKey.getValueDisplayName(), groupKey.getAttribute().attrName.toString());
            }

            GroupSeenQueryResultProcessor queryResultProcessor = new GroupSeenQueryResultProcessor();

            tskCase.getCaseDbAccessManager().select(groupSeenQueryStmt, queryResultProcessor);
            return queryResultProcessor.getGroupSeen();
        } catch (TskCoreException ex) {
            String msg = String.format("Failed to get is group seen for group key %s", groupKey.getValueDisplayName()); //NON-NLS
            logger.log(Level.WARNING, msg, ex);
        }

        return false;
    }

    public void setGroupSeen(GroupKey<?> gk, boolean seen) throws TskCoreException {
        String updateSQL;
        if (gk.getAttribute() == DrawableAttribute.PATH) {
            updateSQL = String.format("SET seen = %d WHERE VALUE = \'%s\' AND attribute = \'%s\' AND data_source_obj_id = %d",
                    seen ? 1 : 0, gk.getValueDisplayName(), gk.getAttribute().attrName.toString(), gk.getDataSourceObjId());
        } else {
            updateSQL = String.format("SET seen = %d WHERE VALUE = \'%s\' AND attribute = \'%s\' AND data_source_obj_id = 0",
                    seen ? 1 : 0, gk.getValueDisplayName(), gk.getAttribute().attrName.toString());
        }
        tskCase.getCaseDbAccessManager().update(GROUPS_TABLENAME, updateSQL);
    }

    public boolean removeFile(long id) {
        DrawableTransaction trans = beginTransaction();
        boolean removeFile = removeFile(id, trans);
        commitTransaction(trans, true);
        return removeFile;
    }

    public void updateFile(DrawableFile f) {
        DrawableTransaction trans = null;
        CaseDbTransaction caseDbTransaction = null;

        try {
            trans = beginTransaction();
            caseDbTransaction = tskCase.beginTransaction();
            updateFile(f, trans, caseDbTransaction);
            caseDbTransaction.commit();
            commitTransaction(trans, true);
<<<<<<< HEAD

=======
>>>>>>> a37b8dc7
        } catch (TskCoreException ex) {
            if (null != caseDbTransaction) {
                try {
                    caseDbTransaction.rollback();
                } catch (TskCoreException ex2) {
                    logger.log(Level.SEVERE, "Error in trying to rollback transaction", ex2); //NON-NLS
                }
            }
            if (null != trans) {
                rollbackTransaction(trans);
            }
            logger.log(Level.SEVERE, "Error updating file", ex); //NON-NLS
        }

    }

    public void insertFile(DrawableFile f, DrawableTransaction tr, CaseDbTransaction caseDbTransaction) {
        insertOrUpdateFile(f, tr, insertFileStmt, caseDbTransaction);
    }

    public void updateFile(DrawableFile f, DrawableTransaction tr, CaseDbTransaction caseDbTransaction) {
        insertOrUpdateFile(f, tr, updateFileStmt, caseDbTransaction);
    }

    /**
     * Update (or insert) a file in(to) the drawable db. Weather this is an
     * insert or an update depends on the given prepared statement. This method
     * also inserts hash set hits and groups into their respective tables for
     * the given file.
     *
     * //TODO: this is a kinda weird design, is their a better way? //TODO:
     * implement batch version -jm
     *
     * @param f    The file to insert.
     * @param tr   a transaction to use, must not be null
     * @param stmt the statement that does the actull inserting
     */
    private void insertOrUpdateFile(DrawableFile f, @Nonnull DrawableTransaction tr, @Nonnull PreparedStatement stmt, @Nonnull CaseDbTransaction caseDbTransaction) {

        if (tr.isClosed()) {
            throw new IllegalArgumentException("can't update database with closed transaction");
        }

        dbWriteLock();
        try {
            // "INSERT OR IGNORE/ INTO drawable_files (obj_id, data_source_obj_id, path, name, created_time, modified_time, make, model, analyzed)"
            stmt.setLong(1, f.getId());
            stmt.setLong(2, f.getAbstractFile().getDataSource().getId());
            stmt.setString(3, f.getDrawablePath());
            stmt.setString(4, f.getName());
            stmt.setLong(5, f.getCrtime());
            stmt.setLong(6, f.getMtime());
            stmt.setString(7, f.getMake());
            stmt.setString(8, f.getModel());
            stmt.setBoolean(9, f.isAnalyzed());
            stmt.executeUpdate();
            // Update the list of file IDs in memory
            addImageFileToList(f.getId());

            try {
                for (String name : f.getHashSetNames()) {

                    // "insert or ignore into hash_sets (hash_set_name)  values (?)"
                    insertHashSetStmt.setString(1, name);
                    insertHashSetStmt.executeUpdate();

                    //TODO: use nested select to get hash_set_id rather than seperate statement/query
                    //"select hash_set_id from hash_sets where hash_set_name = ?"
                    selectHashSetStmt.setString(1, name);
                    try (ResultSet rs = selectHashSetStmt.executeQuery()) {
                        while (rs.next()) {
                            int hashsetID = rs.getInt("hash_set_id"); //NON-NLS
                            //"insert or ignore into hash_set_hits (hash_set_id, obj_id) values (?,?)";
                            insertHashHitStmt.setInt(1, hashsetID);
                            insertHashHitStmt.setLong(2, f.getId());
                            insertHashHitStmt.executeUpdate();
                            break;
                        }
                    }
                }
            } catch (TskCoreException ex) {
                logger.log(Level.SEVERE, "failed to insert/update hash hits for file" + f.getContentPathSafe(), ex); //NON-NLS
            }

            //and update all groups this file is in
            for (DrawableAttribute<?> attr : DrawableAttribute.getGroupableAttrs()) {
                Collection<? extends Comparable<?>> vals = attr.getValue(f);
                for (Comparable<?> val : vals) {
                    if (null != val) {
                        if (attr == DrawableAttribute.PATH) {
                            insertGroup(f.getAbstractFile().getDataSource().getId(), val.toString(), attr, caseDbTransaction);
                        } else {
                            insertGroup(val.toString(), attr, caseDbTransaction);
                        }
                    }
                }
            }

            tr.addUpdatedFile(f.getId());

        } catch (SQLException | NullPointerException | TskCoreException ex) {
            /*
             * This is one of the places where we get an error if the case is
             * closed during processing, which doesn't need to be reported here.
             */
            if (Case.isCaseOpen()) {
                logger.log(Level.SEVERE, "failed to insert/update file" + f.getContentPathSafe(), ex); //NON-NLS
            }

        } finally {
            dbWriteUnlock();
        }
    }

    /**
     * Gets all data source object ids from datasources table, and their
     * DrawableDbBuildStatusEnum
     *
     * @return map of known data source object ids, and their db status
     */
    public Map<Long, DrawableDbBuildStatusEnum> getDataSourceDbBuildStatus() throws TskCoreException {
        Statement statement = null;
        ResultSet rs = null;
        Map<Long, DrawableDbBuildStatusEnum> map = new HashMap<>();
        dbReadLock();
        try {
            statement = con.createStatement();
            rs = statement.executeQuery("SELECT ds_obj_id, drawable_db_build_status FROM datasources "); //NON-NLS
            while (rs.next()) {
                map.put(rs.getLong("ds_obj_id"), DrawableDbBuildStatusEnum.valueOf(rs.getString("drawable_db_build_status")));
            }
        } catch (SQLException e) {
            throw new TskCoreException("SQLException while getting data source object ids", e);
        } finally {
            if (rs != null) {
                try {
                    rs.close();
                } catch (SQLException ex) {
                    logger.log(Level.SEVERE, "Error closing resultset", ex); //NON-NLS
                }
            }
            if (statement != null) {
                try {
                    statement.close();
                } catch (SQLException ex) {
                    logger.log(Level.SEVERE, "Error closing statement ", ex); //NON-NLS
                }
            }
            dbReadUnlock();
        }
        return map;
    }

    /**
     * Insert/update given data source object id and it's DB rebuild status in
     * the datasources table.
     *
     * If the object id exists in the table already, it updates the status
     *
     * @param dsObjectId data source object id to insert
     */
    public void insertOrUpdateDataSource(long dsObjectId, DrawableDbBuildStatusEnum status) {
        dbWriteLock();
        try {
            // "INSERT OR REPLACE INTO datasources (ds_obj_id, drawable_db_build_status) " //NON-NLS
            updateDataSourceStmt.setLong(1, dsObjectId);
            updateDataSourceStmt.setString(2, status.name());

            updateDataSourceStmt.executeUpdate();
        } catch (SQLException | NullPointerException ex) {
            logger.log(Level.SEVERE, "failed to insert/update datasources table", ex); //NON-NLS
        } finally {
            dbWriteUnlock();
        }
    }

    public DrawableTransaction beginTransaction() {
        return new DrawableTransaction();
    }

    public void commitTransaction(DrawableTransaction tr, Boolean notify) {
        if (tr.isClosed()) {
            throw new IllegalArgumentException("can't close already closed transaction");
        }
        tr.commit(notify);
    }

    public void rollbackTransaction(DrawableTransaction tr) {
        if (tr.isClosed()) {
            throw new IllegalArgumentException("can't rollback already closed transaction");
        }
        tr.rollback();
    }

    public Boolean isFileAnalyzed(DrawableFile f) {
        return isFileAnalyzed(f.getId());
    }

    public Boolean isFileAnalyzed(long fileId) {
        dbReadLock();
        try (Statement stmt = con.createStatement();
                ResultSet analyzedQuery = stmt.executeQuery("SELECT analyzed FROM drawable_files WHERE obj_id = " + fileId)) { //NON-NLS
            while (analyzedQuery.next()) {
                return analyzedQuery.getBoolean(ANALYZED);
            }
        } catch (SQLException ex) {
            String msg = String.format("Failed to determine if file %s is finalized", String.valueOf(fileId)); //NON-NLS
            logger.log(Level.WARNING, msg, ex);
        } finally {
            dbReadUnlock();
        }

        return false;
    }

    public Boolean areFilesAnalyzed(Collection<Long> fileIds) {

        dbReadLock();
        try (Statement stmt = con.createStatement();
                //Can't make this a preprared statement because of the IN ( ... )
                ResultSet analyzedQuery = stmt.executeQuery("SELECT COUNT(analyzed) AS analyzed FROM drawable_files WHERE analyzed = 1 AND obj_id IN (" + StringUtils.join(fileIds, ", ") + ")")) { //NON-NLS
            while (analyzedQuery.next()) {
                return analyzedQuery.getInt(ANALYZED) == fileIds.size();
            }
        } catch (SQLException ex) {
            logger.log(Level.WARNING, "problem counting analyzed files: ", ex); //NON-NLS
        } finally {
            dbReadUnlock();
        }

        return false;
    }

    public Boolean isGroupAnalyzed(GroupKey<?> gk) {
        dbReadLock();
        try {
            Set<Long> fileIDsInGroup = getFileIDsInGroup(gk);

            try {
                // In testing, this method appears to be a lot faster than doing one large select statement
                for (Long fileID : fileIDsInGroup) {
                    Statement stmt = con.createStatement();
                    ResultSet analyzedQuery = stmt.executeQuery("SELECT analyzed FROM drawable_files WHERE obj_id = " + fileID); //NON-NLS
                    while (analyzedQuery.next()) {
                        if (analyzedQuery.getInt(ANALYZED) == 0) {
                            return false;
                        }
                    }
                    return true;
                }

            } catch (SQLException ex) {
                logger.log(Level.WARNING, "problem counting analyzed files: ", ex); //NON-NLS
            }
        } catch (TskCoreException tskCoreException) {
            logger.log(Level.WARNING, "problem counting analyzed files: ", tskCoreException); //NON-NLS
        } finally {
            dbReadUnlock();
        }
        return false;
    }

    /**
     * Find and return list of all ids of files matching the specific Where
     * clause
     *
     * @param sqlWhereClause a SQL where clause appropriate for the desired
     *                       files (do not begin the WHERE clause with the word
     *                       WHERE!)
     *
     * @return a list of file ids each of which satisfy the given WHERE clause
     *
     * @throws TskCoreException
     */
    public Set<Long> findAllFileIdsWhere(String sqlWhereClause) throws TskCoreException {
        Statement statement = null;
        ResultSet rs = null;
        Set<Long> ret = new HashSet<>();
        dbReadLock();
        try {
            statement = con.createStatement();
            rs = statement.executeQuery("SELECT obj_id FROM drawable_files WHERE " + sqlWhereClause); //NON-NLS
            while (rs.next()) {
                ret.add(rs.getLong(1));
            }
        } catch (SQLException e) {
            throw new TskCoreException("SQLException thrown when calling 'DrawableDB.findAllFileIdsWhere(): " + sqlWhereClause, e);
        } finally {
            if (rs != null) {
                try {
                    rs.close();
                } catch (SQLException ex) {
                    logger.log(Level.SEVERE, "Error closing result set after executing  findAllFileIdsWhere", ex); //NON-NLS
                }
            }
            if (statement != null) {
                try {
                    statement.close();
                } catch (SQLException ex) {
                    logger.log(Level.SEVERE, "Error closing statement after executing  findAllFileIdsWhere", ex); //NON-NLS
                }
            }
            dbReadUnlock();
        }
        return ret;
    }

    /**
     * Return the number of files matching the given clause.
     *
     * @param sqlWhereClause a SQL where clause appropriate for the desired
     *                       files (do not begin the WHERE clause with the word
     *                       WHERE!)
     *
     * @return Number of files matching the given where clause
     *
     * @throws TskCoreException
     */
    public long countFilesWhere(String sqlWhereClause) throws TskCoreException {
        Statement statement = null;
        ResultSet rs = null;
        dbReadLock();
        try {
            statement = con.createStatement();
            rs = statement.executeQuery("SELECT COUNT(*) AS COUNT FROM drawable_files WHERE " + sqlWhereClause); //NON-NLS
            return rs.getLong("COUNT");
        } catch (SQLException e) {
            throw new TskCoreException("SQLException thrown when calling 'DrawableDB.countFilesWhere(): " + sqlWhereClause, e);
        } finally {
            if (rs != null) {
                try {
                    rs.close();
                } catch (SQLException ex) {
                    logger.log(Level.SEVERE, "Error closing result set after executing countFilesWhere", ex); //NON-NLS
                }
            }
            if (statement != null) {
                try {
                    statement.close();
                } catch (SQLException ex) {
                    logger.log(Level.SEVERE, "Error closing statement after executing countFilesWhere", ex); //NON-NLS
                }
            }
            dbReadUnlock();
        }
    }

    /**
     *
     *
     *
     * @param groupBy
     * @param sortBy
     * @param sortOrder
     *
     * @return
     */
    @SuppressWarnings("unchecked")
    public <A extends Comparable<A>> Multimap<DataSource, A> findValuesForAttribute(DrawableAttribute<A> groupBy, GroupSortBy sortBy, SortOrder sortOrder, DataSource dataSource) throws TskDataException, TskCoreException {

        Multimap<DataSource, A> values = HashMultimap.create();

        switch (groupBy.attrName) {
            case ANALYZED:
            case CATEGORY:
            case HASHSET:
                //these are somewhat special cases for now as they have fixed values, or live in the main autopsy database
                //they should have special handling at a higher level of the stack.
                throw new UnsupportedOperationException();
            default:
                dbReadLock();
                //TODO: convert this to prepared statement 

                StringBuilder query = new StringBuilder("SELECT data_source_obj_id, " + groupBy.attrName.toString() + ", COUNT(*) FROM drawable_files "); //NON-NLS

                if (dataSource != null) {
                    query.append(" WHERE data_source_obj_id = ").append(dataSource.getId());
                }

                query.append(" GROUP BY data_source_obj_id, ").append(groupBy.attrName.toString());

                String orderByClause = "";

                if (sortBy == GROUP_BY_VALUE) {
                    orderByClause = " ORDER BY " + groupBy.attrName.toString();
                } else if (sortBy == GroupSortBy.FILE_COUNT) {
                    orderByClause = " ORDER BY COUNT(*)";
                }

                query.append(orderByClause);

                if (orderByClause.isEmpty() == false) {
                    String sortOrderClause = "";

                    switch (sortOrder) {
                        case DESCENDING:
                            sortOrderClause = " DESC"; //NON-NLS
                            break;
                        case ASCENDING:
                            sortOrderClause = " ASC"; //NON-NLS
                            break;
                        default:
                            orderByClause = "";
                    }
                    query.append(sortOrderClause);
                }

                try (Statement stmt = con.createStatement();
                        ResultSet results = stmt.executeQuery(query.toString())) {
                    while (results.next()) {
                        /*
                         * I don't like that we have to do this cast here, but
                         * can't think of a better alternative at the momment
                         * unless something has gone seriously wrong, we know
                         * this should be of type A even if JAVA doesn't
                         */
                        values.put(tskCase.getDataSource(results.getLong("data_source_obj_id")),
                                (A) results.getObject(groupBy.attrName.toString()));
                    }
                } catch (SQLException ex) {
                    logger.log(Level.WARNING, "Unable to get values for attribute", ex); //NON-NLS
                } finally {
                    dbReadUnlock();
                }
        }

        return values;
    }

    /**
     * Insert new group into DB
     *
     * @param value             Value of the group (unique to the type)
     * @param groupBy           Type of the grouping (CATEGORY, MAKE, etc.)
     * @param caseDbTransaction transaction to use for CaseDB insert/updates
     */
    private void insertGroup(final String value, DrawableAttribute<?> groupBy, CaseDbTransaction caseDbTransaction) {
        insertGroup(0, value, groupBy, caseDbTransaction);
    }

    /**
     * Insert new group into DB
     *
     * @param ds_obj_id         data source object id
     * @param value             Value of the group (unique to the type)
     * @param groupBy           Type of the grouping (CATEGORY, MAKE, etc.)
     * @param caseDbTransaction transaction to use for CaseDB insert/updates
     */
    private void insertGroup(long ds_obj_id, final String value, DrawableAttribute<?> groupBy, CaseDbTransaction caseDbTransaction) {
        String insertSQL;
        try {
            insertSQL = String.format(" (data_source_obj_id, value, attribute) VALUES (\'%d\', \'%s\', \'%s\')",
                    ds_obj_id, value, groupBy.attrName.toString());

            if (DbType.POSTGRESQL == tskCase.getDatabaseType()) {
                insertSQL += String.format(" ON CONFLICT (data_source_obj_id, value, attribute) DO UPDATE SET value = \'%s\', attribute=\'%s\'",
                        value, groupBy.attrName.toString());
            }

            tskCase.getCaseDbAccessManager().insertOrUpdate(GROUPS_TABLENAME, insertSQL, caseDbTransaction);
        } catch (TskCoreException ex) {
            // Don't need to report it if the case was closed
            if (Case.isCaseOpen()) {
                logger.log(Level.SEVERE, "Unable to insert group", ex); //NON-NLS
            }
        }
    }

    /**
     * @param id the obj_id of the file to return
     *
     * @return a DrawableFile for the given obj_id
     *
     * @throws TskCoreException if unable to get a file from the currently open
     *                          {@link SleuthkitCase}
     */
    public DrawableFile getFileFromID(Long id) throws TskCoreException {
        try {
            AbstractFile f = tskCase.getAbstractFileById(id);
            return DrawableFile.create(f,
                    areFilesAnalyzed(Collections.singleton(id)), isVideoFile(f));
        } catch (IllegalStateException ex) {
            logger.log(Level.SEVERE, "there is no case open; failed to load file with id: {0}", id); //NON-NLS
            return null;
        }
    }

    public Set<Long> getFileIDsInGroup(GroupKey<?> groupKey) throws TskCoreException {

        if (groupKey.getAttribute().isDBColumn == false) {
            switch (groupKey.getAttribute().attrName) {
                case MIME_TYPE:
                    return groupManager.getFileIDsWithMimeType((String) groupKey.getValue());
                case CATEGORY:
                    return groupManager.getFileIDsWithCategory((DhsImageCategory) groupKey.getValue());
                case TAGS:
                    return groupManager.getFileIDsWithTag((TagName) groupKey.getValue());
            }
        }
        Set<Long> files = new HashSet<>();
        dbReadLock();
        try {
            PreparedStatement statement = getGroupStatment(groupKey);
            setQueryParams(statement, groupKey);

            try (ResultSet valsResults = statement.executeQuery()) {
                while (valsResults.next()) {
                    files.add(valsResults.getLong(OBJ_ID));
                }
            }
        } catch (SQLException ex) {
            logger.log(Level.WARNING, "failed to get file for group:" + groupKey.getAttribute() + " == " + groupKey.getValue(), ex); //NON-NLS
        } finally {
            dbReadUnlock();
        }

        return files;
    }

    private void closeStatements() throws SQLException {
        for (PreparedStatement pStmt : preparedStatements) {
            pStmt.close();
        }
    }

    private PreparedStatement getGroupStatment(GroupKey<?> groupKey) {
        DrawableAttribute<?> groupBy = groupKey.getAttribute();
        if ((groupBy == DrawableAttribute.PATH) && groupKey.getDataSource().isPresent()) {
            return this.groupStatementFilterByDataSrcMap.get(groupBy);
        }
        return groupStatementMap.get(groupBy);

    }

    public long countAllFiles() throws TskCoreException {
        return countAllFiles(null);
    }

    public long countAllFiles(DataSource dataSource) throws TskCoreException {
        if (null != dataSource) {
            return countFilesWhere(" data_source_obj_id = ");
        } else {
            return countFilesWhere(" 1 ");
        }
    }

    /**
     * delete the row with obj_id = id.
     *
     * @param id the obj_id of the row to be deleted
     *
     * @return true if a row was deleted, 0 if not.
     */
    public boolean removeFile(long id, DrawableTransaction tr) {
        if (tr.isClosed()) {
            throw new IllegalArgumentException("can't update database with closed transaction");
        }
        int valsResults = 0;
        dbWriteLock();

        try {
            // Update the list of file IDs in memory
            removeImageFileFromList(id);

            //"delete from drawable_files where (obj_id = " + id + ")"
            removeFileStmt.setLong(1, id);
            removeFileStmt.executeUpdate();
            tr.addRemovedFile(id);

            //TODO: delete from hash_set_hits table also...
        } catch (SQLException ex) {
            logger.log(Level.WARNING, "failed to delete row for obj_id = " + id, ex); //NON-NLS
        } finally {
            dbWriteUnlock();
        }

        //indicates succesfull removal of 1 file
        return valsResults == 1;

    }

    public class MultipleTransactionException extends IllegalStateException {

        private static final String CANNOT_HAVE_MORE_THAN_ONE_OPEN_TRANSACTIO = "cannot have more than one open transaction"; //NON-NLS

        public MultipleTransactionException() {
            super(CANNOT_HAVE_MORE_THAN_ONE_OPEN_TRANSACTIO);
        }
    }

    /**
     * For performance reasons, keep a list of all file IDs currently in the
     * drawable database. Otherwise the database is queried many times to
     * retrieve the same data.
     */
    @GuardedBy("fileIDlist")
    private final Set<Long> fileIDsInDB = new HashSet<>();

    public boolean isInDB(Long id) {
        synchronized (fileIDsInDB) {
            return fileIDsInDB.contains(id);
        }
    }

    private void addImageFileToList(Long id) {
        synchronized (fileIDsInDB) {
            fileIDsInDB.add(id);
        }
    }

    private void removeImageFileFromList(Long id) {
        synchronized (fileIDsInDB) {
            fileIDsInDB.remove(id);
        }
    }

    public int getNumberOfImageFilesInList() {
        synchronized (fileIDsInDB) {
            return fileIDsInDB.size();
        }
    }

    private void initializeImageList() {
        synchronized (fileIDsInDB) {
            dbReadLock();
            try {
                Statement stmt = con.createStatement();
                ResultSet analyzedQuery = stmt.executeQuery("select obj_id from drawable_files"); //NON-NLS
                while (analyzedQuery.next()) {
                    addImageFileToList(analyzedQuery.getLong(OBJ_ID));
                }
            } catch (SQLException ex) {
                logger.log(Level.WARNING, "problem loading file IDs: ", ex); //NON-NLS
            } finally {
                dbReadUnlock();
            }
        }
    }

    /**
     * For performance reasons, keep the file type in memory
     */
    private final Map<Long, Boolean> videoFileMap = new ConcurrentHashMap<>();

    /**
     * is this File a video file?
     *
     * @param f check if this file is a video. will return false for null file.
     *
     * @return returns true if this file is a video as determined by {@link ImageGalleryModule#isVideoFile(org.sleuthkit.datamodel.AbstractFile)
     *         } but caches the result. returns false if passed a null AbstractFile
     */
    public boolean isVideoFile(AbstractFile f) {
        return isNull(f) ? false
                : videoFileMap.computeIfAbsent(f.getId(), id -> FileTypeUtils.hasVideoMIMEType(f));
    }

    /**
     * get the number of files with the given category.
     *
     * NOTE: although the category data is stored in autopsy as Tags, this
     * method is provided on DrawableDb to provide a single point of access for
     * ImageGallery data.
     *
     * //TODO: think about moving this and similar methods that don't actually
     * get their data form the drawabledb to a layer wrapping the drawable db:
     * something like ImageGalleryCaseData?
     *
     * @param cat the category to count the number of files for
     *
     * @return the number of the with the given category
     */
    public long getCategoryCount(DhsImageCategory cat) {
        try {
            TagName tagName = controller.getTagsManager().getTagName(cat);
            if (nonNull(tagName)) {
                return tskCase.getContentTagsByTagName(tagName).stream()
                        .map(ContentTag::getContent)
                        .map(Content::getId)
                        .filter(this::isInDB)
                        .count();
            }
        } catch (IllegalStateException ex) {
            logger.log(Level.WARNING, "Case closed while getting files"); //NON-NLS
        } catch (TskCoreException ex1) {
            logger.log(Level.SEVERE, "Failed to get content tags by tag name.", ex1); //NON-NLS
        }
        return -1;

    }

    /**
     * get the number of files in the given set that are uncategorized(Cat-0).
     *
     * NOTE: although the category data is stored in autopsy as Tags, this
     * method is provided on DrawableDb to provide a single point of access for
     * ImageGallery data.
     *
     * //TODO: think about moving this and similar methods that don't actually
     * get their data form the drawabledb to a layer wrapping the drawable db:
     * something like ImageGalleryCaseData?
     *
     * @param fileIDs the the files ids to count within
     *
     * @return the number of files in the given set with Cat-0
     */
    public long getUncategorizedCount(Collection<Long> fileIDs) {

        // if the fileset is empty, return count as 0
        if (fileIDs.isEmpty()) {
            return 0;
        }

        DrawableTagsManager tagsManager = controller.getTagsManager();

        // get a comma seperated list of TagName ids for non zero categories
        String catTagNameIDs = DhsImageCategory.getNonZeroCategories().stream()
                .map(tagsManager::getTagName)
                .map(TagName::getId)
                .map(Object::toString)
                .collect(Collectors.joining(",", "(", ")"));

        String fileIdsList = "(" + StringUtils.join(fileIDs, ",") + " )";

        //count the file ids that are in the given list and don't have a non-zero category assigned to them.
        String name
                = "SELECT COUNT(obj_id) as obj_count FROM tsk_files where obj_id IN " + fileIdsList //NON-NLS
                  + " AND obj_id NOT IN (SELECT obj_id FROM content_tags WHERE content_tags.tag_name_id IN " + catTagNameIDs + ")"; //NON-NLS
        try (SleuthkitCase.CaseDbQuery executeQuery = tskCase.executeQuery(name);
                ResultSet resultSet = executeQuery.getResultSet();) {
            while (resultSet.next()) {
                return resultSet.getLong("obj_count"); //NON-NLS
            }
        } catch (SQLException | TskCoreException ex) {
            logger.log(Level.SEVERE, "Error getting category count.", ex); //NON-NLS
        }
        return -1;
    }

    /**
     * inner class that can reference access database connection
     */
    public class DrawableTransaction {

        private final Set<Long> updatedFiles;

        private final Set<Long> removedFiles;

        private boolean closed = false;

        /**
         * factory creation method
         *
         * @param con the {@link  ava.sql.Connection}
         *
         * @return a LogicalFileTransaction for the given connection
         *
         * @throws SQLException
         */
        private DrawableTransaction() {
            this.updatedFiles = new HashSet<>();
            this.removedFiles = new HashSet<>();
            //get the write lock, released in close()
            dbWriteLock();
            try {
                con.setAutoCommit(false);

            } catch (SQLException ex) {
                logger.log(Level.SEVERE, "failed to set auto-commit to to false", ex); //NON-NLS
            }

        }

        synchronized public void rollback() {
            if (!closed) {
                try {
                    con.rollback();
                    updatedFiles.clear();
                } catch (SQLException ex1) {
                    logger.log(Level.SEVERE, "Exception while attempting to rollback!!", ex1); //NON-NLS
                } finally {
                    close();
                }
            }
        }

        synchronized private void commit(Boolean notify) {
            if (!closed) {
                try {
                    con.commit();
                    // make sure we close before we update, bc they'll need locks
                    close();

                    if (notify) {
                        if (groupManager != null) {
                            groupManager.handleFileUpdate(updatedFiles);
                            groupManager.handleFileRemoved(removedFiles);
                        }
                    }
                } catch (SQLException ex) {
                    if (Case.isCaseOpen()) {
                        logger.log(Level.SEVERE, "Error commiting drawable.db.", ex); //NON-NLS
                    } else {
                        logger.log(Level.WARNING, "Error commiting drawable.db - case is closed."); //NON-NLS
                    }
                    rollback();
                }
            }
        }

        synchronized private void close() {
            if (!closed) {
                try {
                    con.setAutoCommit(true);
                } catch (SQLException ex) {
                    if (Case.isCaseOpen()) {
                        logger.log(Level.SEVERE, "Error setting auto-commit to true.", ex); //NON-NLS
                    } else {
                        logger.log(Level.SEVERE, "Error setting auto-commit to true - case is closed"); //NON-NLS
                    }
                } finally {
                    closed = true;
                    dbWriteUnlock();
                }
            }
        }

        synchronized public Boolean isClosed() {
            return closed;
        }

        synchronized private void addUpdatedFile(Long f) {
            updatedFiles.add(f);
        }

        synchronized private void addRemovedFile(long id) {
            removedFiles.add(id);
        }
    }
}<|MERGE_RESOLUTION|>--- conflicted
+++ resolved
@@ -690,10 +690,7 @@
             updateFile(f, trans, caseDbTransaction);
             caseDbTransaction.commit();
             commitTransaction(trans, true);
-<<<<<<< HEAD
-
-=======
->>>>>>> a37b8dc7
+
         } catch (TskCoreException ex) {
             if (null != caseDbTransaction) {
                 try {
