--- conflicted
+++ resolved
@@ -158,14 +158,8 @@
 
     }
 
-<<<<<<< HEAD
-    @Override
-    public String toString() {
-        return "Grouping{ keyProp=" + groupKey + '}'; //NON-NLS
-=======
     void setSeen(boolean isSeen) {
         this.seen.set(isSeen);
->>>>>>> 23a6618b
     }
 
     public boolean isSeen() {
@@ -208,7 +202,7 @@
 
     @Override
     public String toString() {
-        return "Grouping{ keyProp=" + groupKey + '}';
+        return "Grouping{ keyProp=" + groupKey + '}'; //NON-NLS
     }
 
     @Override
