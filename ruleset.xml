<?xml version="1.0"?>
<ruleset name="Autopsy ruleset"
    xmlns="http://pmd.sourceforge.net/ruleset/2.0.0"
    xmlns:xsi="http://www.w3.org/2001/XMLSchema-instance"
    xsi:schemaLocation="http://pmd.sourceforge.net/ruleset/2.0.0 http://pmd.sourceforge.net/ruleset_2_0_0.xsd">
  <description>
  Ruleset used by Autopsy
  </description>
  <rule ref="rulesets/java/basic.xml/SimplifiedTernary"/>
  <rule ref="rulesets/java/basic.xml/AvoidUsingOctalValues"/>
  <rule ref="rulesets/java/basic.xml/BigIntegerInstantiation"/>
  <rule ref="rulesets/java/basic.xml/ClassCastExceptionWithToArray"/>
  <rule ref="rulesets/java/basic.xml/ForLoopShouldBeWhileLoop"/>
  <rule ref="rulesets/java/basic.xml/CheckResultSet"/>
  <rule ref="rulesets/java/basic.xml/UnconditionalIfStatement"/>
  <rule ref="rulesets/java/basic.xml/CheckSkipResult"/>
  <rule ref="rulesets/java/basic.xml/DontUseFloatTypeForLoopIndices"/>
  <rule ref="rulesets/java/basic.xml/MisplacedNullCheck"/>
  <rule ref="rulesets/java/basic.xml/AvoidDecimalLiteralsInBigDecimalConstructor"/>
  <rule ref="rulesets/java/basic.xml/BooleanInstantiation"/>
  <rule ref="rulesets/java/basic.xml/ExtendsObject"/>
  <rule ref="rulesets/java/basic.xml/AvoidBranchingStatementAsLastInLoop"/>
  <rule ref="rulesets/java/basic.xml/DoubleCheckedLocking"/>
  <rule ref="rulesets/java/basic.xml/ReturnFromFinallyBlock"/>
  <rule ref="rulesets/java/basic.xml/AvoidThreadGroup"/>
  <rule ref="rulesets/java/basic.xml/CollapsibleIfStatements"/>
  <rule ref="rulesets/java/basic.xml/AvoidUsingHardCodedIP"/>
  <rule ref="rulesets/java/basic.xml/CheckResultSet"/>
  <rule ref="rulesets/java/basic.xml/DontCallThreadRun"/>
  <rule ref="rulesets/java/basic.xml/BrokenNullCheck"/>
  <rule ref="rulesets/java/basic.xml/AvoidMultipleUnaryOperators"/>
  <rule ref="rulesets/java/basic.xml/OverrideBothEqualsAndHashcode"/>
  <rule ref="rulesets/java/basic.xml/JumbledIncrementer"/>
  <rule ref="rulesets/java/braces.xml/WhileLoopsMustUseBraces"/>
  <rule ref="rulesets/java/braces.xml/IfStmtsMustUseBraces"/>
  <rule ref="rulesets/java/braces.xml/IfElseStmtsMustUseBraces"/>
  <rule ref="rulesets/java/braces.xml/ForLoopsMustUseBraces"/>
  <rule ref="rulesets/java/clone.xml/ProperCloneImplementation"/>
  <rule ref="rulesets/java/clone.xml/CloneThrowsCloneNotSupportedException"/>
  <rule ref="rulesets/java/clone.xml/CloneMethodMustImplementCloneable"/>
  <rule ref="rulesets/java/clone.xml/CloneMethodReturnTypeMustMatchClassName"/>
  <rule ref="rulesets/java/clone.xml/CloneMethodMustBePublic"/>
  <rule ref="rulesets/java/codesize.xml/NPathComplexity"/>
  <rule ref="rulesets/java/codesize.xml/ExcessiveMethodLength"/>
  <rule ref="rulesets/java/codesize.xml/ExcessiveParameterList"/>
  <rule ref="rulesets/java/codesize.xml/ExcessiveClassLength"/>
  <rule ref="rulesets/java/codesize.xml/CyclomaticComplexity"/>
  <rule ref="rulesets/java/codesize.xml/StdCyclomaticComplexity"/>
  <rule ref="rulesets/java/codesize.xml/ModifiedCyclomaticComplexity"/>
  <rule ref="rulesets/java/codesize.xml/ExcessivePublicCount"/>
  <rule ref="rulesets/java/codesize.xml/TooManyFields"/>
  <rule ref="rulesets/java/codesize.xml/NcssMethodCount"/>
  <rule ref="rulesets/java/codesize.xml/NcssTypeCount"/>
  <rule ref="rulesets/java/codesize.xml/NcssConstructorCount"/>
  <rule ref="rulesets/java/codesize.xml/TooManyMethods"/>
  <rule ref="rulesets/java/comments.xml/CommentRequired">
    <properties>            
      <!-- Disabled because we have lots of undocumented fields -->
      <property name="fieldCommentRequirement" value="Ignored"/>
      <!-- Disabled because we don't require comments on overrides of public fields -->
      <property name="publicMethodCommentRequirement" value="Required"/>
      <!--<property name="methodWithOverrideCommentRequirement" value="Unwanted"/>-->
    </properties>
  </rule>
  <!-- Commented out because it was flagged some of our header / copyright comments
  <rule ref="rulesets/java/comments.xml/CommentSize"/> -->
  <rule ref="rulesets/java/comments.xml/CommentContent"/>
  <!-- Commented out because we use default (package) access often and commenting it does not make sense for us
  <rule ref="rulesets/java/comments.xml/CommentDefaultAccessModifier"/> -->
  <!--
    Commented out because they are controversial and we want basics right now.
  <rule ref="rulesets/java/controversial.xml/NullAssignment"/>
  <rule ref="rulesets/java/controversial.xml/OnlyOneReturn"/>
  <rule ref="rulesets/java/controversial.xml/AssignmentInOperand"/>
  <rule ref="rulesets/java/controversial.xml/AtLeastOneConstructor"/>
  <rule ref="rulesets/java/controversial.xml/DontImportSun"/>
  <rule ref="rulesets/java/controversial.xml/SuspiciousOctalEscape"/>
  <rule ref="rulesets/java/controversial.xml/CallSuperInConstructor"/>
  <rule ref="rulesets/java/controversial.xml/UnnecessaryParentheses"/>
  <rule ref="rulesets/java/controversial.xml/DataflowAnomalyAnalysis"/>
  <rule ref="rulesets/java/controversial.xml/AvoidFinalLocalVariable"/>
  <rule ref="rulesets/java/controversial.xml/AvoidUsingShortType"/>
  <rule ref="rulesets/java/controversial.xml/AvoidUsingVolatile"/>
  <rule ref="rulesets/java/controversial.xml/AvoidUsingNativeCode"/>
  <rule ref="rulesets/java/controversial.xml/AvoidAccessibilityAlteration"/>
  <rule ref="rulesets/java/controversial.xml/DoNotCallGarbageCollectionExplicitly"/>
  <rule ref="rulesets/java/controversial.xml/AvoidPrefixingMethodParameters"/>
  <rule ref="rulesets/java/controversial.xml/AvoidLiteralsInIfCondition"/>
  <rule ref="rulesets/java/controversial.xml/UseObjectForClearerAPI"/>
  <rule ref="rulesets/java/controversial.xml/UseConcurrentHashMap"/>
  <rule ref="rulesets/java/controversial.xml/OneDeclarationPerLine"/>
  <rule ref="rulesets/java/controversial.xml/DefaultPackage"/>
  <rule ref="rulesets/java/controversial.xml/UnnecessaryConstructor"/>
  -->
  <rule ref="rulesets/java/coupling.xml/CouplingBetweenObjects"/>
  <rule ref="rulesets/java/coupling.xml/ExcessiveImports"/>
  <rule ref="rulesets/java/coupling.xml/LooseCoupling"/>
  <rule ref="rulesets/java/coupling.xml/LoosePackageCoupling"/>
  <!-- Commented out because we have not enforced this in the past
  <rule ref="rulesets/java/coupling.xml/LawOfDemeter"/> -->
  <rule ref="rulesets/java/design.xml/UseUtilityClass"/>
  <rule ref="rulesets/java/design.xml/AvoidDeeplyNestedIfStmts"/>
  <rule ref="rulesets/java/design.xml/SwitchDensity"/>
  <rule ref="rulesets/java/design.xml/ConstructorCallsOverridableMethod"/>
  <!--<rule ref="rulesets/java/design.xml/AccessorClassGeneration"/>-->
  <rule ref="rulesets/java/design.xml/FinalFieldCouldBeStatic"/>
  <rule ref="rulesets/java/design.xml/CloseResource"/>
  <rule ref="rulesets/java/design.xml/NonStaticInitializer"/>
  <rule ref="rulesets/java/design.xml/DefaultLabelNotLastInSwitchStmt"/>
  <rule ref="rulesets/java/design.xml/OptimizableToArrayCall"/>
  <rule ref="rulesets/java/design.xml/BadComparison"/>
  <!-- Disabled.  Could enforce in future, but not top priority right now.
  <rule ref="rulesets/java/design.xml/ConfusingTernary"/>-->
  <rule ref="rulesets/java/design.xml/InstantiationToGetClass"/>
  <rule ref="rulesets/java/design.xml/IdempotentOperations"/>
  <rule ref="rulesets/java/design.xml/SimpleDateFormatNeedsLocale"/>
  <rule ref="rulesets/java/design.xml/ImmutableField"/>
  <!-- Disabled.  Could enforce in future, but not top priority right now.
  <rule ref="rulesets/java/design.xml/UseLocaleWithCaseConversions"/> -->
  <rule ref="rulesets/java/design.xml/AvoidProtectedFieldInFinalClass"/>
  <!-- Disabled.  Could enforce in future, but not top priority right now.
  <rule ref="rulesets/java/design.xml/AvoidSynchronizedAtMethodLevel"/>-->
  <rule ref="rulesets/java/design.xml/UseNotifyAllInsteadOfNotify"/>
  <rule ref="rulesets/java/design.xml/AbstractClassWithoutAbstractMethod"/>
  <rule ref="rulesets/java/design.xml/SimplifyConditional"/>
  <!-- Disabled.  Could enforce in future, but not top priority right now.
  <rule ref="rulesets/java/design.xml/PositionLiteralsFirstInCaseInsensitiveComparisons"/>-->
  <rule ref="rulesets/java/design.xml/UnnecessaryLocalBeforeReturn"/>
  <rule ref="rulesets/java/design.xml/NonThreadSafeSingleton"/>
  <rule ref="rulesets/java/design.xml/SingleMethodSingleton"/>
  <rule ref="rulesets/java/design.xml/SingletonClassReturningNewInstance"/>
  <rule ref="rulesets/java/design.xml/UncommentedEmptyConstructor"/>
  <rule ref="rulesets/java/design.xml/AvoidConstantsInterface"/>
  <rule ref="rulesets/java/design.xml/UnsynchronizedStaticDateFormatter"/>
  <rule ref="rulesets/java/design.xml/PreserveStackTrace"/>
  <rule ref="rulesets/java/design.xml/UseCollectionIsEmpty"/>
  <rule ref="rulesets/java/design.xml/ClassWithOnlyPrivateConstructorsShouldBeFinal"/>
  <rule ref="rulesets/java/design.xml/EmptyMethodInAbstractClassShouldBeAbstract"/>
  <rule ref="rulesets/java/design.xml/ReturnEmptyArrayRatherThanNull"/>
  <rule ref="rulesets/java/design.xml/AbstractClassWithoutAnyMethod"/>
  <rule ref="rulesets/java/design.xml/TooFewBranchesForASwitchStatement"/>
  <rule ref="rulesets/java/design.xml/UseVarargs"/>
  <!-- Commented out because it flagged many of the NetBeans created UI classes that place
    fields at various places in the class
    <rule ref="rulesets/java/design.xml/FieldDeclarationsShouldBeAtStartOfClass"/> -->
  <rule ref="rulesets/java/design.xml/GodClass"/>
  <rule ref="rulesets/java/design.xml/AvoidProtectedMethodInFinalClassNotExtending"/>
  <rule ref="rulesets/java/design.xml/ConstantsInInterface"/>
  <rule ref="rulesets/java/design.xml/CompareObjectsWithEquals"/>
  <rule ref="rulesets/java/design.xml/LogicInversion"/>
  <rule ref="rulesets/java/design.xml/SingularField"/>
  <rule ref="rulesets/java/design.xml/SimplifyBooleanReturns"/>
  <rule ref="rulesets/java/design.xml/AvoidInstanceofChecksInCatchClause"/>
  <rule ref="rulesets/java/design.xml/NonCaseLabelInSwitchStatement"/>
  <rule ref="rulesets/java/design.xml/NonStaticInitializer"/>
  <rule ref="rulesets/java/design.xml/AvoidReassigningParameters"/>
  <rule ref="rulesets/java/design.xml/SwitchStmtsShouldHaveDefault"/>
  <rule ref="rulesets/java/design.xml/MissingBreakInSwitch"/>
  <rule ref="rulesets/java/design.xml/EqualsNull"/>
  <rule ref="rulesets/java/design.xml/UncommentedEmptyMethodBody"/>
  <rule ref="rulesets/java/design.xml/SimplifyBooleanExpressions"/>
  <rule ref="rulesets/java/design.xml/AssignmentToNonFinalStatic"/>
  <rule ref="rulesets/java/design.xml/MissingStaticMethodInNonInstantiatableClass"/>
  <!-- Disabled.  Could enforce in future, but not top priority right now.
  <rule ref="rulesets/java/design.xml/PositionLiteralsFirstInComparisons"/>-->
  <rule ref="rulesets/java/empty.xml/EmptyCatchBlock"/>
  <rule ref="rulesets/java/empty.xml/EmptyWhileStmt"/>
  <rule ref="rulesets/java/empty.xml/EmptyFinallyBlock"/>
  <rule ref="rulesets/java/empty.xml/EmptyIfStmt"/>
  <rule ref="rulesets/java/empty.xml/EmptyStatementNotInLoop"/>
  <rule ref="rulesets/java/empty.xml/EmptyTryBlock"/>
  <rule ref="rulesets/java/empty.xml/EmptyStatementBlock"/>
  <rule ref="rulesets/java/empty.xml/EmptyStaticInitializer"/>
  <rule ref="rulesets/java/empty.xml/EmptyInitializer"/>
  <rule ref="rulesets/java/empty.xml/EmptySwitchStatements"/>
  <rule ref="rulesets/java/empty.xml/EmptySynchronizedBlock"/>
  <rule ref="rulesets/java/finalizers.xml/FinalizeOnlyCallsSuperFinalize"/>
  <rule ref="rulesets/java/finalizers.xml/FinalizeOverloaded"/>
  <rule ref="rulesets/java/finalizers.xml/FinalizeDoesNotCallSuperFinalize"/>
  <rule ref="rulesets/java/finalizers.xml/FinalizeShouldBeProtected"/>
  <rule ref="rulesets/java/finalizers.xml/AvoidCallingFinalize"/>
  <rule ref="rulesets/java/finalizers.xml/EmptyFinalizer"/>
  <rule ref="rulesets/java/imports.xml/TooManyStaticImports"/>
  <rule ref="rulesets/java/imports.xml/UnusedImports"/>
  <rule ref="rulesets/java/imports.xml/ImportFromSamePackage"/>
  <rule ref="rulesets/java/imports.xml/DuplicateImports"/>
  <rule ref="rulesets/java/imports.xml/DontImportJavaLang"/>
<<<<<<< HEAD
  <!--<rule ref="rulesets/java/imports.xml/UnnecessaryFullyQualifiedName"/>-->
=======
  <!-- Disabled because flagging use of Bundle for bundle messages
  is not desirable since this qualification helps with code completion
  while inappropriate use of full qualification is otherwise very rare
  <rule ref="rulesets/java/imports.xml/UnnecessaryFullyQualifiedName"/>-->
>>>>>>> 1d0de9c5
  <!-- Disabled because it generated a lot of errors for non-Beans
  <rule ref="rulesets/java/javabeans.xml/BeanMembersShouldSerialize"/>-->
  <rule ref="rulesets/java/javabeans.xml/MissingSerialVersionUID"/>
  <rule ref="rulesets/java/logging-java.xml/MoreThanOneLogger"/>
  <rule ref="rulesets/java/logging-java.xml/LoggerIsNotStaticFinal"/>
  <rule ref="rulesets/java/logging-java.xml/SystemPrintln"/>
  <rule ref="rulesets/java/logging-java.xml/AvoidPrintStackTrace"/>
  <!-- Disabled because we don't want If conditions around all Log statements 
  <rule ref="rulesets/java/logging-java.xml/GuardLogStatementJavaUtil"/> -->
  <rule ref="rulesets/java/logging-java.xml/InvalidSlf4jMessageFormat"/>
  <rule ref="rulesets/java/migrating.xml/ReplaceVectorWithList"/>
  <rule ref="rulesets/java/migrating.xml/ReplaceHashtableWithMap"/>
  <rule ref="rulesets/java/migrating.xml/ReplaceEnumerationWithIterator"/>
  <rule ref="rulesets/java/migrating.xml/AvoidEnumAsIdentifier"/>
  <rule ref="rulesets/java/migrating.xml/AvoidAssertAsIdentifier"/>
  <rule ref="rulesets/java/migrating.xml/IntegerInstantiation"/>
  <rule ref="rulesets/java/migrating.xml/ByteInstantiation"/>
  <rule ref="rulesets/java/migrating.xml/ShortInstantiation"/>
  <rule ref="rulesets/java/migrating.xml/LongInstantiation"/>
  <!-- Disabled because it wanted all private static to be caps 
  <rule ref="rulesets/java/naming.xml/VariableNamingConventions"/> -->
  <rule ref="rulesets/java/naming.xml/AvoidDollarSigns"/>
  <rule ref="rulesets/java/naming.xml/AbstractNaming"/>
  <rule ref="rulesets/java/naming.xml/SuspiciousHashcodeMethodName"/>
  <rule ref="rulesets/java/naming.xml/SuspiciousConstantFieldName"/>
  <rule ref="rulesets/java/naming.xml/SuspiciousEqualsMethodName"/>
  <rule ref="rulesets/java/naming.xml/AvoidFieldNameMatchingTypeName"/>
  <rule ref="rulesets/java/naming.xml/AvoidFieldNameMatchingMethodName"/>
  <rule ref="rulesets/java/naming.xml/MisleadingVariableName"/>
  <rule ref="rulesets/java/naming.xml/ShortClassName"/>
  <rule ref="rulesets/java/naming.xml/ClassNamingConventions"/>
  <rule ref="rulesets/java/naming.xml/MethodNamingConventions"/>
  <rule ref="rulesets/java/naming.xml/GenericsNaming"/>
  <rule ref="rulesets/java/naming.xml/NoPackage"/>
  <rule ref="rulesets/java/naming.xml/MethodWithSameNameAsEnclosingClass"/>
  <rule ref="rulesets/java/naming.xml/ShortVariable"/>
  <!-- Commented out because clarity trumps brevity, developers can use their own judgement
  <rule ref="rulesets/java/naming.xml/LongVariable"/>  -->
  <rule ref="rulesets/java/naming.xml/ShortMethodName"/>
  <rule ref="rulesets/java/naming.xml/BooleanGetMethodName"/>
  <rule ref="rulesets/java/naming.xml/PackageCase"/>
  <!-- Commented out because this is a nice micro-refinement, but too much of our code does not do this, developers can, but don't have to ignore this practice for now
  <rule ref="rulesets/java/optimizations.xml/LocalVariableCouldBeFinal"/>
  <rule ref="rulesets/java/optimizations.xml/MethodArgumentCouldBeFinal"/>  -->
  <!-- Commented out because this is not typical coding practice and it seems of dubious value, e.g., https://stackoverflow.com/questions/17340421/pmd-avoid-instantiating-new-objects-inside-loops/17458503
  <rule ref="rulesets/java/optimizations.xml/AvoidInstantiatingObjectsInLoops"/>   -->
  <rule ref="rulesets/java/optimizations.xml/UseArrayListInsteadOfVector"/>
  <rule ref="rulesets/java/optimizations.xml/SimplifyStartsWith"/>
  <!-- Disabled.  Could enforce in future, but not top priority right now.
  <rule ref="rulesets/java/optimizations.xml/UseStringBufferForStringAppends"/>-->
  <rule ref="rulesets/java/optimizations.xml/UseArraysAsList"/>
  <rule ref="rulesets/java/optimizations.xml/AvoidArrayLoops"/>
  <rule ref="rulesets/java/optimizations.xml/UnnecessaryWrapperObjectCreation"/>
  <rule ref="rulesets/java/optimizations.xml/AddEmptyString"/>
  <rule ref="rulesets/java/optimizations.xml/RedundantFieldInitializer"/>
  <rule ref="rulesets/java/optimizations.xml/PrematureDeclaration"/>
  <rule ref="rulesets/java/strictexception.xml/SignatureDeclareThrowsException"/>
  <rule ref="rulesets/java/strictexception.xml/AvoidCatchingThrowable"/>
  <rule ref="rulesets/java/strictexception.xml/ExceptionAsFlowControl"/>
  <rule ref="rulesets/java/strictexception.xml/AvoidCatchingNPE"/>
  <rule ref="rulesets/java/strictexception.xml/AvoidRethrowingException"/>
  <rule ref="rulesets/java/strictexception.xml/DoNotExtendJavaLangError"/>
  <rule ref="rulesets/java/strictexception.xml/DoNotThrowExceptionInFinally"/>
  <rule ref="rulesets/java/strictexception.xml/AvoidThrowingNewInstanceOfSameException"/>
  <rule ref="rulesets/java/strictexception.xml/AvoidLosingExceptionInformation"/>
  <rule ref="rulesets/java/strictexception.xml/AvoidCatchingGenericException"/>
  <rule ref="rulesets/java/strictexception.xml/AvoidThrowingRawExceptionTypes"/>
  <rule ref="rulesets/java/strictexception.xml/AvoidThrowingNullPointerException"/>
  <rule ref="rulesets/java/strings.xml/AvoidDuplicateLiterals"/>
  <rule ref="rulesets/java/strings.xml/InefficientStringBuffering"/>
  <rule ref="rulesets/java/strings.xml/AppendCharacterWithChar"/>
  <rule ref="rulesets/java/strings.xml/ConsecutiveAppendsShouldReuse"/>
  <rule ref="rulesets/java/strings.xml/ConsecutiveLiteralAppends"/>
  <rule ref="rulesets/java/strings.xml/UseIndexOfChar"/>
  <rule ref="rulesets/java/strings.xml/InefficientEmptyStringCheck"/>
  <rule ref="rulesets/java/strings.xml/InsufficientStringBufferDeclaration"/>
  <rule ref="rulesets/java/strings.xml/UselessStringValueOf"/>
  <rule ref="rulesets/java/strings.xml/StringBufferInstantiationWithChar"/>
  <rule ref="rulesets/java/strings.xml/AvoidStringBufferField"/>
  <rule ref="rulesets/java/strings.xml/StringInstantiation"/>
  <rule ref="rulesets/java/strings.xml/UseEqualsToCompareStrings"/>
  <rule ref="rulesets/java/strings.xml/StringToString"/>
  <rule ref="rulesets/java/strings.xml/UseStringBufferLength"/>
  <rule ref="rulesets/java/strings.xml/UnnecessaryCaseChange"/>
  <rule ref="rulesets/java/sunsecure.xml/MethodReturnsInternalArray"/>
  <rule ref="rulesets/java/sunsecure.xml/ArrayIsStoredDirectly"/>
  <rule ref="rulesets/java/typeresolution.xml/LooseCoupling"/>
  <rule ref="rulesets/java/typeresolution.xml/CloneMethodMustImplementCloneable"/>
  <rule ref="rulesets/java/typeresolution.xml/UnusedImports"/>
  <rule ref="rulesets/java/typeresolution.xml/SignatureDeclareThrowsException"/>
  <rule ref="rulesets/java/unnecessary.xml/UnnecessaryConversionTemporary"/>
  <rule ref="rulesets/java/unnecessary.xml/UnnecessaryFinalModifier"/>
  <rule ref="rulesets/java/unnecessary.xml/UselessOverridingMethod"/>
  <rule ref="rulesets/java/unnecessary.xml/UnusedNullCheckInEquals"/>
  <!-- Disabled.  Could enforce in future, but not top priority right now
  <rule ref="rulesets/java/unnecessary.xml/UselessParentheses"/>-->
  <rule ref="rulesets/java/unnecessary.xml/UselessQualifiedThis"/>
  <rule ref="rulesets/java/unnecessary.xml/UselessOperationOnImmutable"/>
  <rule ref="rulesets/java/unnecessary.xml/UnnecessaryReturn"/>
  <rule ref="rulesets/java/unusedcode.xml/UnusedModifier"/>
  <rule ref="rulesets/java/unusedcode.xml/UnusedLocalVariable"/>
  <!-- Commented out because it flagged many event listeners and other interfaces.
  <rule ref="rulesets/java/unusedcode.xml/UnusedFormalParameter"/> -->
  <rule ref="rulesets/java/unusedcode.xml/UnusedPrivateField"/>
  <rule ref="rulesets/java/unusedcode.xml/UnusedPrivateMethod"/>

</ruleset><|MERGE_RESOLUTION|>--- conflicted
+++ resolved
@@ -185,14 +185,10 @@
   <rule ref="rulesets/java/imports.xml/ImportFromSamePackage"/>
   <rule ref="rulesets/java/imports.xml/DuplicateImports"/>
   <rule ref="rulesets/java/imports.xml/DontImportJavaLang"/>
-<<<<<<< HEAD
-  <!--<rule ref="rulesets/java/imports.xml/UnnecessaryFullyQualifiedName"/>-->
-=======
   <!-- Disabled because flagging use of Bundle for bundle messages
   is not desirable since this qualification helps with code completion
   while inappropriate use of full qualification is otherwise very rare
   <rule ref="rulesets/java/imports.xml/UnnecessaryFullyQualifiedName"/>-->
->>>>>>> 1d0de9c5
   <!-- Disabled because it generated a lot of errors for non-Beans
   <rule ref="rulesets/java/javabeans.xml/BeanMembersShouldSerialize"/>-->
   <rule ref="rulesets/java/javabeans.xml/MissingSerialVersionUID"/>
