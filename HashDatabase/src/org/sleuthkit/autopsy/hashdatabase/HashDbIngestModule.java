--- conflicted
+++ resolved
@@ -350,24 +350,13 @@
                 }
 
                 detailsSb.append("</ul>");
-                services.postMessage(IngestMessage.createMessage(++messageId,
-                                     IngestMessage.MessageType.INFO,
-                                     HashLookupModuleFactory.getModuleName(),
-                                     NbBundle.getMessage(this.getClass(),
-                                                         "HashDbIngestModule.complete.hashLookupResults"),
-                                     detailsSb.toString()));
-            }
-<<<<<<< HEAD
-=======
-
-            detailsSb.append("</ul>");
-            services.postMessage(IngestMessage.createMessage(
-                                 IngestMessage.MessageType.INFO,
-                                 HashLookupModuleFactory.getModuleName(),
-                                 NbBundle.getMessage(this.getClass(),
-                                                     "HashDbIngestModule.complete.hashLookupResults"),
-                                 detailsSb.toString()));
->>>>>>> 55c8edaf
+                services.postMessage(IngestMessage.createMessage(
+                    IngestMessage.MessageType.INFO,
+                    HashLookupModuleFactory.getModuleName(),
+                    NbBundle.getMessage(this.getClass(),
+                                        "HashDbIngestModule.complete.hashLookupResults"),
+                    detailsSb.toString()));
+            }
         }
     }
 }