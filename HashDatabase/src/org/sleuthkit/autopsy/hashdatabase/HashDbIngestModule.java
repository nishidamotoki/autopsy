--- conflicted
+++ resolved
@@ -21,8 +21,6 @@
 import java.io.IOException;
 import java.util.ArrayList;
 import java.util.Collections;
-import java.util.HashMap;
-import java.util.Map;
 import java.util.logging.Level;
 import org.sleuthkit.autopsy.casemodule.Case;
 import org.sleuthkit.autopsy.coreutils.Logger;
@@ -39,7 +37,6 @@
 import org.sleuthkit.datamodel.BlackboardAttribute.ATTRIBUTE_TYPE;
 import org.sleuthkit.datamodel.Hash;
 import org.sleuthkit.datamodel.SleuthkitCase;
-import org.sleuthkit.datamodel.TskCoreException;
 import org.sleuthkit.datamodel.TskData;
 import org.sleuthkit.datamodel.TskException;
 
@@ -55,11 +52,8 @@
     private static int messageId = 0;
     private int knownBadCount = 0;
     private boolean calcHashesIsSet;
-<<<<<<< HEAD
-=======
     private HashDb nsrlHashSet;
     private ArrayList<HashDb> knownBadHashSets = new ArrayList<>();
->>>>>>> e78f49ee
     static long calctime = 0;
     static long lookuptime = 0;
     private final Hash hasher = new Hash();
@@ -75,100 +69,6 @@
     }
 
     @Override
-<<<<<<< HEAD
-    public void init(IngestModuleInit initContext) {
-        services = IngestServices.getDefault();
-        this.skCase = Case.getCurrentCase().getSleuthkitCase();
-        try {
-            HashDbXML hdbxml = HashDbXML.getCurrent();
-            knownBadSets.clear();
-            skCase.clearLookupDatabases();
-            nsrlIsSet = false;
-            knownBadIsSet = false;
-            calcHashesIsSet = hdbxml.getCalculate();
-
-            HashDb nsrl = hdbxml.getNSRLSet();
-            if (nsrl != null && nsrl.getUseForIngest() && IndexStatus.isIngestible(nsrl.status())) {
-                nsrlIsSet = true;
-                // @@@ Unchecked return value
-                skCase.setNSRLDatabase(nsrl.getDatabasePaths().get(0));
-            }
-
-            for (HashDb db : hdbxml.getKnownBadSets()) {
-                IndexStatus status = db.status();
-                if (db.getUseForIngest() && IndexStatus.isIngestible(status)) {
-                    knownBadIsSet = true;
-                    int ret = skCase.addKnownBadDatabase(db.getDatabasePaths().get(0)); // TODO: support multiple paths
-                    knownBadSets.put(ret, db);
-                }
-            }
-
-            if (!nsrlIsSet) {
-                this.services.postMessage(IngestMessage.createWarningMessage(++messageId, this, "No NSRL database set", "Known file search will not be executed."));
-            }
-            if (!knownBadIsSet) {
-                this.services.postMessage(IngestMessage.createWarningMessage(++messageId, this, "No known bad database set", "Known bad file search will not be executed."));
-            }
-
-        } catch (TskException ex) {
-            logger.log(Level.SEVERE, "Setting NSRL and Known database failed", ex);
-            this.services.postMessage(IngestMessage.createErrorMessage(++messageId, this, "Error Configuring Hash Databases", "Setting NSRL and Known database failed."));
-        }
-    }
-
-    @Override
-    public void complete() {
-        if ((knownBadIsSet) || (nsrlIsSet)) {
-            StringBuilder detailsSb = new StringBuilder();
-            //details
-            detailsSb.append("<table border='0' cellpadding='4' width='280'>");
-
-            detailsSb.append("<tr><td>Known bads found:</td>");
-            detailsSb.append("<td>").append(knownBadCount).append("</td></tr>");
-
-            detailsSb.append("<tr><td>Total Calculation Time</td><td>").append(calctime).append("</td></tr>\n");
-            detailsSb.append("<tr><td>Total Lookup Time</td><td>").append(lookuptime).append("</td></tr>\n");
-            detailsSb.append("</table>");
-
-            detailsSb.append("<p>Databases Used:</p>\n<ul>");
-            for (HashDb db : knownBadSets.values()) {
-                detailsSb.append("<li>").append(db.getName()).append("</li>\n");
-            }
-
-            detailsSb.append("</ul>");
-            services.postMessage(IngestMessage.createMessage(++messageId, IngestMessage.MessageType.INFO, this, "Hash Lookup Results", detailsSb.toString()));
-            clearHashDatabaseHandles();
-        }
-    }
-
-    private void clearHashDatabaseHandles() {
-        try {
-            skCase.clearLookupDatabases();
-        } catch (TskCoreException ex) {
-            logger.log(Level.WARNING, "Error clearing hash database handles. ", ex);
-        }
-        this.nsrlIsSet = false;
-        this.knownBadIsSet = false;
-    }
-    
-    /**
-     * notification from manager to stop processing due to some interruption
-     * (user, error, exception)
-     */
-    @Override
-    public void stop() {
-        clearHashDatabaseHandles();
-    }
-
-    /**
-     * get specific name of the module should be unique across modules, a
-     * user-friendly name of the module shown in GUI
-     *
-     * @return The name of this Ingest Module
-     */
-    @Override
-=======
->>>>>>> e78f49ee
     public String getName() {
         return MODULE_NAME;
     }
@@ -285,10 +185,6 @@
                 return ProcessResult.ERROR;
             }
         }
-<<<<<<< HEAD
-        
-=======
->>>>>>> e78f49ee
 
         // look up in known bad first
         TskData.FileKnown status = TskData.FileKnown.UKNOWN;
@@ -306,14 +202,9 @@
                 ret = ProcessResult.ERROR;
             }
 
-<<<<<<< HEAD
-        if (knownBadIsSet) {
-            for (Map.Entry<Integer, HashDb> entry : knownBadSets.entrySet()) {
-=======
             if (status.equals(TskData.FileKnown.BAD)) {
                 foundBad = true;
                 knownBadCount += 1;
->>>>>>> e78f49ee
                 try {
                     skCase.setKnown(file, TskData.FileKnown.BAD);
                 } catch (TskException ex) {
@@ -426,13 +317,4 @@
     @Override
     public void stop() {
     }
-        
-//    public ArrayList<String> getKnownBadSetNames() {
-//        ArrayList<String> knownBadSetNames = new ArrayList<>();
-//        HashDbManager hdbxml = HashDbManager.getInstance();
-//        for (HashDb db : hdbxml.getKnownBadHashSets()) {
-//            knownBadSetNames.add(db.getDisplayName());
-//        }
-//        return knownBadSetNames;
-//    }    
 }