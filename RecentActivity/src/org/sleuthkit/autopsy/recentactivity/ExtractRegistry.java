/*
 * To change this template, choose Tools | Templates
 * and open the template in the editor.
 */
package org.sleuthkit.autopsy.recentactivity;

import java.io.BufferedReader;
import java.io.File;
import java.io.FileInputStream;
import java.io.IOException;
import java.io.InputStream;
import java.io.InputStreamReader;
import java.io.StringReader;
import java.nio.charset.Charset;
import java.sql.ResultSet;
import java.sql.SQLException;
import java.util.ArrayList;
import java.util.Collection;
import java.util.Iterator;
import java.util.List;
import java.util.Scanner;
import java.util.logging.Level;
import java.util.logging.Logger;
import org.jdom.Document;
import org.jdom.Element;
import org.jdom.input.SAXBuilder;
import org.openide.modules.InstalledFileLocator;
import org.sleuthkit.autopsy.casemodule.Case;
import org.sleuthkit.autopsy.datamodel.ContentUtils;
import org.sleuthkit.autopsy.ingest.IngestImageWorkerController;
import org.sleuthkit.datamodel.BlackboardArtifact;
import org.sleuthkit.datamodel.BlackboardArtifact.ARTIFACT_TYPE;
import org.sleuthkit.datamodel.BlackboardAttribute;
import org.sleuthkit.datamodel.BlackboardAttribute.ATTRIBUTE_TYPE;
import org.sleuthkit.datamodel.Content;
import org.sleuthkit.datamodel.FsContent;
import org.sleuthkit.datamodel.SleuthkitCase;



/**
 *
 * @author Alex \System32\Config
 */
public class ExtractRegistry {

      public Logger logger = Logger.getLogger(this.getClass().getName());
     private String RR_PATH;
     boolean rrFound = false;
     private int sysid;
    ExtractRegistry(){
        final File rrRoot = InstalledFileLocator.getDefault().locate("rr", ExtractRegistry.class.getPackage().getName(), false);
         if (rrRoot == null) {
             logger.log(Level.SEVERE, "RegRipper not found");
             rrFound = false;
             return;
         }
         else {
             rrFound = true;
         }
         try{
              Case currentCase = Case.getCurrentCase(); // get the most updated case
              SleuthkitCase tempDb = currentCase.getSleuthkitCase();
               ResultSet artset = tempDb.runQuery("SELECT * from blackboard_artifact_types WHERE type_name = 'TSK_SYS_INFO'");
                  
                   while (artset.next()){
                       sysid = artset.getInt("artifact_type_id");
                      }
         }
         catch(Exception e){
             
         }
        final String rrHome = rrRoot.getAbsolutePath();
        logger.log(Level.INFO, "RegRipper home: " + rrHome);
             
        RR_PATH  = rrHome + File.separator + "rip.exe";
    }
    
    
    
public void getregistryfiles(List<String> image, IngestImageWorkerController controller){
 try 
        {   
            Case currentCase = Case.getCurrentCase(); // get the most updated case
            SleuthkitCase tempDb = currentCase.getSleuthkitCase();
             String allFS = new String();
            for(String img : image)
            {
               allFS += " AND fs_obj_id = '" + img + "'";
            }
            List<FsContent> Regfiles;  
            ResultSet rs = tempDb.runQuery("select * from tsk_files where lower(name) = 'ntuser.dat' OR lower(parent_path) LIKE '%/system32/config%' and (name = 'system' OR name = 'software' OR name = 'SECURITY' OR name = 'SAM' OR name = 'default')" + allFS);
            Regfiles = tempDb.resultSetToFsContents(rs);
            
            int j = 0;
     
            while (j < Regfiles.size())
            {
                boolean Success;
                Content orgFS = Regfiles.get(j);
                long orgId = orgFS.getId();
                String temps = currentCase.getTempDirectory() + "\\" + Regfiles.get(j).getName().toString();
                ContentUtils.writeToFile(Regfiles.get(j), new File(currentCase.getTempDirectory() + "\\" + Regfiles.get(j).getName()));
                File regFile = new File(temps);
               
                 String txtPath = executeRegRip(temps, j);
                 if(txtPath.length() > 0)
                 {
                    Success = parseReg(txtPath,orgId);
                 }
                 else
                 {
                     Success = false;
                 }
             //At this point pasco2 proccessed the index files.
             //Now fetch the results, parse them and the delete the files.
             if(Success)
             {
                //Delete dat file since it was succcessful
               regFile.delete();
             }
                j++;
                
                
             
            }
        }
        catch (SQLException ex) 
        {
           logger.log(Level.WARNING, "Error while trying to get Registry files", ex);
        }
        catch(IOException ioex)
        {   
            logger.log(Level.WARNING, "Error while trying to write to the file system.", ioex);
        }
}


    // TODO: Hardcoded command args/path needs to be removed. Maybe set some constants and set env variables for classpath
    // I'm not happy with this code. Can't stand making a system call, is not an acceptable solution but is a hack for now.
	private  String executeRegRip(String regFilePath, int fileIndex)
    {
       String txtPath = regFilePath + Integer.toString(fileIndex) + ".txt";
       String type = "";
   

       try
       {
                
            if(regFilePath.toLowerCase().contains("system"))
                {
                    type = "1system";
                }
                if(regFilePath.toLowerCase().contains("software"))
                {
                    type = "autopsysoftware";
                }
                if(regFilePath.toLowerCase().contains("ntuser"))
                {
                    type = "autopsy";
                }
                if(regFilePath.toLowerCase().contains("default"))
                {
                    type = "1default";
                }
                if(regFilePath.toLowerCase().contains("sam"))
                {
                    type = "1sam";
                }
                if(regFilePath.toLowerCase().contains("security"))
                {
                    type = "1security";
                }

                String command = RR_PATH + " -r " + regFilePath +" -f " + type + "> " + txtPath;
                JavaSystemCaller.Exec.execute(command);
               

       }
       catch(Exception e)
       {
          
          logger.log(Level.SEVERE, "ExtractRegistry::executeRegRip() -> " ,e.getMessage() );
       }

       return txtPath;
    }
  
   
     private boolean parseReg(String regRecord, long orgId)
    {
        Case currentCase = Case.getCurrentCase(); // get the most updated case
        SleuthkitCase tempDb = currentCase.getSleuthkitCase();
        
         try {
             File regfile = new File(regRecord);
          
<<<<<<< HEAD
           FileInputStream fstream = new FileInputStream(regfile);
           InputStreamReader fstreamReader = new InputStreamReader(fstream, "UTF-8");
           BufferedReader input = new BufferedReader(fstreamReader);
           //logger.log(Level.INFO, "using encoding " + fstreamReader.getEncoding());
                   
=======
           BufferedReader input = new BufferedReader(new InputStreamReader(new FileInputStream(regfile)));
           regfile.delete();
>>>>>>> 52fcef00
           String regString = new Scanner(input).useDelimiter("\\Z").next();
           String startdoc = "<document>";
           String result = regString.replaceAll("----------------------------------------","");
           String enddoc = "</document>";
           String stringdoc = startdoc + result + enddoc;
           SAXBuilder sb = new SAXBuilder();
           Document document = sb.build(new StringReader(stringdoc));
           Element root = document.getRootElement();
           List types = root.getChildren();
           Iterator iterator = types.iterator();
           //for(int i = 0; i < types.size(); i++)
           //for(Element tempnode : types)
            while (iterator.hasNext()) {
              String time = "";
               String context = "";
               Element tempnode = (Element) iterator.next();
              // Element tempnode = types.get(i);
               context = tempnode.getName();
               Element timenode = tempnode.getChild("time");
                    time = timenode.getTextTrim();
               
               Element artroot = tempnode.getChild("artifacts");
               List artlist = artroot.getChildren();
               String winver = "";
               String installdate = "";
            if(artlist.isEmpty()){   
            }
            else{
            
              Iterator aiterator = artlist.iterator();
               while (aiterator.hasNext()) {
                 Element artnode = (Element) aiterator.next();
                 String name = artnode.getAttributeValue("name");
                 String value = artnode.getTextTrim();  
                 Collection<BlackboardAttribute> bbattributes = new ArrayList<BlackboardAttribute>();
                
                   if("recentdocs".equals(context)){
                       
               BlackboardArtifact bbart = tempDb.getContentById(orgId).newArtifact(ARTIFACT_TYPE.TSK_RECENT_OBJECT);
               bbattributes.add(new BlackboardAttribute(ATTRIBUTE_TYPE.TSK_LAST_ACCESSED.getTypeID(), "RecentActivity", context, time));
                  bbattributes.add(new BlackboardAttribute(ATTRIBUTE_TYPE.TSK_NAME.getTypeID(), "RecentActivity", context, name));
      
                 bbattributes.add(new BlackboardAttribute(ATTRIBUTE_TYPE.TSK_VALUE.getTypeID(), "RecentActivity", context, value));
                bbart.addAttributes(bbattributes);
                 }
               else if("runMRU".equals(context)){
                BlackboardArtifact bbart = tempDb.getContentById(orgId).newArtifact(ARTIFACT_TYPE.TSK_RECENT_OBJECT);
                bbattributes.add(new BlackboardAttribute(ATTRIBUTE_TYPE.TSK_LAST_ACCESSED.getTypeID(), "RecentActivity", context, time));
                  bbattributes.add(new BlackboardAttribute(ATTRIBUTE_TYPE.TSK_NAME.getTypeID(), "RecentActivity", context, name));
      
                 bbattributes.add(new BlackboardAttribute(ATTRIBUTE_TYPE.TSK_VALUE.getTypeID(), "RecentActivity", context, value));
                bbart.addAttributes(bbattributes);
               }
                 else if("uninstall".equals(context)){
                     bbattributes.add(new BlackboardAttribute(ATTRIBUTE_TYPE.TSK_LAST_ACCESSED.getTypeID(), "RecentActivity", context, time));
                  bbattributes.add(new BlackboardAttribute(ATTRIBUTE_TYPE.TSK_PROG_NAME.getTypeID(), "RecentActivity", context, value));
      
                 bbattributes.add(new BlackboardAttribute(ATTRIBUTE_TYPE.TSK_DATETIME.getTypeID(), "RecentActivity", context, name));
                     BlackboardArtifact bbart = tempDb.getContentById(orgId).newArtifact(ARTIFACT_TYPE.TSK_INSTALLED_PROG);
                 bbart.addAttributes(bbattributes);
                }
                 else if("WinVersion".equals(context)){
                     
                     if(name.contains("ProductName"))
                     {
                         winver = value;
                     }
                     if(name.contains("CSDVersion")){
                         winver = winver + " " + value;
                     }
                     if(name.contains("InstallDate"))
                     {
                      installdate = value;
                     
                  bbattributes.add(new BlackboardAttribute(ATTRIBUTE_TYPE.TSK_PROG_NAME.getTypeID(), "RecentActivity", context, winver));
      
                 bbattributes.add(new BlackboardAttribute(ATTRIBUTE_TYPE.TSK_DATETIME.getTypeID(), "RecentActivity", context, installdate));
                     BlackboardArtifact bbart = tempDb.getContentById(orgId).newArtifact(ARTIFACT_TYPE.TSK_INSTALLED_PROG);
                       bbart.addAttributes(bbattributes);
                    }
                 }
               else
               {   
                 
                   BlackboardArtifact bbart = tempDb.getContentById(orgId).newArtifact(sysid);
                    bbart.addAttributes(bbattributes);
               }  
               }
              
               
            }
            }
           }
           catch (Exception ex)
           {
            
            logger.log(Level.WARNING, "Error while trying to read into a registry file." +  ex);      
           }
   

       
       return true;
    }

}<|MERGE_RESOLUTION|>--- conflicted
+++ resolved
@@ -195,16 +195,11 @@
          try {
              File regfile = new File(regRecord);
           
-<<<<<<< HEAD
            FileInputStream fstream = new FileInputStream(regfile);
            InputStreamReader fstreamReader = new InputStreamReader(fstream, "UTF-8");
            BufferedReader input = new BufferedReader(fstreamReader);
            //logger.log(Level.INFO, "using encoding " + fstreamReader.getEncoding());
-                   
-=======
-           BufferedReader input = new BufferedReader(new InputStreamReader(new FileInputStream(regfile)));
-           regfile.delete();
->>>>>>> 52fcef00
+           //regfile.delete();
            String regString = new Scanner(input).useDelimiter("\\Z").next();
            String startdoc = "<document>";
            String result = regString.replaceAll("----------------------------------------","");
