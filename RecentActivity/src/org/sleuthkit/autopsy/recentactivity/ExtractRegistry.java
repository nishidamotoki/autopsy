--- conflicted
+++ resolved
@@ -195,15 +195,10 @@
          try {
              File regfile = new File(regRecord);
           
-<<<<<<< HEAD
            FileInputStream fstream = new FileInputStream(regfile);
            InputStreamReader fstreamReader = new InputStreamReader(fstream, "UTF-8");
            BufferedReader input = new BufferedReader(fstreamReader);
            //logger.log(Level.INFO, "using encoding " + fstreamReader.getEncoding());
-           //regfile.delete();
-=======
-           BufferedReader input = new BufferedReader(new InputStreamReader(new FileInputStream(regfile)));
->>>>>>> 138edf1d
            String regString = new Scanner(input).useDelimiter("\\Z").next();
            regfile.delete();
            String startdoc = "<document>";
