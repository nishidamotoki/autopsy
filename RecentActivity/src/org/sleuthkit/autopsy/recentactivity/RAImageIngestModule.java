--- conflicted
+++ resolved
@@ -2,11 +2,7 @@
  *
  * Autopsy Forensic Browser
  *
-<<<<<<< HEAD
- * Copyright 2012-2018 Basis Technology Corp.
-=======
  * Copyright 2012-2019 Basis Technology Corp.
->>>>>>> 417659bb
  *
  * Copyright 2012 42six Solutions.
  * Contact: aebadirad <at> 42six <dot> com
@@ -36,12 +32,12 @@
 import org.sleuthkit.autopsy.coreutils.Logger;
 import org.sleuthkit.autopsy.ingest.DataSourceIngestModule;
 import org.sleuthkit.autopsy.ingest.DataSourceIngestModuleProgress;
-import org.sleuthkit.autopsy.ingest.IngestJobContext;
+import org.sleuthkit.autopsy.ingest.IngestServices;
 import org.sleuthkit.autopsy.ingest.IngestMessage;
 import org.sleuthkit.autopsy.ingest.IngestMessage.MessageType;
+import org.sleuthkit.datamodel.Content;
 import org.sleuthkit.autopsy.ingest.IngestModule.ProcessResult;
-import org.sleuthkit.autopsy.ingest.IngestServices;
-import org.sleuthkit.datamodel.Content;
+import org.sleuthkit.autopsy.ingest.IngestJobContext;
 
 /**
  * Recent activity image ingest module
@@ -49,16 +45,14 @@
 public final class RAImageIngestModule implements DataSourceIngestModule {
 
     private static final Logger logger = Logger.getLogger(RAImageIngestModule.class.getName());
-<<<<<<< HEAD
-    private final List<Extract> extracters = new ArrayList<>();
-    private final List<Extract> browserExtracters = new ArrayList<>();
-    private final IngestServices services = IngestServices.getInstance();
-=======
     private final List<Extract> extractors = new ArrayList<>();
     private final List<Extract> browserExtractors = new ArrayList<>();
     private IngestServices services = IngestServices.getInstance();
->>>>>>> 417659bb
     private IngestJobContext context;
+    private StringBuilder subCompleted = new StringBuilder();
+
+    RAImageIngestModule() {
+    }
 
     @Override
     public void startUp(IngestJobContext context) throws IngestModuleException {
@@ -72,26 +66,8 @@
         }
 
         Extract registry = new ExtractRegistry();
-        Extract recentDocuments = new RecentDocumentsLnkExtractor();
+        Extract recentDocuments = new RecentDocumentsByLnk();
         Extract chrome = new Chrome();
-<<<<<<< HEAD
-        Extract firefox = new FirefoxExtractor();
-        Extract SEUQA = new SearchEngineURLQueryExtractor();
-
-        extracters.add(chrome);
-        extracters.add(firefox);
-        extracters.add(iexplore);
-        extracters.add(recentDocuments);
-        extracters.add(SEUQA); // this needs to run after the web browser modules
-        extracters.add(registry); // this runs last because it is slowest
-
-        browserExtracters.add(chrome);
-        browserExtracters.add(firefox);
-        browserExtracters.add(iexplore);
-
-        for (Extract extracter : extracters) {
-            extracter.init();
-=======
         Extract firefox = new Firefox();
         Extract SEUQA = new SearchEngineURLQueryAnalyzer();
         Extract osExtract = new ExtractOs();
@@ -112,7 +88,6 @@
 
         for (Extract extractor : extractors) {
             extractor.init();
->>>>>>> 417659bb
         }
     }
 
@@ -130,16 +105,18 @@
         for (int i = 0; i < extractors.size(); i++) {
             Extract extracter = extractors.get(i);
             if (context.dataSourceIngestIsCancelled()) {
-                logger.log(Level.INFO, "Recent Activity has been canceled, quitting before {0}", extracter.getModuleName()); //NON-NLS
+                logger.log(Level.INFO, "Recent Activity has been canceled, quitting before {0}", extracter.getName()); //NON-NLS
                 break;
             }
 
-            progressBar.progress(extracter.getModuleName(), i);
+            progressBar.progress(extracter.getName(), i);
 
             try {
                 extracter.process(dataSource, context);
             } catch (Exception ex) {
-                logger.log(Level.SEVERE, "Exception occurred in " + extracter.getModuleName(), ex); //NON-NLS
+                logger.log(Level.SEVERE, "Exception occurred in " + extracter.getName(), ex); //NON-NLS
+                subCompleted.append(NbBundle.getMessage(this.getClass(), "RAImageIngestModule.process.errModFailed",
+                        extracter.getName()));
                 errors.add(
                         NbBundle.getMessage(this.getClass(), "RAImageIngestModule.process.errModErrs", RecentActivityExtracterModuleFactory.getModuleName()));
             }
@@ -180,13 +157,8 @@
         StringBuilder historyMsg = new StringBuilder();
         historyMsg.append(
                 NbBundle.getMessage(this.getClass(), "RAImageIngestModule.process.histMsg.title", dataSource.getName()));
-<<<<<<< HEAD
-        for (Extract module : browserExtracters) {
-            historyMsg.append("<li>").append(module.getModuleName()); //NON-NLS
-=======
         for (Extract module : browserExtractors) {
             historyMsg.append("<li>").append(module.getName()); //NON-NLS
->>>>>>> 417659bb
             historyMsg.append(": ").append((module.foundData()) ? NbBundle
                     .getMessage(this.getClass(), "RAImageIngestModule.process.histMsg.found") : NbBundle
                     .getMessage(this.getClass(), "RAImageIngestModule.process.histMsg.notFnd"));
@@ -204,8 +176,6 @@
             return ProcessResult.OK;
         }
 
-<<<<<<< HEAD
-=======
         for (int i = 0; i < extractors.size(); i++) {
             Extract extracter = extractors.get(i);
             try {
@@ -217,7 +187,6 @@
             }
         }
 
->>>>>>> 417659bb
         return ProcessResult.OK;
     }
 
