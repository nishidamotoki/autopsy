/*
 * Autopsy Forensic Browser
 *
 * Copyright 2011-2014 Basis Technology Corp.
 * Contact: carrier <at> sleuthkit <dot> org
 *
 * Licensed under the Apache License, Version 2.0 (the "License");
 * you may not use this file except in compliance with the License.
 * You may obtain a copy of the License at
 *
 *     http://www.apache.org/licenses/LICENSE-2.0
 *
 * Unless required by applicable law or agreed to in writing, software
 * distributed under the License is distributed on an "AS IS" BASIS,
 * WITHOUT WARRANTIES OR CONDITIONS OF ANY KIND, either express or implied.
 * See the License for the specific language governing permissions and
 * limitations under the License.
 */
package org.sleuthkit.autopsy.keywordsearch;

import java.io.IOException;
import java.io.InputStream;
import java.util.ArrayList;
import java.util.HashMap;
import java.util.List;
import java.util.Map;
import java.util.concurrent.atomic.AtomicInteger;
import java.util.logging.Level;
import org.openide.util.NbBundle;
import org.sleuthkit.autopsy.coreutils.Logger;
import org.apache.tika.Tika;
import org.sleuthkit.autopsy.casemodule.Case;
import org.sleuthkit.autopsy.coreutils.MessageNotifyUtil;
import org.sleuthkit.autopsy.coreutils.StringExtract.StringExtractUnicodeTable.SCRIPT;
import org.sleuthkit.autopsy.ingest.FileIngestModule;
import org.sleuthkit.autopsy.ingest.IngestServices;
import org.sleuthkit.autopsy.ingest.IngestMessage;
import org.sleuthkit.autopsy.ingest.IngestMessage.MessageType;
import org.sleuthkit.autopsy.ingest.IngestModuleAdapter;
import org.sleuthkit.autopsy.ingest.IngestJobContext;
import org.sleuthkit.autopsy.keywordsearch.Ingester.IngesterException;
import org.sleuthkit.datamodel.AbstractFile;
import org.sleuthkit.datamodel.ReadContentInputStream;
import org.sleuthkit.datamodel.SleuthkitCase;
import org.sleuthkit.datamodel.TskCoreException;
import org.sleuthkit.datamodel.TskData;
import org.sleuthkit.datamodel.TskData.FileKnown;

/**
 * An ingest module on a file level Performs indexing of allocated and Solr
 * supported files, string extraction and indexing of unallocated and not Solr
 * supported files Index commit is done periodically (determined by user set
 * ingest update interval) Runs a periodic keyword / regular expression search
 * on currently configured lists for ingest and writes results to blackboard
 * Reports interesting events to Inbox and to viewers
 */
public final class KeywordSearchIngestModule extends IngestModuleAdapter implements FileIngestModule {

    enum UpdateFrequency {

        FAST(20),
        AVG(10),
        SLOW(5),
        SLOWEST(1),
        DEFAULT(5);
        private final int time;

        UpdateFrequency(int time) {
            this.time = time;
        }

        int getTime() {
            return time;
        }
    };
    private static final Logger logger = Logger.getLogger(KeywordSearchIngestModule.class.getName());
    private IngestServices services = IngestServices.getInstance();
    private Ingester ingester = null;
    private Indexer indexer;
    //only search images from current ingest, not images previously ingested/indexed
    //accessed read-only by searcher thread

    private boolean startedSearching = false;
    private SleuthkitCase caseHandle = null;
    private List<AbstractFileExtract> textExtractors;
    private AbstractFileStringExtract stringExtractor;
    private final KeywordSearchJobSettings settings;
    private boolean initialized = false;
    private Tika tikaFormatDetector;
    private long jobId;
    private long dataSourceId;   
    private static AtomicInteger instanceCount = new AtomicInteger(0); //just used for logging
    private int instanceNum = 0;
    
    private enum IngestStatus {

        TEXT_INGESTED, /// Text was extracted by knowing file type and text_ingested
        STRINGS_INGESTED, ///< Strings were extracted from file 
        METADATA_INGESTED, ///< No content, so we just text_ingested metadata
        SKIPPED_ERROR_INDEXING, ///< File was skipped because index engine had problems
        SKIPPED_ERROR_TEXTEXTRACT, ///< File was skipped because of text extraction issues
        SKIPPED_ERROR_IO    ///< File was skipped because of IO issues reading it
    };
    private Map<Long, IngestStatus> ingestStatus;

    KeywordSearchIngestModule(KeywordSearchJobSettings settings) {
        this.settings = settings;
        instanceNum = instanceCount.getAndIncrement();
    }

    /**
     * Initializes the module for new ingest run Sets up threads, timers,
     * retrieves settings, keyword lists to run on
     *
     */
    @Override
    public void startUp(IngestJobContext context) throws IngestModuleException {
        logger.log(Level.INFO, "Initializing instance {0}", instanceNum);
        initialized = false;
        
        jobId = context.getJobId();
        caseHandle = Case.getCurrentCase().getSleuthkitCase();
        tikaFormatDetector = new Tika();
        ingester = Server.getIngester();

        final Server server = KeywordSearch.getServer();
        try {
            if (!server.isRunning()) {
                String msg = NbBundle.getMessage(this.getClass(), "KeywordSearchIngestModule.init.badInitMsg");
                logger.log(Level.SEVERE, msg);
                String details = NbBundle.getMessage(this.getClass(), "KeywordSearchIngestModule.init.tryStopSolrMsg", msg);
                services.postMessage(IngestMessage.createErrorMessage(KeywordSearchModuleFactory.getModuleName(), msg, details));
                throw new IngestModuleException(msg);
            }
        } catch (KeywordSearchModuleException ex) {
            logger.log(Level.WARNING, "Error checking if Solr server is running while initializing ingest", ex);
            //this means Solr is not properly initialized
            String msg = NbBundle.getMessage(this.getClass(), "KeywordSearchIngestModule.init.badInitMsg");
            String details = NbBundle.getMessage(this.getClass(), "KeywordSearchIngestModule.init.tryStopSolrMsg", msg);
            services.postMessage(IngestMessage.createErrorMessage(KeywordSearchModuleFactory.getModuleName(), msg, details));
            throw new IngestModuleException(msg);
        }
        try {
            // make an actual query to verify that server is responding
            // we had cases where getStatus was OK, but the connection resulted in a 404
            server.queryNumIndexedDocuments();
        } catch (KeywordSearchModuleException | NoOpenCoreException ex) {
            throw new IngestModuleException(
                    NbBundle.getMessage(this.getClass(), "KeywordSearchIngestModule.init.exception.errConnToSolr.msg",
                    ex.getMessage()));
        }

        //initialize extractors
        stringExtractor = new AbstractFileStringExtract(this);
        stringExtractor.setScripts(KeywordSearchSettings.getStringExtractScripts());
        stringExtractor.setOptions(KeywordSearchSettings.getStringExtractOptions());

        //log the scripts used for debugging
        final StringBuilder sbScripts = new StringBuilder();
        for (SCRIPT s : KeywordSearchSettings.getStringExtractScripts()) {
            sbScripts.append(s.name()).append(" ");
        }
        logger.log(Level.INFO, "Using string extract scripts: {0}", sbScripts.toString());

        textExtractors = new ArrayList<>();
        //order matters, more specific extractors first
        textExtractors.add(new AbstractFileHtmlExtract(this));
        textExtractors.add(new AbstractFileTikaTextExtract(this));

        ingestStatus = new HashMap<>();

        List<KeywordList> keywordLists = KeywordSearchListsXML.getCurrent().getListsL();
        boolean hasKeywordsForSearch = false;
        for (KeywordList keywordList : keywordLists) {
            if (settings.isKeywordListEnabled(keywordList.getName()) && !keywordList.getKeywords().isEmpty()) {
                hasKeywordsForSearch = true;
                break;
            }
        }
        if (!hasKeywordsForSearch) {
            services.postMessage(IngestMessage.createWarningMessage(KeywordSearchModuleFactory.getModuleName(), NbBundle.getMessage(this.getClass(), "KeywordSearchIngestModule.init.noKwInLstMsg"),
                    NbBundle.getMessage(this.getClass(), "KeywordSearchIngestModule.init.onlyIdxKwSkipMsg")));
        }

        indexer = new Indexer();
        initialized = true;
    }

    @Override
    public ProcessResult process(AbstractFile abstractFile) {
        if (initialized == false) //error initializing indexing/Solr
        {
            logger.log(Level.WARNING, "Skipping processing, module not initialized, file: {0}", abstractFile.getName());
            ingestStatus.put(abstractFile.getId(), IngestStatus.SKIPPED_ERROR_INDEXING);
            return ProcessResult.OK;
        }
        try {
            //add data source id of the file to the set, keeping track of images being ingested
            dataSourceId = caseHandle.getFileDataSource(abstractFile);

        } catch (TskCoreException ex) {
            logger.log(Level.SEVERE, "Error getting image id of file processed by keyword search: " + abstractFile.getName(), ex);
        }

        if (abstractFile.getType().equals(TskData.TSK_DB_FILES_TYPE_ENUM.VIRTUAL_DIR)) {
            //skip indexing of virtual dirs (no content, no real name) - will index children files
            return ProcessResult.OK;
        }

        if (KeywordSearchSettings.getSkipKnown() && abstractFile.getKnown().equals(FileKnown.KNOWN)) {
            //index meta-data only
            indexer.indexFile(abstractFile, false);
            return ProcessResult.OK;
        }

        //index the file and content (if the content is supported)
        indexer.indexFile(abstractFile, true);

        // Start searching if it hasn't started already
        if (!startedSearching) {
            List<String> keywordListNames = settings.getNamesOfEnabledKeyWordLists();
            SearchRunner.getInstance().startJob(jobId, dataSourceId, keywordListNames);
            startedSearching = true;
        }
        
        return ProcessResult.OK;
    }

    /**
     * After all files are ingested, execute final index commit and final search
     * Cleanup resources, threads, timers
     */
    @Override
    public void shutDown(boolean ingestJobCancelled) {
        logger.log(Level.INFO, "Instance {0}", instanceNum);
       
        if (initialized == false) {
            return;
        }

        if (ingestJobCancelled) {
            logger.log(Level.INFO, "Ingest job cancelled");
            stop();
            return;
        }

        // Remove from the search list and trigger final commit and final search
        SearchRunner.getInstance().endJob(jobId);
        
        postIndexSummary();        
        
        //log number of files / chunks in index
        //signal a potential change in number of text_ingested files
        try {
            final int numIndexedFiles = KeywordSearch.getServer().queryNumIndexedFiles();
            final int numIndexedChunks = KeywordSearch.getServer().queryNumIndexedChunks();
            logger.log(Level.INFO, "Indexed files count: {0}", numIndexedFiles);
            logger.log(Level.INFO, "Indexed file chunks count: {0}", numIndexedChunks);
        } catch (NoOpenCoreException | KeywordSearchModuleException ex) {
            logger.log(Level.WARNING, "Error executing Solr query to check number of indexed files/chunks: ", ex);
        }
    }

    /**
     * Handle stop event (ingest interrupted) Cleanup resources, threads, timers
     */
    private void stop() {
        logger.log(Level.INFO, "stop()");

        SearchRunner.getInstance().stopJob(jobId);
    
        cleanup();
    }

    /**
     * Common cleanup code when module stops or final searcher completes
     */
    private void cleanup() {
        ingestStatus.clear();

        textExtractors.clear();
        textExtractors = null;
        stringExtractor = null;

        tikaFormatDetector = null;

        initialized = false;
    }

    /**
     * Posts inbox message with summary of text_ingested files
     */
    private void postIndexSummary() {
        int text_ingested = 0;
        int metadata_ingested = 0;
        int strings_ingested = 0;
        int error_text = 0;
        int error_index = 0;
        int error_io = 0;
        for (IngestStatus s : ingestStatus.values()) {
            switch (s) {
                case TEXT_INGESTED:
                    ++text_ingested;
                    break;
                case METADATA_INGESTED:
                    ++metadata_ingested;
                    break;
                case STRINGS_INGESTED:
                    ++strings_ingested;
                    break;
                case SKIPPED_ERROR_TEXTEXTRACT:
                    error_text++;
                    break;
                case SKIPPED_ERROR_INDEXING:
                    error_index++;
                    break;
                case SKIPPED_ERROR_IO:
                    error_io++;
                    break;
                default:
                   ;
            }
        }

        StringBuilder msg = new StringBuilder();
        msg.append("<table border=0><tr><td>").append(NbBundle.getMessage(this.getClass(), "KeywordSearchIngestModule.postIndexSummary.knowFileHeaderLbl")).append("</td><td>").append(text_ingested).append("</td></tr>");
        msg.append("<tr><td>").append(NbBundle.getMessage(this.getClass(), "KeywordSearchIngestModule.postIndexSummary.fileGenStringsHead")).append("</td><td>").append(strings_ingested).append("</td></tr>");
        msg.append("<tr><td>").append(NbBundle.getMessage(this.getClass(), "KeywordSearchIngestModule.postIndexSummary.mdOnlyLbl")).append("</td><td>").append(metadata_ingested).append("</td></tr>");
        msg.append("<tr><td>").append(NbBundle.getMessage(this.getClass(), "KeywordSearchIngestModule.postIndexSummary.idxErrLbl")).append("</td><td>").append(error_index).append("</td></tr>");
        msg.append("<tr><td>").append(NbBundle.getMessage(this.getClass(), "KeywordSearchIngestModule.postIndexSummary.errTxtLbl")).append("</td><td>").append(error_text).append("</td></tr>");
        msg.append("<tr><td>").append(NbBundle.getMessage(this.getClass(), "KeywordSearchIngestModule.postIndexSummary.errIoLbl")).append("</td><td>").append(error_io).append("</td></tr>");
        msg.append("</table>");
        String indexStats = msg.toString();
        logger.log(Level.INFO, "Keyword Indexing Completed: {0}", indexStats);
        services.postMessage(IngestMessage.createMessage(MessageType.INFO, KeywordSearchModuleFactory.getModuleName(), NbBundle.getMessage(this.getClass(), "KeywordSearchIngestModule.postIndexSummary.kwIdxResultsLbl"), indexStats));
        if (error_index > 0) {
            MessageNotifyUtil.Notify.error(NbBundle.getMessage(this.getClass(), "KeywordSearchIngestModule.postIndexSummary.kwIdxErrsTitle"),
                    NbBundle.getMessage(this.getClass(), "KeywordSearchIngestModule.postIndexSummary.kwIdxErrMsgFiles", error_index));
        } else if (error_io + error_text > 0) {
            MessageNotifyUtil.Notify.warn(NbBundle.getMessage(this.getClass(), "KeywordSearchIngestModule.postIndexSummary.kwIdxWarnMsgTitle"),
                    NbBundle.getMessage(this.getClass(), "KeywordSearchIngestModule.postIndexSummary.idxErrReadFilesMsg"));
        }
    }

    /**
     * File indexer, processes and indexes known/allocated files,
     * unknown/unallocated files and directories accordingly
     */
    private class Indexer {

        private final Logger logger = Logger.getLogger(Indexer.class.getName());

        /**
         * Extract text with Tika or other text extraction modules (by
         * streaming) from the file Divide the file into chunks and index the
         * chunks
         *
         * @param aFile file to extract strings from, divide into chunks and
         * index
         * @param detectedFormat mime-type detected, or null if none detected
         * @return true if the file was text_ingested, false otherwise
         * @throws IngesterException exception thrown if indexing failed
         */
        private boolean extractTextAndIndex(AbstractFile aFile, String detectedFormat) throws IngesterException {
            AbstractFileExtract fileExtract = null;

            //go over available text extractors in order, and pick the first one (most specific one)
            for (AbstractFileExtract fe : textExtractors) {
                if (fe.isSupported(aFile, detectedFormat)) {
                    fileExtract = fe;
                    break;
                }
            }

            if (fileExtract == null) {
                logger.log(Level.INFO, "No text extractor found for file id:{0}, name: {1}, detected format: {2}", new Object[]{aFile.getId(), aFile.getName(), detectedFormat});
                return false;
            }

            //logger.log(Level.INFO, "Extractor: " + fileExtract + ", file: " + aFile.getName());

            //divide into chunks and index
            return fileExtract.index(aFile);
        }

        /**
         * Extract strings using heuristics from the file and add to index.
         *
         * @param aFile file to extract strings from, divide into chunks and
         * index
         * @return true if the file was text_ingested, false otherwise
         */
        private boolean extractStringsAndIndex(AbstractFile aFile) {
            try {
                if (stringExtractor.index(aFile)) {
                    ingestStatus.put(aFile.getId(), IngestStatus.STRINGS_INGESTED);
                    return true;
                } else {
                    logger.log(Level.WARNING, "Failed to extract strings and ingest, file ''{0}'' (id: {1}).", new Object[]{aFile.getName(), aFile.getId()});
                    ingestStatus.put(aFile.getId(), IngestStatus.SKIPPED_ERROR_TEXTEXTRACT);
                    return false;
                }
            } catch (IngesterException ex) {
                logger.log(Level.WARNING, "Failed to extract strings and ingest, file '" + aFile.getName() + "' (id: " + aFile.getId() + ").", ex);
                ingestStatus.put(aFile.getId(), IngestStatus.SKIPPED_ERROR_INDEXING);
                return false;
            }
        }

        /**
         * Check with every extractor if it supports the file with the detected
         * format
         *
         * @param aFile file to check for
         * @param detectedFormat mime-type with detected format (such as
         * text/plain) or null if not detected
         * @return true if text extraction is supported
         */
        private boolean isTextExtractSupported(AbstractFile aFile, String detectedFormat) {
            for (AbstractFileExtract extractor : textExtractors) {
                if (extractor.isContentTypeSpecific() == true
                        && extractor.isSupported(aFile, detectedFormat)) {
                    return true;
                }
            }
            return false;
        }

        /**
         * Adds the file to the index. Detects file type, calls extractors, etc.
         *
         * @param aFile File to analyze
         * @param indexContent False if only metadata should be text_ingested.
         * True if content and metadata should be index.
         */
        private void indexFile(AbstractFile aFile, boolean indexContent) {
            //logger.log(Level.INFO, "Processing AbstractFile: " + abstractFile.getName());

            TskData.TSK_DB_FILES_TYPE_ENUM aType = aFile.getType();

            // unallocated and unused blocks can only have strings extracted from them. 
            if ((aType.equals(TskData.TSK_DB_FILES_TYPE_ENUM.UNALLOC_BLOCKS) || aType.equals(TskData.TSK_DB_FILES_TYPE_ENUM.UNUSED_BLOCKS))) {
                extractStringsAndIndex(aFile);
            }

            final long size = aFile.getSize();
            //if not to index content, or a dir, or 0 content, index meta data only
            if ((indexContent == false || aFile.isDir() || size == 0)) {
                try {
                    ingester.ingest(aFile, false); //meta-data only
                    ingestStatus.put(aFile.getId(), IngestStatus.METADATA_INGESTED);
                } catch (IngesterException ex) {
                    ingestStatus.put(aFile.getId(), IngestStatus.SKIPPED_ERROR_INDEXING);
                    logger.log(Level.WARNING, "Unable to index meta-data for file: " + aFile.getId(), ex);
                }
                return;
            }

            //use Tika to detect the format
            String detectedFormat = null;
            InputStream is = null;
            try {
                is = new ReadContentInputStream(aFile);
                detectedFormat = tikaFormatDetector.detect(is, aFile.getName());
            } catch (Exception e) {
                logger.log(Level.WARNING, "Could not detect format using tika for file: " + aFile, e);
            } finally {
                if (is != null) {
                    try {
                        is.close();
                    } catch (IOException ex) {
                        logger.log(Level.WARNING, "Could not close stream after detecting format using tika for file: "
                                + aFile, ex);
                    }
                }
            }

            // @@@ Add file type signature to blackboard here

            //logger.log(Level.INFO, "Detected format: " + aFile.getName() + " " + detectedFormat);

            // we skip archive formats that are opened by the archive module. 
            // @@@ We could have a check here to see if the archive module was enabled though...
            if (AbstractFileExtract.ARCHIVE_MIME_TYPES.contains(detectedFormat)) {
                try {
                    ingester.ingest(aFile, false); //meta-data only
                    ingestStatus.put(aFile.getId(), IngestStatus.METADATA_INGESTED);
                } catch (IngesterException ex) {
                    ingestStatus.put(aFile.getId(), IngestStatus.SKIPPED_ERROR_INDEXING);
                    logger.log(Level.WARNING, "Unable to index meta-data for file: " + aFile.getId(), ex);
                }
                return;
            }

            boolean wasTextAdded = false;
            if (isTextExtractSupported(aFile, detectedFormat)) {
                //extract text with one of the extractors, divide into chunks and index with Solr
                try {
                    //logger.log(Level.INFO, "indexing: " + aFile.getName());
                    if (!extractTextAndIndex(aFile, detectedFormat)) {
                        logger.log(Level.WARNING, "Failed to extract text and ingest, file ''{0}'' (id: {1}).", new Object[]{aFile.getName(), aFile.getId()});
                        ingestStatus.put(aFile.getId(), IngestStatus.SKIPPED_ERROR_TEXTEXTRACT);
                    } else {
                        ingestStatus.put(aFile.getId(), IngestStatus.TEXT_INGESTED);
                        wasTextAdded = true;
                    }

                } catch (IngesterException e) {
                    logger.log(Level.INFO, "Could not extract text with Tika, " + aFile.getId() + ", "
                            + aFile.getName(), e);
                    ingestStatus.put(aFile.getId(), IngestStatus.SKIPPED_ERROR_INDEXING);
                } catch (Exception e) {
                    logger.log(Level.WARNING, "Error extracting text with Tika, " + aFile.getId() + ", "
                            + aFile.getName(), e);
                    ingestStatus.put(aFile.getId(), IngestStatus.SKIPPED_ERROR_TEXTEXTRACT);
                }
            }

            // if it wasn't supported or had an error, default to strings
            if (wasTextAdded == false) {
                extractStringsAndIndex(aFile);
            }
        }
    }

<<<<<<< HEAD
    /**
     * Searcher responsible for searching the current index and writing results
     * to blackboard and the inbox. Also, posts results to listeners as Ingest
     * data events. Searches entire index, and keeps track of only new results
     * to report and save. Runs as a background thread.
     */
    private final class Searcher extends SwingWorker<Object, Void> {

        /**
         * Searcher has private copies/snapshots of the lists and keywords
         */
        private List<Keyword> keywords; //keywords to search
        private List<String> keywordLists; // lists currently being searched
        private Map<String, KeywordList> keywordToList; //keyword to list name mapping
        private AggregateProgressHandle progressGroup;
        private final Logger logger = Logger.getLogger(Searcher.class.getName());
        private boolean finalRun = false;

        Searcher(List<String> keywordLists) {
            this.keywordLists = new ArrayList<>(keywordLists);
            this.keywords = new ArrayList<>();
            this.keywordToList = new HashMap<>();
            //keywords are populated as searcher runs
        }

        Searcher(List<String> keywordLists, boolean finalRun) {
            this(keywordLists);
            this.finalRun = finalRun;
        }

        @Override
        protected Object doInBackground() throws Exception {
            if (finalRun) {
                logger.log(Level.INFO, "Pending start of new (final) searcher");
            } else {
                logger.log(Level.INFO, "Pending start of new searcher");
            }

            final String displayName = NbBundle.getMessage(this.getClass(), "KeywordSearchIngestModule.doInBackGround.displayName")
                    + (finalRun ? (" - " + NbBundle.getMessage(this.getClass(), "KeywordSearchIngestModule.doInBackGround.finalizeMsg")) : "");
            progressGroup = AggregateProgressFactory.createSystemHandle(displayName + (" ("
                    + NbBundle.getMessage(this.getClass(), "KeywordSearchIngestModule.doInBackGround.pendingMsg") + ")"), null, new Cancellable() {
                @Override
                public boolean cancel() {
                    logger.log(Level.INFO, "Cancelling the searcher by user.");
                    if (progressGroup != null) {
                        progressGroup.setDisplayName(displayName + " (" + NbBundle.getMessage(this.getClass(), "KeywordSearchIngestModule.doInBackGround.cancelMsg") + "...)");
                    }
                    return Searcher.this.cancel(true);
                }
            }, null);

            updateKeywords();

            ProgressContributor[] subProgresses = new ProgressContributor[keywords.size()];
            int i = 0;
            for (Keyword keywordQuery : keywords) {
                subProgresses[i] =
                        AggregateProgressFactory.createProgressContributor(keywordQuery.getQuery());
                progressGroup.addContributor(subProgresses[i]);
                i++;
            }

            progressGroup.start();

            //block to ensure previous searcher is completely done with doInBackground()
            //even after previous searcher cancellation, we need to check this
            searcherLock.lock();
            final StopWatch stopWatch = new StopWatch();
            stopWatch.start();
            try {
                logger.log(Level.INFO, "Started a new searcher");
                progressGroup.setDisplayName(displayName);
                //make sure other searchers are not spawned 
                searcherDone = false;
                runSearcher = false;
                if (searchTimer.isRunning()) {
                    searchTimer.stop();
                }

                int keywordsSearched = 0;

                //updateKeywords();

                for (Keyword keywordQuery : keywords) {
                    if (this.isCancelled()) {
                        logger.log(Level.INFO, "Cancel detected, bailing before new keyword processed: {0}", keywordQuery.getQuery());
                        return null;
                    }

                    final String queryStr = keywordQuery.getQuery();
                    final KeywordList list = keywordToList.get(queryStr);
                    final String listName = list.getName();

                    //new subProgress will be active after the initial query
                    //when we know number of hits to start() with
                    if (keywordsSearched > 0) {
                        subProgresses[keywordsSearched - 1].finish();
                    }


                    KeywordSearchQuery del = null;

                    boolean isRegex = !keywordQuery.isLiteral();
                    if (isRegex) {
                        del = new TermComponentQuery(keywordQuery);
                    } else {
                        del = new LuceneQuery(keywordQuery);
                        del.escape();
                    }

                    //limit search to currently ingested data sources
                    //set up a filter with 1 or more image ids OR'ed
                    final KeywordQueryFilter dataSourceFilter = new KeywordQueryFilter(KeywordQueryFilter.FilterType.DATA_SOURCE, curDataSourceIds);
                    del.addFilter(dataSourceFilter);

                    Map<String, List<ContentHit>> queryResult;

                    try {
                        queryResult = del.performQuery();
                    } catch (NoOpenCoreException ex) {
                        logger.log(Level.WARNING, "Error performing query: " + keywordQuery.getQuery(), ex);
                        //no reason to continue with next query if recovery failed
                        //or wait for recovery to kick in and run again later
                        //likely case has closed and threads are being interrupted
                        return null;
                    } catch (CancellationException e) {
                        logger.log(Level.INFO, "Cancel detected, bailing during keyword query: {0}", keywordQuery.getQuery());
                        return null;
                    } catch (Exception e) {
                        logger.log(Level.WARNING, "Error performing query: " + keywordQuery.getQuery(), e);
                        continue;
                    }

                    // calculate new results but substracting results already obtained in this ingest
                    // this creates a map of each keyword to the list of unique files that have that hit.  
                    Map<Keyword, List<ContentHit>> newResults = filterResults(queryResult, isRegex);

                    if (!newResults.isEmpty()) {

                        //write results to BB

                        //new artifacts created, to report to listeners
                        Collection<BlackboardArtifact> newArtifacts = new ArrayList<>();

                        //scale progress bar more more granular, per result sub-progress, within per keyword
                        int totalUnits = newResults.size();
                        subProgresses[keywordsSearched].start(totalUnits);
                        int unitProgress = 0;
                        String queryDisplayStr = keywordQuery.getQuery();
                        if (queryDisplayStr.length() > 50) {
                            queryDisplayStr = queryDisplayStr.substring(0, 49) + "...";
                        }
                        subProgresses[keywordsSearched].progress(listName + ": " + queryDisplayStr, unitProgress);


                        /* cycle through the keywords returned -- only one unless it was a regexp */
                        for (final Keyword hitTerm : newResults.keySet()) {
                            //checking for cancellation between results
                            if (this.isCancelled()) {
                                logger.log(Level.INFO, "Cancel detected, bailing before new hit processed for query: {0}", keywordQuery.getQuery());
                                return null;
                            }

                            // update progress display
                            String hitDisplayStr = hitTerm.getQuery();
                            if (hitDisplayStr.length() > 50) {
                                hitDisplayStr = hitDisplayStr.substring(0, 49) + "...";
                            }
                            subProgresses[keywordsSearched].progress(listName + ": " + hitDisplayStr, unitProgress);
                            //subProgresses[keywordsSearched].progress(unitProgress);

                            // this returns the unique files in the set with the first chunk that has a hit
                            Map<AbstractFile, Integer> contentHitsFlattened = ContentHit.flattenResults(newResults.get(hitTerm));
                            for (final AbstractFile hitFile : contentHitsFlattened.keySet()) {

                                // get the snippet for the first hit in the file
                                String snippet;
                                final String snippetQuery = KeywordSearchUtil.escapeLuceneQuery(hitTerm.getQuery());
                                int chunkId = contentHitsFlattened.get(hitFile);
                                try {
                                    snippet = LuceneQuery.querySnippet(snippetQuery, hitFile.getId(), chunkId, isRegex, true);
                                } catch (NoOpenCoreException e) {
                                    logger.log(Level.WARNING, "Error querying snippet: " + snippetQuery, e);
                                    //no reason to continue
                                    return null;
                                } catch (Exception e) {
                                    logger.log(Level.WARNING, "Error querying snippet: " + snippetQuery, e);
                                    continue;
                                }

                                // write the blackboard artifact for this keyword in this file
                                KeywordWriteResult written = del.writeToBlackBoard(hitTerm.getQuery(), hitFile, snippet, listName);
                                if (written == null) {
                                    logger.log(Level.WARNING, "BB artifact for keyword hit not written, file: {0}, hit: {1}", new Object[]{hitFile, hitTerm.toString()});
                                    continue;
                                }

                                newArtifacts.add(written.getArtifact());

                                //generate an ingest inbox message for this keyword in this file
                                if (list.getIngestMessages()) {
                                    StringBuilder subjectSb = new StringBuilder();
                                    StringBuilder detailsSb = new StringBuilder();
                                    //final int hitFiles = newResults.size();

                                    if (!keywordQuery.isLiteral()) {
                                        subjectSb.append(NbBundle.getMessage(this.getClass(), "KeywordSearchIngestModule.regExpHitLbl"));
                                    } else {
                                        subjectSb.append(NbBundle.getMessage(this.getClass(), "KeywordSearchIngestModule.kwHitLbl"));
                                    }
                                    //subjectSb.append("<");
                                    String uniqueKey = null;
                                    BlackboardAttribute attr = written.getAttribute(BlackboardAttribute.ATTRIBUTE_TYPE.TSK_KEYWORD.getTypeID());
                                    if (attr != null) {
                                        final String keyword = attr.getValueString();
                                        subjectSb.append(keyword);
                                        uniqueKey = keyword.toLowerCase();
                                    }

                                    //subjectSb.append(">");
                                    //String uniqueKey = queryStr;

                                    //details
                                    detailsSb.append("<table border='0' cellpadding='4' width='280'>");
                                    //hit
                                    detailsSb.append("<tr>");
                                    detailsSb.append(NbBundle.getMessage(this.getClass(), "KeywordSearchIngestModule.kwHitThLbl"));
                                    detailsSb.append("<td>").append(EscapeUtil.escapeHtml(attr.getValueString())).append("</td>");
                                    detailsSb.append("</tr>");

                                    //preview
                                    attr = written.getAttribute(BlackboardAttribute.ATTRIBUTE_TYPE.TSK_KEYWORD_PREVIEW.getTypeID());
                                    if (attr != null) {
                                        detailsSb.append("<tr>");
                                        detailsSb.append(NbBundle.getMessage(this.getClass(), "KeywordSearchIngestModule.previewThLbl"));
                                        detailsSb.append("<td>").append(EscapeUtil.escapeHtml(attr.getValueString())).append("</td>");
                                        detailsSb.append("</tr>");

                                    }

                                    //file
                                    detailsSb.append("<tr>");
                                    detailsSb.append(NbBundle.getMessage(this.getClass(), "KeywordSearchIngestModule.fileThLbl"));
                                    detailsSb.append("<td>").append(hitFile.getParentPath()).append(hitFile.getName()).append("</td>");

                                    detailsSb.append("</tr>");


                                    //list
                                    attr = written.getAttribute(BlackboardAttribute.ATTRIBUTE_TYPE.TSK_SET_NAME.getTypeID());
                                    detailsSb.append("<tr>");
                                    detailsSb.append(NbBundle.getMessage(this.getClass(), "KeywordSearchIngestModule.listThLbl"));
                                    detailsSb.append("<td>").append(attr.getValueString()).append("</td>");
                                    detailsSb.append("</tr>");

                                    //regex
                                    if (!keywordQuery.isLiteral()) {
                                        attr = written.getAttribute(BlackboardAttribute.ATTRIBUTE_TYPE.TSK_KEYWORD_REGEXP.getTypeID());
                                        if (attr != null) {
                                            detailsSb.append("<tr>");
                                            detailsSb.append(NbBundle.getMessage(this.getClass(), "KeywordSearchIngestModule.regExThLbl"));
                                            detailsSb.append("<td>").append(attr.getValueString()).append("</td>");
                                            detailsSb.append("</tr>");

                                        }
                                    }
                                    detailsSb.append("</table>");

                                    services.postMessage(IngestMessage.createDataMessage(KeywordSearchModuleFactory.getModuleName(), subjectSb.toString(), detailsSb.toString(), uniqueKey, written.getArtifact()));
                                }
                            } //for each file hit

                            ++unitProgress;

                        }//for each hit term

                        //update artifact browser
                        if (!newArtifacts.isEmpty()) {
                            services.fireModuleDataEvent(new ModuleDataEvent(KeywordSearchModuleFactory.getModuleName(), ARTIFACT_TYPE.TSK_KEYWORD_HIT, newArtifacts));
                        }
                    } //if has results

                    //reset the status text before it goes away
                    subProgresses[keywordsSearched].progress("");

                    ++keywordsSearched;

                } //for each keyword

            } //end try block
            catch (Exception ex) {
                logger.log(Level.WARNING, "searcher exception occurred", ex);
            } finally {
                try {
                    finalizeSearcher();
                    stopWatch.stop();
                    logger.log(Level.INFO, "Searcher took to run: {0} secs.", stopWatch.getElapsedTimeSecs());
                } finally {
                    searcherLock.unlock();
                }
            }

            return null;
        }

        @Override
        protected void done() {
            // call get to see if there were any errors
            try {
                get();
            } catch (InterruptedException | ExecutionException e) {
                logger.log(Level.SEVERE, "Error performing keyword search: " + e.getMessage());
                services.postMessage(IngestMessage.createErrorMessage(KeywordSearchModuleFactory.getModuleName(), "Error performing keyword search", e.getMessage()));
            } // catch and ignore if we were cancelled
            catch (java.util.concurrent.CancellationException ex) {
            }
        }

        /**
         * Sync-up the updated keywords from the currently used lists in the XML
         */
        private void updateKeywords() {
            KeywordSearchListsXML loader = KeywordSearchListsXML.getCurrent();

            this.keywords.clear();
            this.keywordToList.clear();

            for (String name : this.keywordLists) {
                KeywordList list = loader.getList(name);
                for (Keyword k : list.getKeywords()) {
                    this.keywords.add(k);
                    this.keywordToList.put(k.getQuery(), list);
                }
            }


        }

        //perform all essential cleanup that needs to be done right AFTER doInBackground() returns
        //without relying on done() method that is not guaranteed to run after background thread completes
        //NEED to call this method always right before doInBackground() returns
        /**
         * Performs the cleanup that needs to be done right AFTER
         * doInBackground() returns without relying on done() method that is not
         * guaranteed to run after background thread completes REQUIRED to call
         * this method always right before doInBackground() returns
         */
        private void finalizeSearcher() {
            logger.log(Level.INFO, "Searcher finalizing");
            SwingUtilities.invokeLater(new Runnable() {
                @Override
                public void run() {
                    progressGroup.finish();
                }
            });
            searcherDone = true;  //next currentSearcher can start

            if (finalRun) {
                //this is the final searcher
                logger.log(Level.INFO, "The final searcher in this ingest done.");

                //run module cleanup
                cleanup();
            } else {
                //start counting time for a new searcher to start
                //unless final searcher is pending
                if (finalSearcher == null) {
                    //we need a new Timer object, because restarting previus will not cause firing of the action
                    final int updateIntervalMs = KeywordSearchSettings.getUpdateFrequency().getTime() * 60 * 1000;
                    searchTimer = new Timer(updateIntervalMs, new SearchTimerAction());
                    searchTimer.start();
                }
            }
        }

        //calculate new results but substracting results already obtained in this ingest
        //update currentResults map with the new results
        private Map<Keyword, List<ContentHit>> filterResults(Map<String, List<ContentHit>> queryResult, boolean isRegex) {
            Map<Keyword, List<ContentHit>> newResults = new HashMap<>();

            for (String termResult : queryResult.keySet()) {
                List<ContentHit> queryTermResults = queryResult.get(termResult);

                //translate to list of IDs that we keep track of
                List<Long> queryTermResultsIDs = new ArrayList<>();
                for (ContentHit ch : queryTermResults) {
                    queryTermResultsIDs.add(ch.getId());
                }

                Keyword termResultK = new Keyword(termResult, !isRegex);
                List<Long> curTermResults = currentResults.get(termResultK);
                if (curTermResults == null) {
                    currentResults.put(termResultK, queryTermResultsIDs);
                    newResults.put(termResultK, queryTermResults);
                } else {
                    //some AbstractFile hits already exist for this keyword
                    for (ContentHit res : queryTermResults) {
                        if (!curTermResults.contains(res.getId())) {
                            //add to new results
                            List<ContentHit> newResultsFs = newResults.get(termResultK);
                            if (newResultsFs == null) {
                                newResultsFs = new ArrayList<>();
                                newResults.put(termResultK, newResultsFs);
                            }
                            newResultsFs.add(res);
                            curTermResults.add(res.getId());
                        }
                    }
                }
            }

            return newResults;

        }
    }
=======
>>>>>>> 259aa105
}<|MERGE_RESOLUTION|>--- conflicted
+++ resolved
@@ -522,424 +522,4 @@
             }
         }
     }
-
-<<<<<<< HEAD
-    /**
-     * Searcher responsible for searching the current index and writing results
-     * to blackboard and the inbox. Also, posts results to listeners as Ingest
-     * data events. Searches entire index, and keeps track of only new results
-     * to report and save. Runs as a background thread.
-     */
-    private final class Searcher extends SwingWorker<Object, Void> {
-
-        /**
-         * Searcher has private copies/snapshots of the lists and keywords
-         */
-        private List<Keyword> keywords; //keywords to search
-        private List<String> keywordLists; // lists currently being searched
-        private Map<String, KeywordList> keywordToList; //keyword to list name mapping
-        private AggregateProgressHandle progressGroup;
-        private final Logger logger = Logger.getLogger(Searcher.class.getName());
-        private boolean finalRun = false;
-
-        Searcher(List<String> keywordLists) {
-            this.keywordLists = new ArrayList<>(keywordLists);
-            this.keywords = new ArrayList<>();
-            this.keywordToList = new HashMap<>();
-            //keywords are populated as searcher runs
-        }
-
-        Searcher(List<String> keywordLists, boolean finalRun) {
-            this(keywordLists);
-            this.finalRun = finalRun;
-        }
-
-        @Override
-        protected Object doInBackground() throws Exception {
-            if (finalRun) {
-                logger.log(Level.INFO, "Pending start of new (final) searcher");
-            } else {
-                logger.log(Level.INFO, "Pending start of new searcher");
-            }
-
-            final String displayName = NbBundle.getMessage(this.getClass(), "KeywordSearchIngestModule.doInBackGround.displayName")
-                    + (finalRun ? (" - " + NbBundle.getMessage(this.getClass(), "KeywordSearchIngestModule.doInBackGround.finalizeMsg")) : "");
-            progressGroup = AggregateProgressFactory.createSystemHandle(displayName + (" ("
-                    + NbBundle.getMessage(this.getClass(), "KeywordSearchIngestModule.doInBackGround.pendingMsg") + ")"), null, new Cancellable() {
-                @Override
-                public boolean cancel() {
-                    logger.log(Level.INFO, "Cancelling the searcher by user.");
-                    if (progressGroup != null) {
-                        progressGroup.setDisplayName(displayName + " (" + NbBundle.getMessage(this.getClass(), "KeywordSearchIngestModule.doInBackGround.cancelMsg") + "...)");
-                    }
-                    return Searcher.this.cancel(true);
-                }
-            }, null);
-
-            updateKeywords();
-
-            ProgressContributor[] subProgresses = new ProgressContributor[keywords.size()];
-            int i = 0;
-            for (Keyword keywordQuery : keywords) {
-                subProgresses[i] =
-                        AggregateProgressFactory.createProgressContributor(keywordQuery.getQuery());
-                progressGroup.addContributor(subProgresses[i]);
-                i++;
-            }
-
-            progressGroup.start();
-
-            //block to ensure previous searcher is completely done with doInBackground()
-            //even after previous searcher cancellation, we need to check this
-            searcherLock.lock();
-            final StopWatch stopWatch = new StopWatch();
-            stopWatch.start();
-            try {
-                logger.log(Level.INFO, "Started a new searcher");
-                progressGroup.setDisplayName(displayName);
-                //make sure other searchers are not spawned 
-                searcherDone = false;
-                runSearcher = false;
-                if (searchTimer.isRunning()) {
-                    searchTimer.stop();
-                }
-
-                int keywordsSearched = 0;
-
-                //updateKeywords();
-
-                for (Keyword keywordQuery : keywords) {
-                    if (this.isCancelled()) {
-                        logger.log(Level.INFO, "Cancel detected, bailing before new keyword processed: {0}", keywordQuery.getQuery());
-                        return null;
-                    }
-
-                    final String queryStr = keywordQuery.getQuery();
-                    final KeywordList list = keywordToList.get(queryStr);
-                    final String listName = list.getName();
-
-                    //new subProgress will be active after the initial query
-                    //when we know number of hits to start() with
-                    if (keywordsSearched > 0) {
-                        subProgresses[keywordsSearched - 1].finish();
-                    }
-
-
-                    KeywordSearchQuery del = null;
-
-                    boolean isRegex = !keywordQuery.isLiteral();
-                    if (isRegex) {
-                        del = new TermComponentQuery(keywordQuery);
-                    } else {
-                        del = new LuceneQuery(keywordQuery);
-                        del.escape();
-                    }
-
-                    //limit search to currently ingested data sources
-                    //set up a filter with 1 or more image ids OR'ed
-                    final KeywordQueryFilter dataSourceFilter = new KeywordQueryFilter(KeywordQueryFilter.FilterType.DATA_SOURCE, curDataSourceIds);
-                    del.addFilter(dataSourceFilter);
-
-                    Map<String, List<ContentHit>> queryResult;
-
-                    try {
-                        queryResult = del.performQuery();
-                    } catch (NoOpenCoreException ex) {
-                        logger.log(Level.WARNING, "Error performing query: " + keywordQuery.getQuery(), ex);
-                        //no reason to continue with next query if recovery failed
-                        //or wait for recovery to kick in and run again later
-                        //likely case has closed and threads are being interrupted
-                        return null;
-                    } catch (CancellationException e) {
-                        logger.log(Level.INFO, "Cancel detected, bailing during keyword query: {0}", keywordQuery.getQuery());
-                        return null;
-                    } catch (Exception e) {
-                        logger.log(Level.WARNING, "Error performing query: " + keywordQuery.getQuery(), e);
-                        continue;
-                    }
-
-                    // calculate new results but substracting results already obtained in this ingest
-                    // this creates a map of each keyword to the list of unique files that have that hit.  
-                    Map<Keyword, List<ContentHit>> newResults = filterResults(queryResult, isRegex);
-
-                    if (!newResults.isEmpty()) {
-
-                        //write results to BB
-
-                        //new artifacts created, to report to listeners
-                        Collection<BlackboardArtifact> newArtifacts = new ArrayList<>();
-
-                        //scale progress bar more more granular, per result sub-progress, within per keyword
-                        int totalUnits = newResults.size();
-                        subProgresses[keywordsSearched].start(totalUnits);
-                        int unitProgress = 0;
-                        String queryDisplayStr = keywordQuery.getQuery();
-                        if (queryDisplayStr.length() > 50) {
-                            queryDisplayStr = queryDisplayStr.substring(0, 49) + "...";
-                        }
-                        subProgresses[keywordsSearched].progress(listName + ": " + queryDisplayStr, unitProgress);
-
-
-                        /* cycle through the keywords returned -- only one unless it was a regexp */
-                        for (final Keyword hitTerm : newResults.keySet()) {
-                            //checking for cancellation between results
-                            if (this.isCancelled()) {
-                                logger.log(Level.INFO, "Cancel detected, bailing before new hit processed for query: {0}", keywordQuery.getQuery());
-                                return null;
-                            }
-
-                            // update progress display
-                            String hitDisplayStr = hitTerm.getQuery();
-                            if (hitDisplayStr.length() > 50) {
-                                hitDisplayStr = hitDisplayStr.substring(0, 49) + "...";
-                            }
-                            subProgresses[keywordsSearched].progress(listName + ": " + hitDisplayStr, unitProgress);
-                            //subProgresses[keywordsSearched].progress(unitProgress);
-
-                            // this returns the unique files in the set with the first chunk that has a hit
-                            Map<AbstractFile, Integer> contentHitsFlattened = ContentHit.flattenResults(newResults.get(hitTerm));
-                            for (final AbstractFile hitFile : contentHitsFlattened.keySet()) {
-
-                                // get the snippet for the first hit in the file
-                                String snippet;
-                                final String snippetQuery = KeywordSearchUtil.escapeLuceneQuery(hitTerm.getQuery());
-                                int chunkId = contentHitsFlattened.get(hitFile);
-                                try {
-                                    snippet = LuceneQuery.querySnippet(snippetQuery, hitFile.getId(), chunkId, isRegex, true);
-                                } catch (NoOpenCoreException e) {
-                                    logger.log(Level.WARNING, "Error querying snippet: " + snippetQuery, e);
-                                    //no reason to continue
-                                    return null;
-                                } catch (Exception e) {
-                                    logger.log(Level.WARNING, "Error querying snippet: " + snippetQuery, e);
-                                    continue;
-                                }
-
-                                // write the blackboard artifact for this keyword in this file
-                                KeywordWriteResult written = del.writeToBlackBoard(hitTerm.getQuery(), hitFile, snippet, listName);
-                                if (written == null) {
-                                    logger.log(Level.WARNING, "BB artifact for keyword hit not written, file: {0}, hit: {1}", new Object[]{hitFile, hitTerm.toString()});
-                                    continue;
-                                }
-
-                                newArtifacts.add(written.getArtifact());
-
-                                //generate an ingest inbox message for this keyword in this file
-                                if (list.getIngestMessages()) {
-                                    StringBuilder subjectSb = new StringBuilder();
-                                    StringBuilder detailsSb = new StringBuilder();
-                                    //final int hitFiles = newResults.size();
-
-                                    if (!keywordQuery.isLiteral()) {
-                                        subjectSb.append(NbBundle.getMessage(this.getClass(), "KeywordSearchIngestModule.regExpHitLbl"));
-                                    } else {
-                                        subjectSb.append(NbBundle.getMessage(this.getClass(), "KeywordSearchIngestModule.kwHitLbl"));
-                                    }
-                                    //subjectSb.append("<");
-                                    String uniqueKey = null;
-                                    BlackboardAttribute attr = written.getAttribute(BlackboardAttribute.ATTRIBUTE_TYPE.TSK_KEYWORD.getTypeID());
-                                    if (attr != null) {
-                                        final String keyword = attr.getValueString();
-                                        subjectSb.append(keyword);
-                                        uniqueKey = keyword.toLowerCase();
-                                    }
-
-                                    //subjectSb.append(">");
-                                    //String uniqueKey = queryStr;
-
-                                    //details
-                                    detailsSb.append("<table border='0' cellpadding='4' width='280'>");
-                                    //hit
-                                    detailsSb.append("<tr>");
-                                    detailsSb.append(NbBundle.getMessage(this.getClass(), "KeywordSearchIngestModule.kwHitThLbl"));
-                                    detailsSb.append("<td>").append(EscapeUtil.escapeHtml(attr.getValueString())).append("</td>");
-                                    detailsSb.append("</tr>");
-
-                                    //preview
-                                    attr = written.getAttribute(BlackboardAttribute.ATTRIBUTE_TYPE.TSK_KEYWORD_PREVIEW.getTypeID());
-                                    if (attr != null) {
-                                        detailsSb.append("<tr>");
-                                        detailsSb.append(NbBundle.getMessage(this.getClass(), "KeywordSearchIngestModule.previewThLbl"));
-                                        detailsSb.append("<td>").append(EscapeUtil.escapeHtml(attr.getValueString())).append("</td>");
-                                        detailsSb.append("</tr>");
-
-                                    }
-
-                                    //file
-                                    detailsSb.append("<tr>");
-                                    detailsSb.append(NbBundle.getMessage(this.getClass(), "KeywordSearchIngestModule.fileThLbl"));
-                                    detailsSb.append("<td>").append(hitFile.getParentPath()).append(hitFile.getName()).append("</td>");
-
-                                    detailsSb.append("</tr>");
-
-
-                                    //list
-                                    attr = written.getAttribute(BlackboardAttribute.ATTRIBUTE_TYPE.TSK_SET_NAME.getTypeID());
-                                    detailsSb.append("<tr>");
-                                    detailsSb.append(NbBundle.getMessage(this.getClass(), "KeywordSearchIngestModule.listThLbl"));
-                                    detailsSb.append("<td>").append(attr.getValueString()).append("</td>");
-                                    detailsSb.append("</tr>");
-
-                                    //regex
-                                    if (!keywordQuery.isLiteral()) {
-                                        attr = written.getAttribute(BlackboardAttribute.ATTRIBUTE_TYPE.TSK_KEYWORD_REGEXP.getTypeID());
-                                        if (attr != null) {
-                                            detailsSb.append("<tr>");
-                                            detailsSb.append(NbBundle.getMessage(this.getClass(), "KeywordSearchIngestModule.regExThLbl"));
-                                            detailsSb.append("<td>").append(attr.getValueString()).append("</td>");
-                                            detailsSb.append("</tr>");
-
-                                        }
-                                    }
-                                    detailsSb.append("</table>");
-
-                                    services.postMessage(IngestMessage.createDataMessage(KeywordSearchModuleFactory.getModuleName(), subjectSb.toString(), detailsSb.toString(), uniqueKey, written.getArtifact()));
-                                }
-                            } //for each file hit
-
-                            ++unitProgress;
-
-                        }//for each hit term
-
-                        //update artifact browser
-                        if (!newArtifacts.isEmpty()) {
-                            services.fireModuleDataEvent(new ModuleDataEvent(KeywordSearchModuleFactory.getModuleName(), ARTIFACT_TYPE.TSK_KEYWORD_HIT, newArtifacts));
-                        }
-                    } //if has results
-
-                    //reset the status text before it goes away
-                    subProgresses[keywordsSearched].progress("");
-
-                    ++keywordsSearched;
-
-                } //for each keyword
-
-            } //end try block
-            catch (Exception ex) {
-                logger.log(Level.WARNING, "searcher exception occurred", ex);
-            } finally {
-                try {
-                    finalizeSearcher();
-                    stopWatch.stop();
-                    logger.log(Level.INFO, "Searcher took to run: {0} secs.", stopWatch.getElapsedTimeSecs());
-                } finally {
-                    searcherLock.unlock();
-                }
-            }
-
-            return null;
-        }
-
-        @Override
-        protected void done() {
-            // call get to see if there were any errors
-            try {
-                get();
-            } catch (InterruptedException | ExecutionException e) {
-                logger.log(Level.SEVERE, "Error performing keyword search: " + e.getMessage());
-                services.postMessage(IngestMessage.createErrorMessage(KeywordSearchModuleFactory.getModuleName(), "Error performing keyword search", e.getMessage()));
-            } // catch and ignore if we were cancelled
-            catch (java.util.concurrent.CancellationException ex) {
-            }
-        }
-
-        /**
-         * Sync-up the updated keywords from the currently used lists in the XML
-         */
-        private void updateKeywords() {
-            KeywordSearchListsXML loader = KeywordSearchListsXML.getCurrent();
-
-            this.keywords.clear();
-            this.keywordToList.clear();
-
-            for (String name : this.keywordLists) {
-                KeywordList list = loader.getList(name);
-                for (Keyword k : list.getKeywords()) {
-                    this.keywords.add(k);
-                    this.keywordToList.put(k.getQuery(), list);
-                }
-            }
-
-
-        }
-
-        //perform all essential cleanup that needs to be done right AFTER doInBackground() returns
-        //without relying on done() method that is not guaranteed to run after background thread completes
-        //NEED to call this method always right before doInBackground() returns
-        /**
-         * Performs the cleanup that needs to be done right AFTER
-         * doInBackground() returns without relying on done() method that is not
-         * guaranteed to run after background thread completes REQUIRED to call
-         * this method always right before doInBackground() returns
-         */
-        private void finalizeSearcher() {
-            logger.log(Level.INFO, "Searcher finalizing");
-            SwingUtilities.invokeLater(new Runnable() {
-                @Override
-                public void run() {
-                    progressGroup.finish();
-                }
-            });
-            searcherDone = true;  //next currentSearcher can start
-
-            if (finalRun) {
-                //this is the final searcher
-                logger.log(Level.INFO, "The final searcher in this ingest done.");
-
-                //run module cleanup
-                cleanup();
-            } else {
-                //start counting time for a new searcher to start
-                //unless final searcher is pending
-                if (finalSearcher == null) {
-                    //we need a new Timer object, because restarting previus will not cause firing of the action
-                    final int updateIntervalMs = KeywordSearchSettings.getUpdateFrequency().getTime() * 60 * 1000;
-                    searchTimer = new Timer(updateIntervalMs, new SearchTimerAction());
-                    searchTimer.start();
-                }
-            }
-        }
-
-        //calculate new results but substracting results already obtained in this ingest
-        //update currentResults map with the new results
-        private Map<Keyword, List<ContentHit>> filterResults(Map<String, List<ContentHit>> queryResult, boolean isRegex) {
-            Map<Keyword, List<ContentHit>> newResults = new HashMap<>();
-
-            for (String termResult : queryResult.keySet()) {
-                List<ContentHit> queryTermResults = queryResult.get(termResult);
-
-                //translate to list of IDs that we keep track of
-                List<Long> queryTermResultsIDs = new ArrayList<>();
-                for (ContentHit ch : queryTermResults) {
-                    queryTermResultsIDs.add(ch.getId());
-                }
-
-                Keyword termResultK = new Keyword(termResult, !isRegex);
-                List<Long> curTermResults = currentResults.get(termResultK);
-                if (curTermResults == null) {
-                    currentResults.put(termResultK, queryTermResultsIDs);
-                    newResults.put(termResultK, queryTermResults);
-                } else {
-                    //some AbstractFile hits already exist for this keyword
-                    for (ContentHit res : queryTermResults) {
-                        if (!curTermResults.contains(res.getId())) {
-                            //add to new results
-                            List<ContentHit> newResultsFs = newResults.get(termResultK);
-                            if (newResultsFs == null) {
-                                newResultsFs = new ArrayList<>();
-                                newResults.put(termResultK, newResultsFs);
-                            }
-                            newResultsFs.add(res);
-                            curTermResults.add(res.getId());
-                        }
-                    }
-                }
-            }
-
-            return newResults;
-
-        }
-    }
-=======
->>>>>>> 259aa105
 }