--- conflicted
+++ resolved
@@ -48,15 +48,12 @@
      */
     public void setFilter(KeywordQueryFilter filter);
     
-<<<<<<< HEAD
-=======
     /**
      * Set an optional field to narrow down the search
      * @param field field to set on the query
      */
     public void setField(String field);
     
->>>>>>> db5e80fb
     
     /**
      * escape the query string and use the escaped string in the query
