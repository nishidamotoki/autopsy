/*
 * Autopsy Forensic Browser
 *
 * Copyright 2015-2018 Basis Technology Corp.
 * Contact: carrier <at> sleuthkit <dot> org
 *
 * Licensed under the Apache License, Version 2.0 (the "License");
 * you may not use this file except in compliance with the License.
 * You may obtain a copy of the License at
 *
 *     http://www.apache.org/licenses/LICENSE-2.0
 *
 * Unless required by applicable law or agreed to in writing, software
 * distributed under the License is distributed on an "AS IS" BASIS,
 * WITHOUT WARRANTIES OR CONDITIONS OF ANY KIND, either express or implied.
 * See the License for the specific language governing permissions and
 * limitations under the License.
 */
package org.sleuthkit.autopsy.keywordsearch;

import com.google.common.eventbus.Subscribe;
import java.io.File;
import java.io.IOException;
import java.io.Reader;
import java.lang.reflect.InvocationTargetException;
import java.net.InetAddress;
import java.util.ArrayList;
import java.util.List;
import java.util.MissingResourceException;
import java.util.logging.Level;
import javax.swing.JDialog;
import javax.swing.JOptionPane;
import javax.swing.SwingUtilities;
import org.apache.commons.io.FileUtils;
import org.apache.commons.lang.math.NumberUtils;
import org.apache.solr.client.solrj.SolrServerException;
import org.apache.solr.client.solrj.impl.HttpSolrServer;
import org.openide.util.NbBundle;
import org.openide.util.lookup.ServiceProvider;
import org.openide.util.lookup.ServiceProviders;
import org.sleuthkit.autopsy.appservices.AutopsyService;
import org.sleuthkit.autopsy.casemodule.Case;
import org.sleuthkit.autopsy.casemodule.CaseMetadata;
import org.sleuthkit.autopsy.core.RuntimeProperties;
import org.sleuthkit.autopsy.coreutils.FileUtil;
import org.sleuthkit.autopsy.coreutils.Logger;
import org.sleuthkit.autopsy.coreutils.MessageNotifyUtil;
import org.sleuthkit.autopsy.keywordsearchservice.KeywordSearchService;
import org.sleuthkit.autopsy.keywordsearchservice.KeywordSearchServiceException;
<<<<<<< HEAD
import org.sleuthkit.autopsy.progress.ProgressIndicator;
import org.sleuthkit.autopsy.textextractors.TextExtractor.ExtractionException;
=======
import org.sleuthkit.autopsy.textextractors.TextExtractor;
>>>>>>> c287fc0a
import org.sleuthkit.autopsy.textextractors.TextExtractorFactory;
import org.sleuthkit.datamodel.Blackboard;
import org.sleuthkit.datamodel.BlackboardArtifact;
import org.sleuthkit.datamodel.Content;
import org.sleuthkit.datamodel.TskCoreException;

/**
 * An implementation of the KeywordSearchService interface that uses Solr for
 * text indexing and search.
 */
@ServiceProviders(value = {
    @ServiceProvider(service = KeywordSearchService.class)
    ,
    @ServiceProvider(service = AutopsyService.class)}
)
public class SolrSearchService implements KeywordSearchService, AutopsyService {

    private static final String BAD_IP_ADDRESS_FORMAT = "ioexception occurred when talking to server"; //NON-NLS
    private static final String SERVER_REFUSED_CONNECTION = "server refused connection"; //NON-NLS
    private static final int IS_REACHABLE_TIMEOUT_MS = 1000;
    private static final int LARGE_INDEX_SIZE_GB = 50;
    private static final int GIANT_INDEX_SIZE_GB = 500;
    private static final Logger logger = Logger.getLogger(SolrSearchService.class.getName());

    /**
     * Indexes the given content for keyword search.
     *
     * IMPORTANT: Currently, there are two correct uses for this code:
     *
     * 1) Indexing an artifact created during while either the file level ingest
     * module pipeline or the first stage data source level ingest module
     * pipeline of an ingest job is running.
     *
     * 2) Indexing a report.
     *
     * @param content The content to index.
     *
     * @throws TskCoreException If there is a problem indexing the content.
     */
    @Override
    public void index(Content content) throws TskCoreException {
        /*
         * TODO (JIRA-1099): The following code has some issues that need to be
         * resolved. For artifacts, it is assumed that the posting of artifacts
         * is only occuring during an ingest job with an enabled keyword search
         * ingest module handling index commits; it also assumes that the
         * artifacts are only posted by modules in the either the file level
         * ingest pipeline or the first stage data source level ingest pipeline,
         * so that the artifacts will be searched during a periodic or final
         * keyword search. It also assumes that the only other type of Content
         * for which this API will be called are Reports generated at a time
         * when doing a commit is required and desirable, i.e., in a context
         * other than an ingest job.
         */
        if (content == null) {
            return;
        }
        final Ingester ingester = Ingester.getDefault();
        if (content instanceof BlackboardArtifact) {
            BlackboardArtifact artifact = (BlackboardArtifact) content;
            if (artifact.getArtifactID() > 0) {
                /*
                 * Artifact indexing is only supported for artifacts that use
                 * negative artifact ids to avoid overlapping with the object
                 * ids of other types of Content.
                 */
                return;
            }
            try {
                TextExtractor blackboardExtractor = TextExtractorFactory.getExtractor(content, null);
                Reader blackboardExtractedTextReader = blackboardExtractor.getReader();
                String sourceName = artifact.getDisplayName() + "_" + artifact.getArtifactID();
                ingester.indexMetaDataOnly(artifact, sourceName);
                ingester.indexText(blackboardExtractedTextReader, artifact.getArtifactID(), sourceName, content, null);
            } catch (Ingester.IngesterException | TextExtractorFactory.NoTextExtractorFound | TextExtractor.InitReaderException ex) {
                throw new TskCoreException(ex.getCause().getMessage(), ex);
            }
        } else {
            try {
                TextExtractor contentExtractor = TextExtractorFactory.getExtractor(content, null);
                Reader contentExtractedTextReader = contentExtractor.getReader();
                ingester.indexText(contentExtractedTextReader, content.getId(), content.getName(), content, null);
            } catch (TextExtractorFactory.NoTextExtractorFound | Ingester.IngesterException | TextExtractor.InitReaderException ex) {
                try {
                    // Try the StringsTextExtractor if Tika extractions fails.
<<<<<<< HEAD
                    ingester.indexText(TextExtractorFactory.getDefaultExtractor(content, null).getReader(), content.getId(), content.getName(), content, null);
                } catch (Ingester.IngesterException | ExtractionException ex1) {
=======
                    TextExtractor stringsExtractor = TextExtractorFactory.getStringsExtractor(content, null);
                    Reader stringsExtractedTextReader = stringsExtractor.getReader();
                    ingester.indexText(stringsExtractedTextReader,content.getId(),content.getName(), content, null);
                } catch (Ingester.IngesterException | TextExtractor.InitReaderException ex1) {
>>>>>>> c287fc0a
                    throw new TskCoreException(ex.getCause().getMessage(), ex1);
                }
            }
            ingester.commit();
        }
    }

    /**
     * Tries to connect to the keyword search service.
     *
     * @param host The hostname or IP address of the service.
     * @param port The port used by the service.
     *
     * @throws KeywordSearchServiceException if cannot connect.
     */
    @Override
    public void tryConnect(String host, int port) throws KeywordSearchServiceException {
        HttpSolrServer solrServer = null;
        if (host == null || host.isEmpty()) {
            throw new KeywordSearchServiceException(NbBundle.getMessage(SolrSearchService.class, "SolrConnectionCheck.MissingHostname")); //NON-NLS
        }
        try {
            solrServer = new HttpSolrServer("http://" + host + ":" + Integer.toString(port) + "/solr"); //NON-NLS
            KeywordSearch.getServer().connectToSolrServer(solrServer);
        } catch (SolrServerException ex) {
            throw new KeywordSearchServiceException(NbBundle.getMessage(SolrSearchService.class, "SolrConnectionCheck.HostnameOrPort")); //NON-NLS
        } catch (IOException ex) {
            String result = NbBundle.getMessage(SolrSearchService.class, "SolrConnectionCheck.HostnameOrPort"); //NON-NLS
            String message = ex.getCause().getMessage().toLowerCase();
            if (message.startsWith(SERVER_REFUSED_CONNECTION)) {
                try {
                    if (InetAddress.getByName(host).isReachable(IS_REACHABLE_TIMEOUT_MS)) {
                        // if we can reach the host, then it's probably port problem
                        result = Bundle.SolrConnectionCheck_Port();
                    } else {
                        result = NbBundle.getMessage(SolrSearchService.class, "SolrConnectionCheck.HostnameOrPort"); //NON-NLS
                    }
                } catch (IOException | MissingResourceException any) {
                    // it may be anything
                    result = NbBundle.getMessage(SolrSearchService.class, "SolrConnectionCheck.HostnameOrPort"); //NON-NLS
                }
            } else if (message.startsWith(BAD_IP_ADDRESS_FORMAT)) {
                result = NbBundle.getMessage(SolrSearchService.class, "SolrConnectionCheck.Hostname"); //NON-NLS
            }
            throw new KeywordSearchServiceException(result);
        } catch (NumberFormatException ex) {
            throw new KeywordSearchServiceException(Bundle.SolrConnectionCheck_Port());
        } catch (IllegalArgumentException ex) {
            throw new KeywordSearchServiceException(ex.getMessage());
        } finally {
            if (null != solrServer) {
                solrServer.shutdown();
            }
        }
    }

    /**
     * Deletes Solr core for a case.
     *
     * @param metadata The CaseMetadata which will have its core deleted.
     */
    @NbBundle.Messages({
        "# {0} - case directory", "SolrSearchService.exceptionMessage.noIndexMetadata=Unable to create IndexMetaData from case directory: {0}",
        "SolrSearchService.exceptionMessage.noCurrentSolrCore=IndexMetadata did not contain a current Solr core so could not delete the case",
        "# {0} - index folder path", "SolrSearchService.exceptionMessage.failedToDeleteIndexFiles=Failed to delete text index files at {0}"
    })
    @Override
    public void deleteTextIndex(CaseMetadata metadata) throws KeywordSearchServiceException {
        String caseDirectory = metadata.getCaseDirectory();
        IndexMetadata indexMetadata;
        try {
            indexMetadata = new IndexMetadata(caseDirectory);
        } catch (IndexMetadata.TextIndexMetadataException ex) {
            logger.log(Level.WARNING, NbBundle.getMessage(SolrSearchService.class, "SolrSearchService.exceptionMessage.noIndexMetadata", caseDirectory), ex);
            throw new KeywordSearchServiceException(NbBundle.getMessage(SolrSearchService.class, "SolrSearchService.exceptionMessage.noIndexMetadata", caseDirectory), ex);
        }
        //find the index for the current version of solr (the one we are connected to) and delete its core using the index name
        String currentSchema = IndexFinder.getCurrentSchemaVersion();
        String currentSolr = IndexFinder.getCurrentSolrVersion();
        for (Index index : indexMetadata.getIndexes()) {
            if (index.getSolrVersion().equals(currentSolr) && index.getSchemaVersion().equals(currentSchema)) {
                /*
                 * Unload/delete the core on the server and then delete the text
                 * index files.
                 */
                KeywordSearch.getServer().deleteCore(index.getIndexName(), metadata);
                if (!FileUtil.deleteDir(new File(index.getIndexPath()).getParentFile())) {
                    throw new KeywordSearchServiceException(Bundle.SolrSearchService_exceptionMessage_failedToDeleteIndexFiles(index.getIndexPath()));
                }
            }
            return; //only one core exists for each combination of solr and schema version
        }

        //this code this code will only execute if an index for the current core was not found 
        logger.log(Level.WARNING, NbBundle.getMessage(SolrSearchService.class,
                "SolrSearchService.exceptionMessage.noCurrentSolrCore"));
        throw new KeywordSearchServiceException(NbBundle.getMessage(SolrSearchService.class,
                "SolrSearchService.exceptionMessage.noCurrentSolrCore"));
    }

    @Override
    public void close() throws IOException {
    }

    @Override
    public String getServiceName() {
        return NbBundle.getMessage(this.getClass(), "SolrSearchService.ServiceName");
    }

    /**
     * Creates/opens the Solr core/text index for a case
     *
     * @param context The case context.
     *
     * @throws
     * org.sleuthkit.autopsy.appservices.AutopsyService.AutopsyServiceException
     */
    @Override
    @NbBundle.Messages({
        "SolrSearch.lookingForMetadata.msg=Looking for text index metadata file",
        "SolrSearch.readingIndexes.msg=Reading text index metadata file",
        "SolrSearch.findingIndexes.msg=Looking for existing text index directories",
        "SolrSearch.creatingNewIndex.msg=Creating new text index",
        "SolrSearch.checkingForLatestIndex.msg=Looking for text index with latest Solr and schema version",
        "SolrSearch.indentifyingIndex.msg=Identifying text index to use",
        "SolrSearch.openCore.msg=Opening text index",
        "SolrSearch.openLargeCore.msg=Opening text index. This may take several minutes.",
        "SolrSearch.openGiantCore.msg=Opening text index. Text index for this case is very large and may take long time to load.",
        "SolrSearch.complete.msg=Text index successfully opened"})
    public void openCaseResources(CaseContext context) throws AutopsyServiceException {
        if (context.cancelRequested()) {
            return;
        }

        ProgressIndicator progress = context.getProgressIndicator();
        int totalNumProgressUnits = 7;
        int progressUnitsCompleted = 0;

        String caseDirPath = context.getCase().getCaseDirectory();
        Case theCase = context.getCase();
        List<Index> indexes = new ArrayList<>();
        progress.start(Bundle.SolrSearch_lookingForMetadata_msg(), totalNumProgressUnits);
        if (IndexMetadata.isMetadataFilePresent(caseDirPath)) {
            try {
                // metadata file exists, get list of existing Solr cores for this case
                progressUnitsCompleted++;
                progress.progress(Bundle.SolrSearch_findingIndexes_msg(), progressUnitsCompleted);
                IndexMetadata indexMetadata = new IndexMetadata(caseDirPath);
                indexes = indexMetadata.getIndexes();
            } catch (IndexMetadata.TextIndexMetadataException ex) {
                logger.log(Level.SEVERE, String.format("Unable to read text index metadata file"), ex);
                throw new AutopsyServiceException("Unable to read text index metadata file", ex);
            }
        } else {
            // metadata file doesn't exist.
            // do case subdirectory search to look for Solr 4 Schema 1.8 indexes
            progressUnitsCompleted++;
            progress.progress(Bundle.SolrSearch_findingIndexes_msg(), progressUnitsCompleted);
            Index oldIndex = IndexFinder.findOldIndexDir(theCase);
            if (oldIndex != null) {
                // add index to the list of indexes that exist for this case
                indexes.add(oldIndex);
            }
        }

        if (context.cancelRequested()) {
            return;
        }

        // check if we found any existing indexes
        Index currentVersionIndex = null;
        if (indexes.isEmpty()) {
            // new case that doesn't have an existing index. create new index folder
            progressUnitsCompleted++;
            progress.progress(Bundle.SolrSearch_creatingNewIndex_msg(), progressUnitsCompleted);
            currentVersionIndex = IndexFinder.createLatestVersionIndexDir(theCase);
            // add current index to the list of indexes that exist for this case
            indexes.add(currentVersionIndex);
        } else {
            // check if one of the existing indexes is for latest Solr version and schema
            progressUnitsCompleted++;
            progress.progress(Bundle.SolrSearch_checkingForLatestIndex_msg(), progressUnitsCompleted);
            currentVersionIndex = IndexFinder.findLatestVersionIndexDir(indexes);
            if (currentVersionIndex == null) {
                // found existing index(es) but none were for latest Solr version and schema version
                progressUnitsCompleted++;
                progress.progress(Bundle.SolrSearch_indentifyingIndex_msg(), progressUnitsCompleted);
                Index indexToUse = IndexFinder.identifyIndexToUse(indexes);
                if (indexToUse == null) {
                    // unable to find index that can be used
                    throw new AutopsyServiceException("Unable to find index that can be used for this case");
                }

                if (context.cancelRequested()) {
                    return;
                }

                double currentSolrVersion = NumberUtils.toDouble(IndexFinder.getCurrentSolrVersion());
                double indexSolrVersion = NumberUtils.toDouble(indexToUse.getSolrVersion());
                if (indexSolrVersion == currentSolrVersion) {
                    // latest Solr version but schema not compatible. index should be used in read-only mode
                    if (!indexToUse.isCompatible(IndexFinder.getCurrentSchemaVersion()) && RuntimeProperties.runningWithGUI()) {
                        // pop up a message box to indicate the read-only restrictions.
                        JOptionPane optionPane = new JOptionPane(
                                NbBundle.getMessage(this.getClass(), "SolrSearchService.IndexReadOnlyDialog.msg"),
                                JOptionPane.WARNING_MESSAGE,
                                JOptionPane.DEFAULT_OPTION);
                        try {
                            SwingUtilities.invokeAndWait(() -> {
                                JDialog dialog = optionPane.createDialog(NbBundle.getMessage(this.getClass(), "SolrSearchService.IndexReadOnlyDialog.title"));
                                dialog.setVisible(true);
                            });
                        } catch (InterruptedException ex) {
                            // Cancelled
                            return;
                        } catch (InvocationTargetException ex) {
                            throw new AutopsyServiceException("Error displaying limited search features warning dialog", ex);
                        }
                    }
                    // proceed with case open
                    currentVersionIndex = indexToUse;
                } else {
                    // index needs to be upgraded to latest supported version of Solr
                    throw new AutopsyServiceException("Unable to find index to use for Case open");
                }
            }
        }

        try {
            // update text index metadata file
            if (!indexes.isEmpty()) {
                IndexMetadata indexMetadata = new IndexMetadata(caseDirPath, indexes);
            }
        } catch (IndexMetadata.TextIndexMetadataException ex) {
            throw new AutopsyServiceException("Failed to save Solr core info in text index metadata file", ex);
        }

        // open core
        try {
            // check text index size to gauge estimated time to open/load the index
            long indexSizeInBytes = FileUtils.sizeOfDirectory(new File(currentVersionIndex.getIndexPath()));
            long sizeInGb = indexSizeInBytes / 1000000000;
            if (sizeInGb < LARGE_INDEX_SIZE_GB) {
                progress.progress(Bundle.SolrSearch_openCore_msg(), totalNumProgressUnits - 1);
            } else if (sizeInGb >= LARGE_INDEX_SIZE_GB && sizeInGb < GIANT_INDEX_SIZE_GB) {
                progress.switchToIndeterminate(Bundle.SolrSearch_openLargeCore_msg());
            } else {
                progress.switchToIndeterminate(Bundle.SolrSearch_openGiantCore_msg());
            }

            KeywordSearch.getServer().openCoreForCase(theCase, currentVersionIndex);
        } catch (KeywordSearchModuleException ex) {
            throw new AutopsyServiceException(String.format("Failed to open or create core for %s", caseDirPath), ex);
        }
        if (context.cancelRequested()) {
            return;
        }

        theCase.getSleuthkitCase().registerForEvents(this);

        progress.progress(Bundle.SolrSearch_complete_msg(), totalNumProgressUnits);
    }

    /**
     * Closes the open core.
     *
     * @param context
     *
     * @throws
     * org.sleuthkit.autopsy.appservices.AutopsyService.AutopsyServiceException
     */
    @Override
    public void closeCaseResources(CaseContext context) throws AutopsyServiceException {
        /*
         * TODO (JIRA 2525): The following code KeywordSearch.CaseChangeListener
         * gambles that any BlackboardResultWriters (SwingWorkers) will complete
         * in less than roughly two seconds. This stuff should be reworked using
         * an ExecutorService and tasks with Futures.
         */
        AdHocSearchChildFactory.BlackboardResultWriter.stopAllWriters();
        try {
            Thread.sleep(2000);
        } catch (InterruptedException ex) {
            logger.log(Level.SEVERE, "Unexpected interrupt while waiting for BlackboardResultWriters to terminate", ex);
        }

        try {
            KeywordSearch.getServer().closeCore();
        } catch (KeywordSearchModuleException ex) {
            throw new AutopsyServiceException(String.format("Failed to close core for %s", context.getCase().getCaseDirectory()), ex);
        }

        context.getCase().getSleuthkitCase().unregisterForEvents(this);
    }

    /**
     * Event handler for ArtifactsPostedEvents from SleuthkitCase.
     *
     * @param event The ArtifactsPostedEvent to handle.
     */
    @NbBundle.Messages("SolrSearchService.indexingError=Unable to index blackboard artifact.")
    @Subscribe
    void handleNewArtifacts(Blackboard.ArtifactsPostedEvent event) {
        for (BlackboardArtifact artifact : event.getArtifacts()) {
            if (artifact.getArtifactTypeID() != BlackboardArtifact.ARTIFACT_TYPE.TSK_KEYWORD_HIT.getTypeID()) { //don't index KWH artifacts.
                try {
                    index(artifact);
                } catch (TskCoreException ex) {
                    //TODO: is this the right error handling?
                    logger.log(Level.SEVERE, "Unable to index blackboard artifact " + artifact.getArtifactID(), ex); //NON-NLS
                    MessageNotifyUtil.Notify.error(Bundle.SolrSearchService_indexingError(), artifact.getDisplayName());
                }
            }
        }
    }

    /**
     * Adds an artifact to the keyword search text index as a concantenation of
     * all of its attributes.
     *
     * @param artifact The artifact to index.
     *
     * @throws org.sleuthkit.datamodel.TskCoreException
     * @deprecated Call index(Content) instead.
     */
    @Deprecated
    @Override
    public void indexArtifact(BlackboardArtifact artifact) throws TskCoreException {
        if (artifact == null) {
            return;
        }

        // We only support artifact indexing for Autopsy versions that use
        // the negative range for artifact ids.
        if (artifact.getArtifactID() > 0) {
            return;
        }
        final Ingester ingester = Ingester.getDefault();

        try {
            String sourceName = artifact.getDisplayName() + "_" + artifact.getArtifactID();
<<<<<<< HEAD
            Reader contentSpecificReader
                    = TextExtractorFactory.getExtractor((Content) artifact, null).getReader();
=======
            TextExtractor blackboardExtractor = TextExtractorFactory.getExtractor((Content) artifact, null);
            Reader blackboardExtractedTextReader = blackboardExtractor.getReader();
>>>>>>> c287fc0a
            ingester.indexMetaDataOnly(artifact, sourceName);
            ingester.indexText(blackboardExtractedTextReader, artifact.getId(), sourceName, artifact, null);
        } catch (Ingester.IngesterException | TextExtractorFactory.NoTextExtractorFound | TextExtractor.InitReaderException ex) {
            throw new TskCoreException(ex.getCause().getMessage(), ex);
        }
    }

}<|MERGE_RESOLUTION|>--- conflicted
+++ resolved
@@ -47,12 +47,8 @@
 import org.sleuthkit.autopsy.coreutils.MessageNotifyUtil;
 import org.sleuthkit.autopsy.keywordsearchservice.KeywordSearchService;
 import org.sleuthkit.autopsy.keywordsearchservice.KeywordSearchServiceException;
-<<<<<<< HEAD
 import org.sleuthkit.autopsy.progress.ProgressIndicator;
-import org.sleuthkit.autopsy.textextractors.TextExtractor.ExtractionException;
-=======
 import org.sleuthkit.autopsy.textextractors.TextExtractor;
->>>>>>> c287fc0a
 import org.sleuthkit.autopsy.textextractors.TextExtractorFactory;
 import org.sleuthkit.datamodel.Blackboard;
 import org.sleuthkit.datamodel.BlackboardArtifact;
@@ -138,15 +134,10 @@
             } catch (TextExtractorFactory.NoTextExtractorFound | Ingester.IngesterException | TextExtractor.InitReaderException ex) {
                 try {
                     // Try the StringsTextExtractor if Tika extractions fails.
-<<<<<<< HEAD
-                    ingester.indexText(TextExtractorFactory.getDefaultExtractor(content, null).getReader(), content.getId(), content.getName(), content, null);
-                } catch (Ingester.IngesterException | ExtractionException ex1) {
-=======
                     TextExtractor stringsExtractor = TextExtractorFactory.getStringsExtractor(content, null);
                     Reader stringsExtractedTextReader = stringsExtractor.getReader();
                     ingester.indexText(stringsExtractedTextReader,content.getId(),content.getName(), content, null);
                 } catch (Ingester.IngesterException | TextExtractor.InitReaderException ex1) {
->>>>>>> c287fc0a
                     throw new TskCoreException(ex.getCause().getMessage(), ex1);
                 }
             }
@@ -488,13 +479,8 @@
 
         try {
             String sourceName = artifact.getDisplayName() + "_" + artifact.getArtifactID();
-<<<<<<< HEAD
-            Reader contentSpecificReader
-                    = TextExtractorFactory.getExtractor((Content) artifact, null).getReader();
-=======
             TextExtractor blackboardExtractor = TextExtractorFactory.getExtractor((Content) artifact, null);
             Reader blackboardExtractedTextReader = blackboardExtractor.getReader();
->>>>>>> c287fc0a
             ingester.indexMetaDataOnly(artifact, sourceName);
             ingester.indexText(blackboardExtractedTextReader, artifact.getId(), sourceName, artifact, null);
         } catch (Ingester.IngesterException | TextExtractorFactory.NoTextExtractorFound | TextExtractor.InitReaderException ex) {
