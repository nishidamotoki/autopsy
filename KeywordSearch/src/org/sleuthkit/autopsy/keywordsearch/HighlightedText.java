/*
 * Autopsy Forensic Browser
 *
 * Copyright 2011-2018 Basis Technology Corp.
 * Contact: carrier <at> sleuthkit <dot> org
 *
 * Licensed under the Apache License, Version 2.0 (the "License");
 * you may not use this file except in compliance with the License.
 * You may obtain a copy of the License at
 *
 *     http://www.apache.org/licenses/LICENSE-2.0
 *
 * Unless required by applicable law or agreed to in writing, software
 * distributed under the License is distributed on an "AS IS" BASIS,
 * WITHOUT WARRANTIES OR CONDITIONS OF ANY KIND, either express or implied.
 * See the License for the specific language governing permissions and
 * limitations under the License.
 */
package org.sleuthkit.autopsy.keywordsearch;

import com.google.common.collect.Iterators;
import com.google.common.collect.Range;
import com.google.common.collect.TreeRangeSet;
import java.util.Arrays;
import java.util.Collection;
import java.util.HashMap;
import java.util.HashSet;
import java.util.List;
import java.util.Map;
import java.util.Set;
import java.util.TreeMap;
import java.util.logging.Level;
import java.util.stream.Collectors;
import javax.annotation.concurrent.GuardedBy;
import org.apache.commons.lang.StringEscapeUtils;
import org.apache.commons.lang.StringUtils;
import org.apache.commons.lang3.math.NumberUtils;
import org.apache.solr.client.solrj.SolrQuery;
import org.apache.solr.client.solrj.SolrRequest.METHOD;
import org.apache.solr.client.solrj.response.QueryResponse;
import org.apache.solr.common.SolrDocumentList;
import org.openide.util.NbBundle;
import org.sleuthkit.autopsy.coreutils.Logger;
import org.sleuthkit.autopsy.coreutils.Version;
import org.sleuthkit.autopsy.keywordsearch.KeywordQueryFilter.FilterType;
import org.sleuthkit.datamodel.BlackboardArtifact;
import org.sleuthkit.datamodel.BlackboardAttribute;
import org.sleuthkit.datamodel.TskCoreException;

/**
 * Highlights hits for a given document. Knows about pages and such for the
 * content viewer.
 */
class HighlightedText implements IndexedText {

    private static final Logger logger = Logger.getLogger(HighlightedText.class.getName());

    private static final boolean DEBUG = (Version.getBuildType() == Version.Type.DEVELOPMENT);

    private static final BlackboardAttribute.Type TSK_KEYWORD_SEARCH_TYPE = new BlackboardAttribute.Type(BlackboardAttribute.ATTRIBUTE_TYPE.TSK_KEYWORD_SEARCH_TYPE);
    private static final BlackboardAttribute.Type TSK_KEYWORD = new BlackboardAttribute.Type(BlackboardAttribute.ATTRIBUTE_TYPE.TSK_KEYWORD);
    static private final BlackboardAttribute.Type TSK_ASSOCIATED_ARTIFACT = new BlackboardAttribute.Type(BlackboardAttribute.ATTRIBUTE_TYPE.TSK_ASSOCIATED_ARTIFACT);
    static private final BlackboardAttribute.Type TSK_KEYWORD_REGEXP = new BlackboardAttribute.Type(BlackboardAttribute.ATTRIBUTE_TYPE.TSK_KEYWORD_REGEXP);

    private static final String HIGHLIGHT_PRE = "<span style='background:yellow'>"; //NON-NLS
    private static final String HIGHLIGHT_POST = "</span>"; //NON-NLS
    private static final String ANCHOR_PREFIX = HighlightedText.class.getName() + "_"; //NON-NLS

    final private Server solrServer = KeywordSearch.getServer();

    private final long solrObjectId;
    /*
     * The keywords to highlight
     */
    private final Set<String> keywords = new HashSet<>();

    private int numberPages;
    private Integer currentPage = 0;

    @GuardedBy("this")
    private boolean isPageInfoLoaded = false;

    /*
     * map from page/chunk to number of hits. value is 0 if not yet known.
     */
    private final TreeMap<Integer, Integer> numberOfHitsPerPage = new TreeMap<>();
    /*
     * set of pages, used for iterating back and forth. Only stores pages with
     * hits
     */
    private final Set<Integer> pages = numberOfHitsPerPage.keySet();
    /*
     * map from page/chunk number to current hit on that page.
     */
    private final HashMap<Integer, Integer> currentHitPerPage = new HashMap<>();

    private QueryResults hits = null; //original hits that may get passed in
    private BlackboardArtifact artifact;
    private KeywordSearch.QueryType qt;
    private boolean isLiteral;

    /**
     * This constructor is used when keyword hits are accessed from the ad-hoc
     * search results. In that case we have the entire QueryResults object and
     * need to arrange the paging.
     *
     * @param solrObjectId The solrObjectId of the content whose text will be
     *                     highlighted.
     * @param QueryResults The QueryResults for the ad-hoc search from whose
     *                     results a selection was made leading to this
     *                     HighlightedText.
     */
    HighlightedText(long solrObjectId, QueryResults hits) {
        this.solrObjectId = solrObjectId;
        this.hits = hits;
    }

    /**
     * This constructor is used when keyword hits are accessed from the "Keyword
     * Hits" node in the directory tree in Autopsy. In that case we have the
     * keyword hit artifact which has the chunks (as
     * TSK_KEYWORD_HIT_DOCUMENT_IDS attribute) to use to work out the paging.
     *
     * @param artifact The artifact that was selected.
     */
    HighlightedText(BlackboardArtifact artifact) throws TskCoreException {
        this.artifact = artifact;
        BlackboardAttribute attribute = artifact.getAttribute(TSK_ASSOCIATED_ARTIFACT);
        if (attribute != null) {
            this.solrObjectId = attribute.getValueLong();
        } else {
            this.solrObjectId = artifact.getObjectID();
        }

    }

    /**
     * This method figures out which pages / chunks have hits. Invoking it a
     * second time has no effect.
     */
    synchronized private void loadPageInfo() throws TskCoreException, KeywordSearchModuleException, NoOpenCoreException {
        if (isPageInfoLoaded) {
            return;
        }

        this.numberPages = solrServer.queryNumFileChunks(this.solrObjectId);

        if (artifact != null) {
            loadPageInfoFromArtifact();
        } else if (numberPages != 0) {
            // if the file has chunks, get pages with hits, sorted
            loadPageInfoFromHits();
        } else {
            //non-artifact, no chunks, everything is easy.
            this.numberPages = 1;
            this.currentPage = 1;
            numberOfHitsPerPage.put(1, 0);
            currentHitPerPage.put(1, 0);
            isPageInfoLoaded = true;
        }
    }

    /**
     * Figure out the paging info from the artifact that was used to create this
     * HighlightedText
     *
     * @throws TskCoreException
     */
    synchronized private void loadPageInfoFromArtifact() throws TskCoreException, KeywordSearchModuleException, NoOpenCoreException {
        final String keyword = artifact.getAttribute(TSK_KEYWORD).getValueString();
        this.keywords.add(keyword);

        //get the QueryType (if available)
        final BlackboardAttribute queryTypeAttribute = artifact.getAttribute(TSK_KEYWORD_SEARCH_TYPE);
        qt = (queryTypeAttribute != null)
                ? KeywordSearch.QueryType.values()[queryTypeAttribute.getValueInt()] : null;

        Keyword keywordQuery = null;
        switch (qt) {
            case LITERAL:
            case SUBSTRING:
                keywordQuery = new Keyword(keyword, true, true);
                break;
            case REGEX:
                String regexp = artifact.getAttribute(TSK_KEYWORD_REGEXP).getValueString();
                keywordQuery = new Keyword(regexp, false, false);
                break;
        }
        KeywordSearchQuery chunksQuery = KeywordSearchUtil.getQueryForKeyword(keywordQuery, new KeywordList(Arrays.asList(keywordQuery)));
        // Run a query to figure out which chunks for the current object have
        // hits for this keyword.

        chunksQuery.addFilter(new KeywordQueryFilter(FilterType.CHUNK, this.solrObjectId));

        hits = chunksQuery.performQuery();
        loadPageInfoFromHits();
    }

    /**
     * Load the paging info from the QueryResults object.
     */
    synchronized private void loadPageInfoFromHits() {
        isLiteral = hits.getQuery().isLiteral();

        /**
         * Organize the hits by page, filter as needed. We process *every*
         * keyword here because in the case of a regular expression search there
         * may be multiple different keyword hits located in different chunks
         * for the same file/artifact.
         */
        for (Keyword k : hits.getKeywords()) {
            for (KeywordHit hit : hits.getResults(k)) {
                int chunkID = hit.getChunkId();
                if (artifact != null) {
                    if (chunkID != 0 && this.solrObjectId == hit.getSolrObjectId()) {
                        String hit1 = hit.getHit();
                        if (keywords.stream().anyMatch(hit1::contains)) {
                            numberOfHitsPerPage.put(chunkID, 0); //unknown number of matches in the page
                            currentHitPerPage.put(chunkID, 0); //set current hit to 0th

                        }
                    }
                } else {
                    if (chunkID != 0 && this.solrObjectId == hit.getSolrObjectId()) {

                        numberOfHitsPerPage.put(chunkID, 0); //unknown number of matches in the page
                        currentHitPerPage.put(chunkID, 0); //set current hit to 0th

                        if (StringUtils.isNotBlank(hit.getHit())) {
                            this.keywords.add(hit.getHit());
                        }
                    }
                }
            }
        }

        //set page to first page having highlights
        this.currentPage = pages.stream().findFirst().orElse(1);

        isPageInfoLoaded = true;
    }

    /**
     * Constructs a complete, escaped Solr query that is ready to be used.
     *
     * @param query         keyword term to be searched for
     * @param literal_query flag whether query is literal or regex
     *
     * @return Solr query string
     */
    static private String constructEscapedSolrQuery(String query) {
        return LuceneQuery.HIGHLIGHT_FIELD + ":" + "\"" + KeywordSearchUtil.escapeLuceneQuery(query) + "\"";
    }

    private int getIndexOfCurrentPage() {
        return Iterators.indexOf(pages.iterator(), this.currentPage::equals);
    }

    @Override
    public int getNumberPages() {
        //return number of pages that have hits
        return this.numberPages;
    }

    @Override
    public int getCurrentPage() {
        return this.currentPage;
    }

    @Override
    public boolean hasNextPage() {
        return getIndexOfCurrentPage() < pages.size() - 1;
    }

    @Override
    public boolean hasPreviousPage() {
        return getIndexOfCurrentPage() > 0;
    }

    @Override
    public int nextPage() {
        if (hasNextPage()) {
            currentPage = Iterators.get(pages.iterator(), getIndexOfCurrentPage() + 1);
            return currentPage;
        } else {
            throw new IllegalStateException("No next page.");
        }
    }

    @Override
    public int previousPage() {
        if (hasPreviousPage()) {
            currentPage = Iterators.get(pages.iterator(), getIndexOfCurrentPage() - 1);
            return currentPage;
        } else {
            throw new IllegalStateException("No previous page.");
        }
    }

    @Override
    public boolean hasNextItem() {
        if (!this.currentHitPerPage.containsKey(currentPage)) {
            return false;
        }
        return this.currentHitPerPage.get(currentPage) < this.numberOfHitsPerPage.get(currentPage);
    }

    @Override
    public boolean hasPreviousItem() {
        if (!this.currentHitPerPage.containsKey(currentPage)) {
            return false;
        }
        return this.currentHitPerPage.get(currentPage) > 1;
    }

    @Override
    public int nextItem() {
        if (!hasNextItem()) {
            throw new IllegalStateException("No next item.");
        }
        int cur = currentHitPerPage.get(currentPage) + 1;
        currentHitPerPage.put(currentPage, cur);
        return cur;
    }

    @Override
    public int previousItem() {
        if (!hasPreviousItem()) {
            throw new IllegalStateException("No previous item.");
        }
        int cur = currentHitPerPage.get(currentPage) - 1;
        currentHitPerPage.put(currentPage, cur);
        return cur;
    }

    @Override
    public int currentItem() {
        if (!this.currentHitPerPage.containsKey(currentPage)) {
            return 0;
        }
        return currentHitPerPage.get(currentPage);
    }

    @Override
    public String getText() {
        String chunkID = "";
        String highlightField = "";
        try {
            loadPageInfo(); //inits once
            SolrQuery q = new SolrQuery();
            q.setShowDebugInfo(DEBUG); //debug

            String contentIdStr = Long.toString(this.solrObjectId);
            if (numberPages != 0) {
                chunkID = Integer.toString(this.currentPage);
                contentIdStr += "0".equals(chunkID) ? "" : "_" + chunkID;
            }
            final String filterQuery = Server.Schema.ID.toString() + ":" + KeywordSearchUtil.escapeLuceneQuery(contentIdStr);

            double indexSchemaVersion = NumberUtils.toDouble(solrServer.getIndexInfo().getSchemaVersion());
            //choose field to highlight based on isLiteral and Solr index schema version.
            highlightField = (isLiteral || (indexSchemaVersion < 2.0))
                    ? LuceneQuery.HIGHLIGHT_FIELD
                    : Server.Schema.CONTENT_STR.toString();
            if (isLiteral) {
                //if the query is literal try to get solr to do the highlighting
                final String highlightQuery = keywords.stream()
                        .map(HighlightedText::constructEscapedSolrQuery)
                        .collect(Collectors.joining(" "));

                q.setQuery(highlightQuery);
                q.addField(highlightField);
                q.addFilterQuery(filterQuery);
                q.addHighlightField(highlightField);
                q.setHighlightFragsize(0); // don't fragment the highlight, works with original highlighter, or needs "single" list builder with FVH

                //tune the highlighter
                q.setParam("hl.useFastVectorHighlighter", "on"); //fast highlighter scales better than standard one NON-NLS
                q.setParam("hl.tag.pre", HIGHLIGHT_PRE); //makes sense for FastVectorHighlighter only NON-NLS
                q.setParam("hl.tag.post", HIGHLIGHT_POST); //makes sense for FastVectorHighlighter only NON-NLS
                q.setParam("hl.fragListBuilder", "single"); //makes sense for FastVectorHighlighter only NON-NLS

                //docs says makes sense for the original Highlighter only, but not really
                q.setParam("hl.maxAnalyzedChars", Server.HL_ANALYZE_CHARS_UNLIMITED); //NON-NLS
            } else {
                /*
                 * if the query is not literal just pull back the text. We will
                 * do the highlighting in autopsy.
                 */
                q.setQuery(filterQuery);
                q.addField(highlightField);
            }

            QueryResponse response = solrServer.query(q, METHOD.POST);

            // There should never be more than one document since there will 
            // either be a single chunk containing hits or we narrow our
            // query down to the current page/chunk.
            if (response.getResults().size() > 1) {
                logger.log(Level.WARNING, "Unexpected number of results for Solr highlighting query: {0}", q); //NON-NLS
            }
            String highlightedContent;
            Map<String, Map<String, List<String>>> responseHighlight = response.getHighlighting();

            if (responseHighlight == null) {
                highlightedContent = attemptManualHighlighting(response.getResults(), highlightField, keywords);
            } else {
                Map<String, List<String>> responseHighlightID = responseHighlight.get(contentIdStr);

                if (responseHighlightID == null) {
                    highlightedContent = attemptManualHighlighting(response.getResults(), highlightField, keywords);
                } else {
                    List<String> contentHighlights = responseHighlightID.get(LuceneQuery.HIGHLIGHT_FIELD);
                    if (contentHighlights == null) {
                        highlightedContent = attemptManualHighlighting(response.getResults(), highlightField, keywords);
                    } else {
                        // extracted content (minus highlight tags) is HTML-escaped
                        highlightedContent = contentHighlights.get(0).trim();
                    }
                }
            }
            highlightedContent = insertAnchors(highlightedContent);

            return "<html><pre>" + highlightedContent + "</pre></html>"; //NON-NLS
        } catch (TskCoreException | KeywordSearchModuleException | NoOpenCoreException ex) {
<<<<<<< HEAD
            logger.log(Level.SEVERE, "Error getting highlighted text for Solr doc id " + solrObjectId + ", chunkID " + chunkID + ", highlight query: " + highlightField, ex); //NON-NLS
            return NbBundle.getMessage(this.getClass(), "HighlightedMatchesSource.getMarkup.queryFailedMsg");
=======
            logger.log(Level.SEVERE, "Error getting highlighted text for Solr doc id " + objectId + ", chunkID " + chunkID + ", highlight query: " + highlightField, ex); //NON-NLS
            return Bundle.IndexedText_errorMessage_errorGettingText();
>>>>>>> 6eea6edf
        }
    }

    @Override
    public String toString() {
        return NbBundle.getMessage(this.getClass(), "HighlightedMatchesSource.toString");
    }

    @Override
    public boolean isSearchable() {
        return true;
    }

    @Override
    public String getAnchorPrefix() {
        return ANCHOR_PREFIX;
    }

    @Override
    public int getNumberHits() {
        if (!this.numberOfHitsPerPage.containsKey(this.currentPage)) {
            return 0;
        }
        return this.numberOfHitsPerPage.get(this.currentPage);

    }

    /**
     * If the Solr query does not produce valid highlighting, we attempt to add
     * the highlighting ourselves. We do this by taking the text returned from
     * the document that contains a hit and searching that text for the keyword
     * that produced the hit.
     *
     * @param solrDocumentList The list of Solr documents returned in response
     *                         to a Solr query. We expect there to only ever be
     *                         a single document.
     *
     * @return Either a string with the keyword highlighted via HTML span tags
     *         or a string indicating that we did not find a hit in the
     *         document.
     */
    static String attemptManualHighlighting(SolrDocumentList solrDocumentList, String highlightField, Collection<String> keywords) {
        if (solrDocumentList.isEmpty()) {
            return Bundle.IndexedText_errorMessage_errorGettingText();
        }

        // It doesn't make sense for there to be more than a single document in
        // the list since this class presents a single page (document) of highlighted
        // content at a time.  Hence we can just use get(0).
        String text = solrDocumentList.get(0).getOrDefault(highlightField, "").toString();

        // Escape any HTML content that may be in the text. This is needed in
        // order to correctly display the text in the content viewer.
        // Must be done before highlighting tags are added. If we were to 
        // perform HTML escaping after adding the highlighting tags we would
        // not see highlighted text in the content viewer.
        text = StringEscapeUtils.escapeHtml(text);

        TreeRangeSet<Integer> highlights = TreeRangeSet.create();

        //for each keyword find the locations of hits and record them in the RangeSet
        for (String keyword : keywords) {
            //we also need to escape the keyword so that it matches the escaped text
            final String escapedKeyword = StringEscapeUtils.escapeHtml(keyword);
            int searchOffset = 0;
            int hitOffset = StringUtils.indexOfIgnoreCase(text, escapedKeyword, searchOffset);
            while (hitOffset != -1) {
                // Advance the search offset past the keyword.
                searchOffset = hitOffset + escapedKeyword.length();

                //record the location of the hit, possibly merging it with other hits
                highlights.add(Range.closedOpen(hitOffset, searchOffset));

                //look for next hit
                hitOffset = StringUtils.indexOfIgnoreCase(text, escapedKeyword, searchOffset);
            }
        }

        StringBuilder highlightedText = new StringBuilder(text);
        int totalHighLightLengthInserted = 0;
        //for each range to be highlighted...
        for (Range<Integer> highlightRange : highlights.asRanges()) {
            int hStart = highlightRange.lowerEndpoint();
            int hEnd = highlightRange.upperEndpoint();

            //insert the pre and post tag, adjusting indices for previously added tags
            highlightedText.insert(hStart + totalHighLightLengthInserted, HIGHLIGHT_PRE);
            totalHighLightLengthInserted += HIGHLIGHT_PRE.length();
            highlightedText.insert(hEnd + totalHighLightLengthInserted, HIGHLIGHT_POST);
            totalHighLightLengthInserted += HIGHLIGHT_POST.length();
        }

        return highlightedText.toString();
    }

    /**
     * Anchors are used to navigate back and forth between hits on the same page
     * and to navigate to hits on the next/previous page.
     *
     * @param searchableContent
     *
     * @return
     */
    private String insertAnchors(String searchableContent) {
        StringBuilder buf = new StringBuilder(searchableContent);
        final String searchToken = HIGHLIGHT_PRE;
        final int indexSearchTokLen = searchToken.length();
        final String insertPre = "<a name='" + ANCHOR_PREFIX; //NON-NLS
        final String insertPost = "'></a>"; //NON-NLS
        int count = 0;
        int searchOffset = 0;
        int index = buf.indexOf(searchToken, searchOffset);
        while (index >= 0) {
            String insertString = insertPre + Integer.toString(count + 1) + insertPost;
            int insertStringLen = insertString.length();
            buf.insert(index, insertString);
            searchOffset = index + indexSearchTokLen + insertStringLen; //next offset past this anchor
            ++count;
            index = buf.indexOf(searchToken, searchOffset);
        }

        //store total hits for this page, now that we know it
        this.numberOfHitsPerPage.put(this.currentPage, count);
        if (this.currentItem() == 0 && this.hasNextItem()) {
            this.nextItem();
        }

        return buf.toString();
    }

}<|MERGE_RESOLUTION|>--- conflicted
+++ resolved
@@ -423,13 +423,8 @@
 
             return "<html><pre>" + highlightedContent + "</pre></html>"; //NON-NLS
         } catch (TskCoreException | KeywordSearchModuleException | NoOpenCoreException ex) {
-<<<<<<< HEAD
             logger.log(Level.SEVERE, "Error getting highlighted text for Solr doc id " + solrObjectId + ", chunkID " + chunkID + ", highlight query: " + highlightField, ex); //NON-NLS
-            return NbBundle.getMessage(this.getClass(), "HighlightedMatchesSource.getMarkup.queryFailedMsg");
-=======
-            logger.log(Level.SEVERE, "Error getting highlighted text for Solr doc id " + objectId + ", chunkID " + chunkID + ", highlight query: " + highlightField, ex); //NON-NLS
             return Bundle.IndexedText_errorMessage_errorGettingText();
->>>>>>> 6eea6edf
         }
     }
 
