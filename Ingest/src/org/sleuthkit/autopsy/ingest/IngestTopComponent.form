<?xml version="1.1" encoding="UTF-8" ?>

<Form version="1.5" maxVersion="1.7" type="org.netbeans.modules.form.forminfo.JPanelFormInfo">
  <AuxValues>
    <AuxValue name="FormSettings_autoResourcing" type="java.lang.Integer" value="1"/>
    <AuxValue name="FormSettings_autoSetComponentName" type="java.lang.Boolean" value="false"/>
    <AuxValue name="FormSettings_generateFQN" type="java.lang.Boolean" value="true"/>
    <AuxValue name="FormSettings_generateMnemonicsCode" type="java.lang.Boolean" value="true"/>
    <AuxValue name="FormSettings_i18nAutoMode" type="java.lang.Boolean" value="true"/>
    <AuxValue name="FormSettings_layoutCodeTarget" type="java.lang.Integer" value="1"/>
    <AuxValue name="FormSettings_listenerGenerationStyle" type="java.lang.Integer" value="0"/>
    <AuxValue name="FormSettings_variablesLocal" type="java.lang.Boolean" value="false"/>
    <AuxValue name="FormSettings_variablesModifier" type="java.lang.Integer" value="2"/>
  </AuxValues>

  <Layout>
    <DimensionLayout dim="0">
      <Group type="103" groupAlignment="0" attributes="0">
          <Component id="mainScrollPane" pref="289" max="32767" attributes="0"/>
      </Group>
    </DimensionLayout>
    <DimensionLayout dim="1">
      <Group type="103" groupAlignment="0" attributes="0">
          <Component id="mainScrollPane" pref="509" max="32767" attributes="0"/>
      </Group>
    </DimensionLayout>
  </Layout>
  <SubComponents>
    <Container class="javax.swing.JScrollPane" name="mainScrollPane">
      <Properties>
        <Property name="preferredSize" type="java.awt.Dimension" editor="org.netbeans.beaninfo.editors.DimensionEditor">
          <Dimension value="[289, 509]"/>
        </Property>
      </Properties>

      <Layout class="org.netbeans.modules.form.compat2.layouts.support.JScrollPaneSupportLayout"/>
      <SubComponents>
        <Container class="javax.swing.JPanel" name="mainPanel">

          <Layout>
            <DimensionLayout dim="0">
              <Group type="103" groupAlignment="0" attributes="0">
                  <Group type="102" attributes="0">
                      <Group type="103" groupAlignment="0" attributes="0">
                          <Group type="102" alignment="0" attributes="0">
                              <EmptySpace max="-2" attributes="0"/>
                              <Group type="103" groupAlignment="1" attributes="0">
                                  <Component id="topLable" alignment="0" min="-2" max="-2" attributes="1"/>
                                  <Group type="103" alignment="0" groupAlignment="1" max="-2" attributes="0">
                                      <Component id="servicesPanel" alignment="0" max="32767" attributes="1"/>
                                      <Component id="freqSlider" alignment="0" max="32767" attributes="1"/>
                                  </Group>
                              </Group>
                          </Group>
                          <Group type="102" alignment="0" attributes="0">
                              <EmptySpace max="-2" attributes="0"/>
                              <Component id="startButton" min="-2" max="-2" attributes="0"/>
                          </Group>
                          <Group type="102" alignment="0" attributes="0">
                              <EmptySpace min="-2" pref="74" max="-2" attributes="0"/>
                              <Component id="refreshFreqLabel" min="-2" max="-2" attributes="0"/>
                          </Group>
                      </Group>
                      <EmptySpace pref="173" max="32767" attributes="0"/>
                  </Group>
              </Group>
            </DimensionLayout>
            <DimensionLayout dim="1">
              <Group type="103" groupAlignment="0" attributes="0">
                  <Group type="102" alignment="0" attributes="0">
                      <EmptySpace min="-2" pref="24" max="-2" attributes="0"/>
                      <Component id="topLable" min="-2" max="-2" attributes="0"/>
                      <EmptySpace type="unrelated" max="-2" attributes="0"/>
                      <Component id="servicesPanel" min="-2" max="-2" attributes="0"/>
                      <EmptySpace max="-2" attributes="0"/>
                      <Component id="startButton" min="-2" max="-2" attributes="0"/>
                      <EmptySpace min="-2" pref="18" max="-2" attributes="0"/>
                      <Component id="freqSlider" min="-2" max="-2" attributes="0"/>
                      <EmptySpace max="-2" attributes="0"/>
                      <Component id="refreshFreqLabel" min="-2" max="-2" attributes="0"/>
                      <EmptySpace pref="198" max="32767" attributes="0"/>
                  </Group>
              </Group>
            </DimensionLayout>
          </Layout>
          <SubComponents>
            <Component class="javax.swing.JLabel" name="topLable">
              <Properties>
                <Property name="font" type="java.awt.Font" editor="org.netbeans.beaninfo.editors.FontEditor">
                  <Font name="Tahoma" size="12" style="0"/>
                </Property>
                <Property name="text" type="java.lang.String" editor="org.netbeans.modules.i18n.form.FormI18nStringEditor">
                  <ResourceString bundle="org/sleuthkit/autopsy/ingest/Bundle.properties" key="IngestTopComponent.topLable.text" replaceFormat="org.openide.util.NbBundle.getMessage({sourceFileName}.class, &quot;{key}&quot;)"/>
                </Property>
              </Properties>
            </Component>
            <Container class="javax.swing.JPanel" name="servicesPanel">
              <Properties>
                <Property name="border" type="javax.swing.border.Border" editor="org.netbeans.modules.form.editors2.BorderEditor">
                  <Border info="org.netbeans.modules.form.compat2.border.LineBorderInfo">
                    <LineBorder/>
                  </Border>
                </Property>
                <Property name="minimumSize" type="java.awt.Dimension" editor="org.netbeans.beaninfo.editors.DimensionEditor">
                  <Dimension value="[200, 150]"/>
                </Property>
                <Property name="preferredSize" type="java.awt.Dimension" editor="org.netbeans.beaninfo.editors.DimensionEditor">
                  <Dimension value="[200, 150]"/>
                </Property>
              </Properties>

              <Layout>
                <DimensionLayout dim="0">
                  <Group type="103" groupAlignment="0" attributes="0">
<<<<<<< HEAD
                      <EmptySpace min="0" pref="198" max="32767" attributes="0"/>
=======
                      <EmptySpace min="0" pref="274" max="32767" attributes="0"/>
                  </Group>
                </DimensionLayout>
                <DimensionLayout dim="1">
                  <Group type="103" groupAlignment="0" attributes="0">
                      <EmptySpace min="0" pref="231" max="32767" attributes="0"/>
                  </Group>
                </DimensionLayout>
              </Layout>
            </Container>
            <Container class="javax.swing.JPanel" name="controlPanel">

              <Layout>
                <DimensionLayout dim="0">
                  <Group type="103" groupAlignment="0" attributes="0">
                      <Group type="102" attributes="0">
                          <Group type="103" groupAlignment="0" attributes="0">
                              <Group type="102" attributes="0">
                                  <EmptySpace max="-2" attributes="0"/>
                                  <Group type="103" groupAlignment="0" attributes="0">
                                      <Component id="topLable" alignment="0" min="-2" max="-2" attributes="1"/>
                                      <Component id="servicesPanel" alignment="0" min="-2" max="-2" attributes="1"/>
                                      <Component id="startButton" alignment="0" min="-2" max="-2" attributes="0"/>
                                      <Group type="103" alignment="0" groupAlignment="1" max="-2" attributes="0">
                                          <Component id="mainProgressBar" alignment="0" max="32767" attributes="1"/>
                                          <Component id="freqSlider" alignment="0" max="32767" attributes="1"/>
                                      </Group>
                                  </Group>
                              </Group>
                              <Group type="102" alignment="0" attributes="0">
                                  <EmptySpace min="-2" pref="59" max="-2" attributes="0"/>
                                  <Component id="refreshFrequencyLabel" min="-2" max="-2" attributes="0"/>
                              </Group>
                              <Group type="102" alignment="0" attributes="0">
                                  <EmptySpace min="-2" pref="59" max="-2" attributes="0"/>
                                  <Component id="ingestProgressLabel" min="-2" max="-2" attributes="0"/>
                              </Group>
                          </Group>
                          <EmptySpace pref="47" max="32767" attributes="0"/>
                      </Group>
                      <Group type="103" rootIndex="1" groupAlignment="0" attributes="0">
                          <Group type="102" alignment="0" attributes="0">
                              <EmptySpace min="-2" pref="74" max="-2" attributes="0"/>
                              <Component id="refreshFreqLabel" min="-2" max="-2" attributes="0"/>
                              <EmptySpace pref="93" max="32767" attributes="0"/>
                          </Group>
                      </Group>
>>>>>>> 8ababea8
                  </Group>
                </DimensionLayout>
                <DimensionLayout dim="1">
                  <Group type="103" groupAlignment="0" attributes="0">
                      <EmptySpace min="0" pref="148" max="32767" attributes="0"/>
                  </Group>
                </DimensionLayout>
              </Layout>
            </Container>
            <Component class="javax.swing.JSlider" name="freqSlider">
              <Properties>
                <Property name="majorTickSpacing" type="int" value="1"/>
                <Property name="maximum" type="int" value="10"/>
                <Property name="minimum" type="int" value="1"/>
                <Property name="paintLabels" type="boolean" value="true"/>
                <Property name="paintTicks" type="boolean" value="true"/>
                <Property name="snapToTicks" type="boolean" value="true"/>
              </Properties>
              <Events>
                <EventHandler event="stateChanged" listener="javax.swing.event.ChangeListener" parameters="javax.swing.event.ChangeEvent" handler="freqSliderStateChanged"/>
              </Events>
            </Component>
            <Component class="javax.swing.JButton" name="startButton">
              <Properties>
                <Property name="text" type="java.lang.String" editor="org.netbeans.modules.i18n.form.FormI18nStringEditor">
                  <ResourceString bundle="org/sleuthkit/autopsy/ingest/Bundle.properties" key="IngestTopComponent.startButton.text" replaceFormat="org.openide.util.NbBundle.getMessage({sourceFileName}.class, &quot;{key}&quot;)"/>
                </Property>
              </Properties>
              <Events>
                <EventHandler event="actionPerformed" listener="java.awt.event.ActionListener" parameters="java.awt.event.ActionEvent" handler="startButtonActionPerformed"/>
              </Events>
            </Component>
            <Component class="javax.swing.JLabel" name="refreshFreqLabel">
              <Properties>
                <Property name="text" type="java.lang.String" editor="org.netbeans.modules.i18n.form.FormI18nStringEditor">
                  <ResourceString bundle="org/sleuthkit/autopsy/ingest/Bundle.properties" key="IngestTopComponent.refreshFreqLabel.text" replaceFormat="org.openide.util.NbBundle.getMessage({sourceFileName}.class, &quot;{key}&quot;)"/>
                </Property>
              </Properties>
            </Component>
          </SubComponents>
        </Container>
      </SubComponents>
    </Container>
  </SubComponents>
</Form><|MERGE_RESOLUTION|>--- conflicted
+++ resolved
@@ -16,12 +16,12 @@
   <Layout>
     <DimensionLayout dim="0">
       <Group type="103" groupAlignment="0" attributes="0">
-          <Component id="mainScrollPane" pref="289" max="32767" attributes="0"/>
+          <Component id="mainScrollPane" alignment="0" pref="340" max="32767" attributes="0"/>
       </Group>
     </DimensionLayout>
     <DimensionLayout dim="1">
       <Group type="103" groupAlignment="0" attributes="0">
-          <Component id="mainScrollPane" pref="509" max="32767" attributes="0"/>
+          <Component id="mainScrollPane" alignment="0" pref="771" max="32767" attributes="0"/>
       </Group>
     </DimensionLayout>
   </Layout>
@@ -29,92 +29,80 @@
     <Container class="javax.swing.JScrollPane" name="mainScrollPane">
       <Properties>
         <Property name="preferredSize" type="java.awt.Dimension" editor="org.netbeans.beaninfo.editors.DimensionEditor">
-          <Dimension value="[289, 509]"/>
+          <Dimension value="[322, 749]"/>
         </Property>
       </Properties>
 
       <Layout class="org.netbeans.modules.form.compat2.layouts.support.JScrollPaneSupportLayout"/>
       <SubComponents>
         <Container class="javax.swing.JPanel" name="mainPanel">
+          <Properties>
+            <Property name="preferredSize" type="java.awt.Dimension" editor="org.netbeans.beaninfo.editors.DimensionEditor">
+              <Dimension value="[322, 749]"/>
+            </Property>
+          </Properties>
 
           <Layout>
             <DimensionLayout dim="0">
               <Group type="103" groupAlignment="0" attributes="0">
                   <Group type="102" attributes="0">
+                      <EmptySpace max="-2" attributes="0"/>
                       <Group type="103" groupAlignment="0" attributes="0">
+                          <Group type="102" alignment="1" attributes="0">
+                              <Component id="controlPanel" max="32767" attributes="1"/>
+                              <EmptySpace min="-2" pref="71" max="-2" attributes="0"/>
+                          </Group>
                           <Group type="102" alignment="0" attributes="0">
-                              <EmptySpace max="-2" attributes="0"/>
-                              <Group type="103" groupAlignment="1" attributes="0">
-                                  <Component id="topLable" alignment="0" min="-2" max="-2" attributes="1"/>
-                                  <Group type="103" alignment="0" groupAlignment="1" max="-2" attributes="0">
-                                      <Component id="servicesPanel" alignment="0" max="32767" attributes="1"/>
-                                      <Component id="freqSlider" alignment="0" max="32767" attributes="1"/>
-                                  </Group>
-                              </Group>
-                          </Group>
-                          <Group type="102" alignment="0" attributes="0">
-                              <EmptySpace max="-2" attributes="0"/>
-                              <Component id="startButton" min="-2" max="-2" attributes="0"/>
-                          </Group>
-                          <Group type="102" alignment="0" attributes="0">
-                              <EmptySpace min="-2" pref="74" max="-2" attributes="0"/>
-                              <Component id="refreshFreqLabel" min="-2" max="-2" attributes="0"/>
-                          </Group>
-                      </Group>
-                      <EmptySpace pref="173" max="32767" attributes="0"/>
+                              <Component id="messageFrame" min="-2" max="-2" attributes="1"/>
+                              <EmptySpace min="-2" pref="48" max="-2" attributes="0"/>
+                          </Group>
+                      </Group>
                   </Group>
               </Group>
             </DimensionLayout>
             <DimensionLayout dim="1">
               <Group type="103" groupAlignment="0" attributes="0">
                   <Group type="102" alignment="0" attributes="0">
-                      <EmptySpace min="-2" pref="24" max="-2" attributes="0"/>
-                      <Component id="topLable" min="-2" max="-2" attributes="0"/>
-                      <EmptySpace type="unrelated" max="-2" attributes="0"/>
-                      <Component id="servicesPanel" min="-2" max="-2" attributes="0"/>
                       <EmptySpace max="-2" attributes="0"/>
-                      <Component id="startButton" min="-2" max="-2" attributes="0"/>
-                      <EmptySpace min="-2" pref="18" max="-2" attributes="0"/>
-                      <Component id="freqSlider" min="-2" max="-2" attributes="0"/>
-                      <EmptySpace max="-2" attributes="0"/>
-                      <Component id="refreshFreqLabel" min="-2" max="-2" attributes="0"/>
-                      <EmptySpace pref="198" max="32767" attributes="0"/>
+                      <Component id="controlPanel" min="-2" pref="357" max="-2" attributes="0"/>
+                      <EmptySpace min="-2" pref="30" max="-2" attributes="0"/>
+                      <Component id="messageFrame" min="-2" max="-2" attributes="0"/>
+                      <EmptySpace min="-2" pref="127" max="-2" attributes="0"/>
                   </Group>
               </Group>
             </DimensionLayout>
           </Layout>
           <SubComponents>
-            <Component class="javax.swing.JLabel" name="topLable">
-              <Properties>
-                <Property name="font" type="java.awt.Font" editor="org.netbeans.beaninfo.editors.FontEditor">
-                  <Font name="Tahoma" size="12" style="0"/>
-                </Property>
-                <Property name="text" type="java.lang.String" editor="org.netbeans.modules.i18n.form.FormI18nStringEditor">
-                  <ResourceString bundle="org/sleuthkit/autopsy/ingest/Bundle.properties" key="IngestTopComponent.topLable.text" replaceFormat="org.openide.util.NbBundle.getMessage({sourceFileName}.class, &quot;{key}&quot;)"/>
-                </Property>
-              </Properties>
-            </Component>
-            <Container class="javax.swing.JPanel" name="servicesPanel">
+            <Container class="javax.swing.JInternalFrame" name="messageFrame">
               <Properties>
                 <Property name="border" type="javax.swing.border.Border" editor="org.netbeans.modules.form.editors2.BorderEditor">
                   <Border info="org.netbeans.modules.form.compat2.border.LineBorderInfo">
-                    <LineBorder/>
+                    <LineBorder roundedCorners="true" thickness="3">
+                      <Color PropertyName="color" blue="db" green="cd" id="InternalFrame.inactiveTitleBackground" palette="3" red="bf" type="palette"/>
+                    </LineBorder>
                   </Border>
                 </Property>
-                <Property name="minimumSize" type="java.awt.Dimension" editor="org.netbeans.beaninfo.editors.DimensionEditor">
-                  <Dimension value="[200, 150]"/>
-                </Property>
+                <Property name="maximizable" type="boolean" value="true"/>
+                <Property name="resizable" type="boolean" value="true"/>
+                <Property name="title" type="java.lang.String" editor="org.netbeans.modules.i18n.form.FormI18nStringEditor">
+                  <ResourceString bundle="org/sleuthkit/autopsy/ingest/Bundle.properties" key="IngestTopComponent.messageFrame.title" replaceFormat="org.openide.util.NbBundle.getMessage({sourceFileName}.class, &quot;{key}&quot;)"/>
+                </Property>
+                <Property name="cursor" type="java.awt.Cursor" editor="org.netbeans.modules.form.editors2.CursorEditor">
+                  <Color id="Hand Cursor"/>
+                </Property>
+                <Property name="frameIcon" type="javax.swing.Icon" editor="org.netbeans.modules.form.editors2.IconEditor">
+                  <Image iconType="0" name="null"/>
+                </Property>
+                <Property name="opaque" type="boolean" value="true"/>
                 <Property name="preferredSize" type="java.awt.Dimension" editor="org.netbeans.beaninfo.editors.DimensionEditor">
-                  <Dimension value="[200, 150]"/>
-                </Property>
+                  <Dimension value="[280, 260]"/>
+                </Property>
+                <Property name="visible" type="boolean" value="true"/>
               </Properties>
 
               <Layout>
                 <DimensionLayout dim="0">
                   <Group type="103" groupAlignment="0" attributes="0">
-<<<<<<< HEAD
-                      <EmptySpace min="0" pref="198" max="32767" attributes="0"/>
-=======
                       <EmptySpace min="0" pref="274" max="32767" attributes="0"/>
                   </Group>
                 </DimensionLayout>
@@ -162,46 +150,124 @@
                               <EmptySpace pref="93" max="32767" attributes="0"/>
                           </Group>
                       </Group>
->>>>>>> 8ababea8
                   </Group>
                 </DimensionLayout>
                 <DimensionLayout dim="1">
                   <Group type="103" groupAlignment="0" attributes="0">
-                      <EmptySpace min="0" pref="148" max="32767" attributes="0"/>
+                      <Group type="102" alignment="0" attributes="0">
+                          <EmptySpace min="-2" pref="20" max="-2" attributes="0"/>
+                          <Component id="topLable" min="-2" max="-2" attributes="0"/>
+                          <EmptySpace type="unrelated" max="-2" attributes="0"/>
+                          <Component id="servicesPanel" min="-2" max="-2" attributes="0"/>
+                          <EmptySpace max="-2" attributes="0"/>
+                          <Component id="startButton" min="-2" max="-2" attributes="0"/>
+                          <EmptySpace type="unrelated" max="-2" attributes="0"/>
+                          <Component id="freqSlider" min="-2" max="-2" attributes="0"/>
+                          <EmptySpace max="-2" attributes="0"/>
+                          <Component id="refreshFrequencyLabel" min="-2" pref="14" max="-2" attributes="0"/>
+                          <EmptySpace max="-2" attributes="0"/>
+                          <Component id="mainProgressBar" min="-2" max="-2" attributes="0"/>
+                          <EmptySpace max="-2" attributes="0"/>
+                          <Component id="ingestProgressLabel" min="-2" max="-2" attributes="0"/>
+                          <EmptySpace pref="228" max="32767" attributes="0"/>
+                      </Group>
+                      <Group type="103" rootIndex="1" groupAlignment="0" attributes="0">
+                          <Group type="102" alignment="0" attributes="0">
+                              <EmptySpace min="-2" pref="555" max="-2" attributes="0"/>
+                              <Component id="refreshFreqLabel" min="-2" max="-2" attributes="0"/>
+                              <EmptySpace max="32767" attributes="0"/>
+                          </Group>
+                      </Group>
                   </Group>
                 </DimensionLayout>
               </Layout>
+              <SubComponents>
+                <Component class="javax.swing.JLabel" name="topLable">
+                  <Properties>
+                    <Property name="font" type="java.awt.Font" editor="org.netbeans.beaninfo.editors.FontEditor">
+                      <Font name="Tahoma" size="12" style="0"/>
+                    </Property>
+                    <Property name="text" type="java.lang.String" editor="org.netbeans.modules.i18n.form.FormI18nStringEditor">
+                      <ResourceString bundle="org/sleuthkit/autopsy/ingest/Bundle.properties" key="IngestTopComponent.topLable.text" replaceFormat="org.openide.util.NbBundle.getMessage({sourceFileName}.class, &quot;{key}&quot;)"/>
+                    </Property>
+                  </Properties>
+                </Component>
+                <Container class="javax.swing.JPanel" name="servicesPanel">
+                  <Properties>
+                    <Property name="border" type="javax.swing.border.Border" editor="org.netbeans.modules.form.editors2.BorderEditor">
+                      <Border info="org.netbeans.modules.form.compat2.border.LineBorderInfo">
+                        <LineBorder/>
+                      </Border>
+                    </Property>
+                    <Property name="minimumSize" type="java.awt.Dimension" editor="org.netbeans.beaninfo.editors.DimensionEditor">
+                      <Dimension value="[200, 150]"/>
+                    </Property>
+                    <Property name="preferredSize" type="java.awt.Dimension" editor="org.netbeans.beaninfo.editors.DimensionEditor">
+                      <Dimension value="[200, 150]"/>
+                    </Property>
+                  </Properties>
+
+                  <Layout>
+                    <DimensionLayout dim="0">
+                      <Group type="103" groupAlignment="0" attributes="0">
+                          <EmptySpace min="0" pref="198" max="32767" attributes="0"/>
+                      </Group>
+                    </DimensionLayout>
+                    <DimensionLayout dim="1">
+                      <Group type="103" groupAlignment="0" attributes="0">
+                          <EmptySpace min="0" pref="148" max="32767" attributes="0"/>
+                      </Group>
+                    </DimensionLayout>
+                  </Layout>
+                </Container>
+                <Component class="javax.swing.JSlider" name="freqSlider">
+                  <Properties>
+                    <Property name="majorTickSpacing" type="int" value="1"/>
+                    <Property name="maximum" type="int" value="10"/>
+                    <Property name="minimum" type="int" value="1"/>
+                    <Property name="paintLabels" type="boolean" value="true"/>
+                    <Property name="paintTicks" type="boolean" value="true"/>
+                    <Property name="snapToTicks" type="boolean" value="true"/>
+                  </Properties>
+                  <Events>
+                    <EventHandler event="stateChanged" listener="javax.swing.event.ChangeListener" parameters="javax.swing.event.ChangeEvent" handler="freqSliderStateChanged"/>
+                  </Events>
+                </Component>
+                <Component class="javax.swing.JLabel" name="refreshFreqLabel">
+                  <Properties>
+                    <Property name="text" type="java.lang.String" editor="org.netbeans.modules.i18n.form.FormI18nStringEditor">
+                      <ResourceString bundle="org/sleuthkit/autopsy/ingest/Bundle.properties" key="IngestTopComponent.refreshFreqLabel.text" replaceFormat="org.openide.util.NbBundle.getMessage({sourceFileName}.class, &quot;{key}&quot;)"/>
+                    </Property>
+                  </Properties>
+                </Component>
+                <Component class="javax.swing.JButton" name="startButton">
+                  <Properties>
+                    <Property name="text" type="java.lang.String" editor="org.netbeans.modules.i18n.form.FormI18nStringEditor">
+                      <ResourceString bundle="org/sleuthkit/autopsy/ingest/Bundle.properties" key="IngestTopComponent.startButton.text" replaceFormat="org.openide.util.NbBundle.getMessage({sourceFileName}.class, &quot;{key}&quot;)"/>
+                    </Property>
+                  </Properties>
+                  <Events>
+                    <EventHandler event="actionPerformed" listener="java.awt.event.ActionListener" parameters="java.awt.event.ActionEvent" handler="startButtonActionPerformed"/>
+                  </Events>
+                </Component>
+                <Component class="javax.swing.JLabel" name="refreshFrequencyLabel">
+                  <Properties>
+                    <Property name="text" type="java.lang.String" editor="org.netbeans.modules.i18n.form.FormI18nStringEditor">
+                      <ResourceString bundle="org/sleuthkit/autopsy/ingest/Bundle.properties" key="IngestTopComponent.refreshFrequencyLabel.text" replaceFormat="org.openide.util.NbBundle.getMessage({sourceFileName}.class, &quot;{key}&quot;)"/>
+                    </Property>
+                  </Properties>
+                </Component>
+                <Component class="javax.swing.JProgressBar" name="mainProgressBar">
+                </Component>
+                <Component class="javax.swing.JLabel" name="ingestProgressLabel">
+                  <Properties>
+                    <Property name="text" type="java.lang.String" editor="org.netbeans.modules.i18n.form.FormI18nStringEditor">
+                      <ResourceString bundle="org/sleuthkit/autopsy/ingest/Bundle.properties" key="IngestTopComponent.ingestProgressLabel.text" replaceFormat="org.openide.util.NbBundle.getMessage({sourceFileName}.class, &quot;{key}&quot;)"/>
+                    </Property>
+                  </Properties>
+                </Component>
+              </SubComponents>
             </Container>
-            <Component class="javax.swing.JSlider" name="freqSlider">
-              <Properties>
-                <Property name="majorTickSpacing" type="int" value="1"/>
-                <Property name="maximum" type="int" value="10"/>
-                <Property name="minimum" type="int" value="1"/>
-                <Property name="paintLabels" type="boolean" value="true"/>
-                <Property name="paintTicks" type="boolean" value="true"/>
-                <Property name="snapToTicks" type="boolean" value="true"/>
-              </Properties>
-              <Events>
-                <EventHandler event="stateChanged" listener="javax.swing.event.ChangeListener" parameters="javax.swing.event.ChangeEvent" handler="freqSliderStateChanged"/>
-              </Events>
-            </Component>
-            <Component class="javax.swing.JButton" name="startButton">
-              <Properties>
-                <Property name="text" type="java.lang.String" editor="org.netbeans.modules.i18n.form.FormI18nStringEditor">
-                  <ResourceString bundle="org/sleuthkit/autopsy/ingest/Bundle.properties" key="IngestTopComponent.startButton.text" replaceFormat="org.openide.util.NbBundle.getMessage({sourceFileName}.class, &quot;{key}&quot;)"/>
-                </Property>
-              </Properties>
-              <Events>
-                <EventHandler event="actionPerformed" listener="java.awt.event.ActionListener" parameters="java.awt.event.ActionEvent" handler="startButtonActionPerformed"/>
-              </Events>
-            </Component>
-            <Component class="javax.swing.JLabel" name="refreshFreqLabel">
-              <Properties>
-                <Property name="text" type="java.lang.String" editor="org.netbeans.modules.i18n.form.FormI18nStringEditor">
-                  <ResourceString bundle="org/sleuthkit/autopsy/ingest/Bundle.properties" key="IngestTopComponent.refreshFreqLabel.text" replaceFormat="org.openide.util.NbBundle.getMessage({sourceFileName}.class, &quot;{key}&quot;)"/>
-                </Property>
-              </Properties>
-            </Component>
           </SubComponents>
         </Container>
       </SubComponents>
