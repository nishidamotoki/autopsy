#Updated by build script
<<<<<<< HEAD
#Fri, 20 Jan 2017 14:14:38 -0500
=======
#Mon, 30 Jan 2017 13:39:12 -0500
>>>>>>> bf513cca
CTL_MainWindow_Title=Autopsy 4.3.0
CTL_MainWindow_Title_No_Project=Autopsy 4.3.0<|MERGE_RESOLUTION|>--- conflicted
+++ resolved
@@ -1,8 +1,4 @@
 #Updated by build script
-<<<<<<< HEAD
-#Fri, 20 Jan 2017 14:14:38 -0500
-=======
 #Mon, 30 Jan 2017 13:39:12 -0500
->>>>>>> bf513cca
 CTL_MainWindow_Title=Autopsy 4.3.0
 CTL_MainWindow_Title_No_Project=Autopsy 4.3.0